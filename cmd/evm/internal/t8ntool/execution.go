--- conflicted
+++ resolved
@@ -147,10 +147,7 @@
 		vmContext.GasPrice = msg.GasPrice()
 		vmContext.Origin = msg.From()
 
-<<<<<<< HEAD
 		evm := vm.NewEVM(vmContext, statedb, chainConfig, vmConfig, deepmind.NoOpContext)
-=======
-		evm := vm.NewEVM(vmContext, statedb, chainConfig, vmConfig)
 		if chainConfig.IsYoloV2(vmContext.BlockNumber) {
 			statedb.AddAddressToAccessList(msg.From())
 			if dst := msg.To(); dst != nil {
@@ -161,7 +158,6 @@
 				statedb.AddAddressToAccessList(addr)
 			}
 		}
->>>>>>> cc05b050
 		snapshot := statedb.Snapshot()
 		// (ret []byte, usedGas uint64, failed bool, err error)
 		msgResult, err := core.ApplyMessage(evm, msg, gaspool)
