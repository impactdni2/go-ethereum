// Copyright 2015 The go-ethereum Authors
// This file is part of go-ethereum.
//
// go-ethereum is free software: you can redistribute it and/or modify
// it under the terms of the GNU General Public License as published by
// the Free Software Foundation, either version 3 of the License, or
// (at your option) any later version.
//
// go-ethereum is distributed in the hope that it will be useful,
// but WITHOUT ANY WARRANTY; without even the implied warranty of
// MERCHANTABILITY or FITNESS FOR A PARTICULAR PURPOSE. See the
// GNU General Public License for more details.
//
// You should have received a copy of the GNU General Public License
// along with go-ethereum. If not, see <http://www.gnu.org/licenses/>.

// Package utils contains internal helper functions for go-ethereum commands.
package utils

import (
	"crypto/ecdsa"
	"fmt"
	"io"
<<<<<<< HEAD
	"io/ioutil"
=======
>>>>>>> d90f67b2
	"math"
	"math/big"
	"os"
	"path/filepath"
	godebug "runtime/debug"
	"strconv"
	"strings"
	"text/tabwriter"
	"text/template"
	"time"

	"github.com/ethereum/go-ethereum/accounts"
	"github.com/ethereum/go-ethereum/accounts/keystore"
	"github.com/ethereum/go-ethereum/common"
	"github.com/ethereum/go-ethereum/common/fdlimit"
	"github.com/ethereum/go-ethereum/consensus"
	"github.com/ethereum/go-ethereum/consensus/ethash"
	"github.com/ethereum/go-ethereum/core"
	"github.com/ethereum/go-ethereum/core/rawdb"
	"github.com/ethereum/go-ethereum/core/vm"
	"github.com/ethereum/go-ethereum/crypto"
	"github.com/ethereum/go-ethereum/eth"
	ethcatalyst "github.com/ethereum/go-ethereum/eth/catalyst"
	"github.com/ethereum/go-ethereum/eth/downloader"
	"github.com/ethereum/go-ethereum/eth/ethconfig"
	"github.com/ethereum/go-ethereum/eth/gasprice"
	"github.com/ethereum/go-ethereum/eth/tracers"
	"github.com/ethereum/go-ethereum/ethdb"
	"github.com/ethereum/go-ethereum/ethdb/remotedb"
	"github.com/ethereum/go-ethereum/ethstats"
	"github.com/ethereum/go-ethereum/graphql"
	"github.com/ethereum/go-ethereum/internal/ethapi"
	"github.com/ethereum/go-ethereum/internal/flags"
	"github.com/ethereum/go-ethereum/les"
	lescatalyst "github.com/ethereum/go-ethereum/les/catalyst"
	"github.com/ethereum/go-ethereum/log"
	"github.com/ethereum/go-ethereum/metrics"
	"github.com/ethereum/go-ethereum/metrics/exp"
	"github.com/ethereum/go-ethereum/metrics/influxdb"
	"github.com/ethereum/go-ethereum/miner"
	"github.com/ethereum/go-ethereum/node"
	"github.com/ethereum/go-ethereum/p2p"
	"github.com/ethereum/go-ethereum/p2p/enode"
	"github.com/ethereum/go-ethereum/p2p/nat"
	"github.com/ethereum/go-ethereum/p2p/netutil"
	"github.com/ethereum/go-ethereum/params"
	pcsclite "github.com/gballet/go-libpcsclite"
	gopsutil "github.com/shirou/gopsutil/mem"
	"gopkg.in/urfave/cli.v1"
)

func init() {
	cli.AppHelpTemplate = `{{.Name}} {{if .Flags}}[global options] {{end}}command{{if .Flags}} [command options]{{end}} [arguments...]

VERSION:
   {{.Version}}

COMMANDS:
   {{range .Commands}}{{.Name}}{{with .ShortName}}, {{.}}{{end}}{{ "\t" }}{{.Usage}}
   {{end}}{{if .Flags}}
GLOBAL OPTIONS:
   {{range .Flags}}{{.}}
   {{end}}{{end}}
`
	cli.CommandHelpTemplate = flags.CommandHelpTemplate
	cli.HelpPrinter = printHelp
}

func printHelp(out io.Writer, templ string, data interface{}) {
	funcMap := template.FuncMap{"join": strings.Join}
	t := template.Must(template.New("help").Funcs(funcMap).Parse(templ))
	w := tabwriter.NewWriter(out, 38, 8, 2, ' ', 0)
	err := t.Execute(w, data)
	if err != nil {
		panic(err)
	}
	w.Flush()
}

// These are all the command line flags we support.
// If you add to this list, please remember to include the
// flag in the appropriate command definition.
//
// The flags are defined here so their names and help texts
// are the same for all commands.

var (
	// General settings
	DataDirFlag = DirectoryFlag{
		Name:  "datadir",
		Usage: "Data directory for the databases and keystore",
		Value: DirectoryString(node.DefaultDataDir()),
	}
	RemoteDBFlag = cli.StringFlag{
		Name:  "remotedb",
		Usage: "URL for remote database",
	}
	AncientFlag = DirectoryFlag{
		Name:  "datadir.ancient",
		Usage: "Data directory for ancient chain segments (default = inside chaindata)",
	}
	MinFreeDiskSpaceFlag = DirectoryFlag{
		Name:  "datadir.minfreedisk",
		Usage: "Minimum free disk space in MB, once reached triggers auto shut down (default = --cache.gc converted to MB, 0 = disabled)",
	}
	KeyStoreDirFlag = DirectoryFlag{
		Name:  "keystore",
		Usage: "Directory for the keystore (default = inside the datadir)",
	}
	USBFlag = cli.BoolFlag{
		Name:  "usb",
		Usage: "Enable monitoring and management of USB hardware wallets",
	}
	SmartCardDaemonPathFlag = cli.StringFlag{
		Name:  "pcscdpath",
		Usage: "Path to the smartcard daemon (pcscd) socket file",
		Value: pcsclite.PCSCDSockName,
	}
	NetworkIdFlag = cli.Uint64Flag{
		Name:  "networkid",
		Usage: "Explicitly set network id (integer)(For testnets: use --ropsten, --rinkeby, --goerli instead)",
		Value: ethconfig.Defaults.NetworkId,
	}
	MainnetFlag = cli.BoolFlag{
		Name:  "mainnet",
		Usage: "Ethereum mainnet",
	}
<<<<<<< HEAD
	GoerliFlag = cli.BoolFlag{
		Name:  "goerli",
		Usage: "Görli network: pre-configured proof-of-authority test network",
=======
	RopstenFlag = cli.BoolFlag{
		Name:  "ropsten",
		Usage: "Ropsten network: pre-configured proof-of-work test network",
>>>>>>> d90f67b2
	}
	RinkebyFlag = cli.BoolFlag{
		Name:  "rinkeby",
		Usage: "Rinkeby network: pre-configured proof-of-authority test network",
	}
	GoerliFlag = cli.BoolFlag{
		Name:  "goerli",
		Usage: "Görli network: pre-configured proof-of-authority test network",
	}
	SepoliaFlag = cli.BoolFlag{
		Name:  "sepolia",
		Usage: "Sepolia network: pre-configured proof-of-work test network",
	}
	KilnFlag = cli.BoolFlag{
		Name:  "kiln",
		Usage: "Kiln network: pre-configured proof-of-work to proof-of-stake test network",
	}
	SepoliaFlag = cli.BoolFlag{
		Name:  "sepolia",
		Usage: "Sepolia network: pre-configured proof-of-work test network",
	}
	KilnFlag = cli.BoolFlag{
		Name:  "kiln",
		Usage: "Kiln network: pre-configured proof-of-work to proof-of-stake test network",
	}
	DeveloperFlag = cli.BoolFlag{
		Name:  "dev",
		Usage: "Ephemeral proof-of-authority network with a pre-funded developer account, mining enabled",
	}
	DeveloperPeriodFlag = cli.IntFlag{
		Name:  "dev.period",
		Usage: "Block period to use in developer mode (0 = mine only if transaction pending)",
	}
	DeveloperGasLimitFlag = cli.Uint64Flag{
		Name:  "dev.gaslimit",
		Usage: "Initial block gas limit",
		Value: 11500000,
	}
	IdentityFlag = cli.StringFlag{
		Name:  "identity",
		Usage: "Custom node name",
	}
	DocRootFlag = DirectoryFlag{
		Name:  "docroot",
		Usage: "Document Root for HTTPClient file scheme",
		Value: DirectoryString(HomeDir()),
	}
	ExitWhenSyncedFlag = cli.BoolFlag{
		Name:  "exitwhensynced",
		Usage: "Exits after block synchronisation completes",
	}
	IterativeOutputFlag = cli.BoolTFlag{
		Name:  "iterative",
		Usage: "Print streaming JSON iteratively, delimited by newlines",
	}
	ExcludeStorageFlag = cli.BoolFlag{
		Name:  "nostorage",
		Usage: "Exclude storage entries (save db lookups)",
	}
	IncludeIncompletesFlag = cli.BoolFlag{
		Name:  "incompletes",
		Usage: "Include accounts for which we don't have the address (missing preimage)",
	}
	ExcludeCodeFlag = cli.BoolFlag{
		Name:  "nocode",
		Usage: "Exclude contract code (save db lookups)",
	}
	StartKeyFlag = cli.StringFlag{
		Name:  "start",
		Usage: "Start position. Either a hash or address",
		Value: "0x0000000000000000000000000000000000000000000000000000000000000000",
	}
	DumpLimitFlag = cli.Uint64Flag{
		Name:  "limit",
		Usage: "Max number of elements (0 = no limit)",
		Value: 0,
	}
	defaultSyncMode = ethconfig.Defaults.SyncMode
	SyncModeFlag    = TextMarshalerFlag{
		Name:  "syncmode",
		Usage: `Blockchain sync mode ("snap", "full" or "light")`,
		Value: &defaultSyncMode,
	}
	GCModeFlag = cli.StringFlag{
		Name:  "gcmode",
		Usage: `Blockchain garbage collection mode ("full", "archive")`,
		Value: "full",
	}
	SnapshotFlag = cli.BoolTFlag{
		Name:  "snapshot",
		Usage: `Enables snapshot-database mode (default = enable)`,
	}
	TxLookupLimitFlag = cli.Uint64Flag{
		Name:  "txlookuplimit",
		Usage: "Number of recent blocks to maintain transactions index for (default = about one year, 0 = entire chain)",
		Value: ethconfig.Defaults.TxLookupLimit,
	}
	LightKDFFlag = cli.BoolFlag{
		Name:  "lightkdf",
		Usage: "Reduce key-derivation RAM & CPU usage at some expense of KDF strength",
	}
<<<<<<< HEAD
	EthPeerRequiredBlocksFlag = cli.StringFlag{
=======
	EthRequiredBlocksFlag = cli.StringFlag{
>>>>>>> d90f67b2
		Name:  "eth.requiredblocks",
		Usage: "Comma separated block number-to-hash mappings to require for peering (<number>=<hash>)",
	}
	LegacyWhitelistFlag = cli.StringFlag{
		Name:  "whitelist",
<<<<<<< HEAD
		Usage: "Comma separated block number-to-hash mappings to enforce (<number>=<hash>) (deprecated in favor of --peer.requiredblocks)",
=======
		Usage: "Comma separated block number-to-hash mappings to enforce (<number>=<hash>) (deprecated in favor of --eth.requiredblocks)",
>>>>>>> d90f67b2
	}
	BloomFilterSizeFlag = cli.Uint64Flag{
		Name:  "bloomfilter.size",
		Usage: "Megabytes of memory allocated to bloom-filter for pruning",
		Value: 2048,
	}
	OverrideArrowGlacierFlag = cli.Uint64Flag{
		Name:  "override.arrowglacier",
		Usage: "Manually specify Arrow Glacier fork-block, overriding the bundled setting",
	}
<<<<<<< HEAD
	OverrideTerminalTotalDifficulty = cli.Uint64Flag{
=======
	OverrideTerminalTotalDifficulty = BigFlag{
>>>>>>> d90f67b2
		Name:  "override.terminaltotaldifficulty",
		Usage: "Manually specify TerminalTotalDifficulty, overriding the bundled setting",
	}
	// Light server and client settings
	LightServeFlag = cli.IntFlag{
		Name:  "light.serve",
		Usage: "Maximum percentage of time allowed for serving LES requests (multi-threaded processing allows values over 100)",
		Value: ethconfig.Defaults.LightServ,
	}
	LightIngressFlag = cli.IntFlag{
		Name:  "light.ingress",
		Usage: "Incoming bandwidth limit for serving light clients (kilobytes/sec, 0 = unlimited)",
		Value: ethconfig.Defaults.LightIngress,
	}
	LightEgressFlag = cli.IntFlag{
		Name:  "light.egress",
		Usage: "Outgoing bandwidth limit for serving light clients (kilobytes/sec, 0 = unlimited)",
		Value: ethconfig.Defaults.LightEgress,
	}
	LightMaxPeersFlag = cli.IntFlag{
		Name:  "light.maxpeers",
		Usage: "Maximum number of light clients to serve, or light servers to attach to",
		Value: ethconfig.Defaults.LightPeers,
	}
	UltraLightServersFlag = cli.StringFlag{
		Name:  "ulc.servers",
		Usage: "List of trusted ultra-light servers",
		Value: strings.Join(ethconfig.Defaults.UltraLightServers, ","),
	}
	UltraLightFractionFlag = cli.IntFlag{
		Name:  "ulc.fraction",
		Usage: "Minimum % of trusted ultra-light servers required to announce a new head",
		Value: ethconfig.Defaults.UltraLightFraction,
	}
	UltraLightOnlyAnnounceFlag = cli.BoolFlag{
		Name:  "ulc.onlyannounce",
		Usage: "Ultra light server sends announcements only",
	}
	LightNoPruneFlag = cli.BoolFlag{
		Name:  "light.nopruning",
		Usage: "Disable ancient light chain data pruning",
	}
	LightNoSyncServeFlag = cli.BoolFlag{
		Name:  "light.nosyncserve",
		Usage: "Enables serving light clients before syncing",
	}
	// Ethash settings
	EthashCacheDirFlag = DirectoryFlag{
		Name:  "ethash.cachedir",
		Usage: "Directory to store the ethash verification caches (default = inside the datadir)",
	}
	EthashCachesInMemoryFlag = cli.IntFlag{
		Name:  "ethash.cachesinmem",
		Usage: "Number of recent ethash caches to keep in memory (16MB each)",
		Value: ethconfig.Defaults.Ethash.CachesInMem,
	}
	EthashCachesOnDiskFlag = cli.IntFlag{
		Name:  "ethash.cachesondisk",
		Usage: "Number of recent ethash caches to keep on disk (16MB each)",
		Value: ethconfig.Defaults.Ethash.CachesOnDisk,
	}
	EthashCachesLockMmapFlag = cli.BoolFlag{
		Name:  "ethash.cacheslockmmap",
		Usage: "Lock memory maps of recent ethash caches",
	}
	EthashDatasetDirFlag = DirectoryFlag{
		Name:  "ethash.dagdir",
		Usage: "Directory to store the ethash mining DAGs",
		Value: DirectoryString(ethconfig.Defaults.Ethash.DatasetDir),
	}
	EthashDatasetsInMemoryFlag = cli.IntFlag{
		Name:  "ethash.dagsinmem",
		Usage: "Number of recent ethash mining DAGs to keep in memory (1+GB each)",
		Value: ethconfig.Defaults.Ethash.DatasetsInMem,
	}
	EthashDatasetsOnDiskFlag = cli.IntFlag{
		Name:  "ethash.dagsondisk",
		Usage: "Number of recent ethash mining DAGs to keep on disk (1+GB each)",
		Value: ethconfig.Defaults.Ethash.DatasetsOnDisk,
	}
	EthashDatasetsLockMmapFlag = cli.BoolFlag{
		Name:  "ethash.dagslockmmap",
		Usage: "Lock memory maps for recent ethash mining DAGs",
	}
	// Transaction pool settings
	TxPoolLocalsFlag = cli.StringFlag{
		Name:  "txpool.locals",
		Usage: "Comma separated accounts to treat as locals (no flush, priority inclusion)",
	}
	TxPoolNoLocalsFlag = cli.BoolFlag{
		Name:  "txpool.nolocals",
		Usage: "Disables price exemptions for locally submitted transactions",
	}
	TxPoolJournalFlag = cli.StringFlag{
		Name:  "txpool.journal",
		Usage: "Disk journal for local transaction to survive node restarts",
		Value: core.DefaultTxPoolConfig.Journal,
	}
	TxPoolRejournalFlag = cli.DurationFlag{
		Name:  "txpool.rejournal",
		Usage: "Time interval to regenerate the local transaction journal",
		Value: core.DefaultTxPoolConfig.Rejournal,
	}
	TxPoolPriceLimitFlag = cli.Uint64Flag{
		Name:  "txpool.pricelimit",
		Usage: "Minimum gas price limit to enforce for acceptance into the pool",
		Value: ethconfig.Defaults.TxPool.PriceLimit,
	}
	TxPoolPriceBumpFlag = cli.Uint64Flag{
		Name:  "txpool.pricebump",
		Usage: "Price bump percentage to replace an already existing transaction",
		Value: ethconfig.Defaults.TxPool.PriceBump,
	}
	TxPoolAccountSlotsFlag = cli.Uint64Flag{
		Name:  "txpool.accountslots",
		Usage: "Minimum number of executable transaction slots guaranteed per account",
		Value: ethconfig.Defaults.TxPool.AccountSlots,
	}
	TxPoolGlobalSlotsFlag = cli.Uint64Flag{
		Name:  "txpool.globalslots",
		Usage: "Maximum number of executable transaction slots for all accounts",
		Value: ethconfig.Defaults.TxPool.GlobalSlots,
	}
	TxPoolAccountQueueFlag = cli.Uint64Flag{
		Name:  "txpool.accountqueue",
		Usage: "Maximum number of non-executable transaction slots permitted per account",
		Value: ethconfig.Defaults.TxPool.AccountQueue,
	}
	TxPoolGlobalQueueFlag = cli.Uint64Flag{
		Name:  "txpool.globalqueue",
		Usage: "Maximum number of non-executable transaction slots for all accounts",
		Value: ethconfig.Defaults.TxPool.GlobalQueue,
	}
	TxPoolLifetimeFlag = cli.DurationFlag{
		Name:  "txpool.lifetime",
		Usage: "Maximum amount of time non-executable transaction are queued",
		Value: ethconfig.Defaults.TxPool.Lifetime,
	}
	// Performance tuning settings
	CacheFlag = cli.IntFlag{
		Name:  "cache",
		Usage: "Megabytes of memory allocated to internal caching (default = 4096 mainnet full node, 128 light mode)",
		Value: 1024,
	}
	CacheDatabaseFlag = cli.IntFlag{
		Name:  "cache.database",
		Usage: "Percentage of cache memory allowance to use for database io",
		Value: 50,
	}
	CacheTrieFlag = cli.IntFlag{
		Name:  "cache.trie",
		Usage: "Percentage of cache memory allowance to use for trie caching (default = 15% full mode, 30% archive mode)",
		Value: 15,
	}
	CacheTrieJournalFlag = cli.StringFlag{
		Name:  "cache.trie.journal",
		Usage: "Disk journal directory for trie cache to survive node restarts",
		Value: ethconfig.Defaults.TrieCleanCacheJournal,
	}
	CacheTrieRejournalFlag = cli.DurationFlag{
		Name:  "cache.trie.rejournal",
		Usage: "Time interval to regenerate the trie cache journal",
		Value: ethconfig.Defaults.TrieCleanCacheRejournal,
	}
	CacheGCFlag = cli.IntFlag{
		Name:  "cache.gc",
		Usage: "Percentage of cache memory allowance to use for trie pruning (default = 25% full mode, 0% archive mode)",
		Value: 25,
	}
	CacheSnapshotFlag = cli.IntFlag{
		Name:  "cache.snapshot",
		Usage: "Percentage of cache memory allowance to use for snapshot caching (default = 10% full mode, 20% archive mode)",
		Value: 10,
	}
	CacheNoPrefetchFlag = cli.BoolFlag{
		Name:  "cache.noprefetch",
		Usage: "Disable heuristic state prefetch during block import (less CPU and disk IO, more time waiting for data)",
	}
	CachePreimagesFlag = cli.BoolFlag{
		Name:  "cache.preimages",
		Usage: "Enable recording the SHA3/keccak preimages of trie keys",
	}
	FDLimitFlag = cli.IntFlag{
		Name:  "fdlimit",
		Usage: "Raise the open file descriptor resource limit (default = system fd limit)",
	}
	// Miner settings
	MiningEnabledFlag = cli.BoolFlag{
		Name:  "mine",
		Usage: "Enable mining",
	}
	MinerThreadsFlag = cli.IntFlag{
		Name:  "miner.threads",
		Usage: "Number of CPU threads to use for mining",
		Value: 0,
	}
	MinerNotifyFlag = cli.StringFlag{
		Name:  "miner.notify",
		Usage: "Comma separated HTTP URL list to notify of new work packages",
	}
	MinerNotifyFullFlag = cli.BoolFlag{
		Name:  "miner.notify.full",
		Usage: "Notify with pending block headers instead of work packages",
	}
	MinerGasLimitFlag = cli.Uint64Flag{
		Name:  "miner.gaslimit",
		Usage: "Target gas ceiling for mined blocks",
		Value: ethconfig.Defaults.Miner.GasCeil,
	}
	MinerGasPriceFlag = BigFlag{
		Name:  "miner.gasprice",
		Usage: "Minimum gas price for mining a transaction",
		Value: ethconfig.Defaults.Miner.GasPrice,
	}
	MinerEtherbaseFlag = cli.StringFlag{
		Name:  "miner.etherbase",
		Usage: "Public address for block mining rewards (default = first account)",
		Value: "0",
	}
	MinerExtraDataFlag = cli.StringFlag{
		Name:  "miner.extradata",
		Usage: "Block extra data set by the miner (default = client version)",
	}
	MinerRecommitIntervalFlag = cli.DurationFlag{
		Name:  "miner.recommit",
		Usage: "Time interval to recreate the block being mined",
		Value: ethconfig.Defaults.Miner.Recommit,
	}
	MinerNoVerifyFlag = cli.BoolFlag{
		Name:  "miner.noverify",
		Usage: "Disable remote sealing verification",
	}
	// Account settings
	UnlockedAccountFlag = cli.StringFlag{
		Name:  "unlock",
		Usage: "Comma separated list of accounts to unlock",
		Value: "",
	}
	PasswordFileFlag = cli.StringFlag{
		Name:  "password",
		Usage: "Password file to use for non-interactive password input",
		Value: "",
	}
	ExternalSignerFlag = cli.StringFlag{
		Name:  "signer",
		Usage: "External signer (url or path to ipc file)",
		Value: "",
	}
	VMEnableDebugFlag = cli.BoolFlag{
		Name:  "vmdebug",
		Usage: "Record information useful for VM and contract debugging",
	}
	InsecureUnlockAllowedFlag = cli.BoolFlag{
		Name:  "allow-insecure-unlock",
		Usage: "Allow insecure account unlocking when account-related RPCs are exposed by http",
	}
	RPCGlobalGasCapFlag = cli.Uint64Flag{
		Name:  "rpc.gascap",
		Usage: "Sets a cap on gas that can be used in eth_call/estimateGas (0=infinite)",
		Value: ethconfig.Defaults.RPCGasCap,
	}
	RPCGlobalEVMTimeoutFlag = cli.DurationFlag{
		Name:  "rpc.evmtimeout",
		Usage: "Sets a timeout used for eth_call (0=infinite)",
		Value: ethconfig.Defaults.RPCEVMTimeout,
	}
	RPCGlobalTxFeeCapFlag = cli.Float64Flag{
		Name:  "rpc.txfeecap",
		Usage: "Sets a cap on transaction fee (in ether) that can be sent via the RPC APIs (0 = no cap)",
		Value: ethconfig.Defaults.RPCTxFeeCap,
	}
	// Authenticated RPC HTTP settings
	AuthListenFlag = cli.StringFlag{
		Name:  "authrpc.addr",
		Usage: "Listening address for authenticated APIs",
		Value: node.DefaultConfig.AuthAddr,
	}
	AuthPortFlag = cli.IntFlag{
		Name:  "authrpc.port",
		Usage: "Listening port for authenticated APIs",
		Value: node.DefaultConfig.AuthPort,
	}
	AuthVirtualHostsFlag = cli.StringFlag{
		Name:  "authrpc.vhosts",
		Usage: "Comma separated list of virtual hostnames from which to accept requests (server enforced). Accepts '*' wildcard.",
		Value: strings.Join(node.DefaultConfig.AuthVirtualHosts, ","),
	}
	JWTSecretFlag = cli.StringFlag{
		Name:  "authrpc.jwtsecret",
		Usage: "Path to a JWT secret to use for authenticated RPC endpoints",
	}
	// Logging and debug settings
	EthStatsURLFlag = cli.StringFlag{
		Name:  "ethstats",
		Usage: "Reporting URL of a ethstats service (nodename:secret@host:port)",
	}
	FakePoWFlag = cli.BoolFlag{
		Name:  "fakepow",
		Usage: "Disables proof-of-work verification",
	}
	NoCompactionFlag = cli.BoolFlag{
		Name:  "nocompaction",
		Usage: "Disables db compaction after import",
	}
	// RPC settings
	IPCDisabledFlag = cli.BoolFlag{
		Name:  "ipcdisable",
		Usage: "Disable the IPC-RPC server",
	}
	IPCPathFlag = DirectoryFlag{
		Name:  "ipcpath",
		Usage: "Filename for IPC socket/pipe within the datadir (explicit paths escape it)",
	}
	HTTPEnabledFlag = cli.BoolFlag{
		Name:  "http",
		Usage: "Enable the HTTP-RPC server",
	}
	HTTPListenAddrFlag = cli.StringFlag{
		Name:  "http.addr",
		Usage: "HTTP-RPC server listening interface",
		Value: node.DefaultHTTPHost,
	}
	HTTPPortFlag = cli.IntFlag{
		Name:  "http.port",
		Usage: "HTTP-RPC server listening port",
		Value: node.DefaultHTTPPort,
	}
	HTTPCORSDomainFlag = cli.StringFlag{
		Name:  "http.corsdomain",
		Usage: "Comma separated list of domains from which to accept cross origin requests (browser enforced)",
		Value: "",
	}
	HTTPVirtualHostsFlag = cli.StringFlag{
		Name:  "http.vhosts",
		Usage: "Comma separated list of virtual hostnames from which to accept requests (server enforced). Accepts '*' wildcard.",
		Value: strings.Join(node.DefaultConfig.HTTPVirtualHosts, ","),
	}
	HTTPApiFlag = cli.StringFlag{
		Name:  "http.api",
		Usage: "API's offered over the HTTP-RPC interface",
		Value: "",
	}
	HTTPPathPrefixFlag = cli.StringFlag{
		Name:  "http.rpcprefix",
		Usage: "HTTP path path prefix on which JSON-RPC is served. Use '/' to serve on all paths.",
		Value: "",
	}
	GraphQLEnabledFlag = cli.BoolFlag{
		Name:  "graphql",
		Usage: "Enable GraphQL on the HTTP-RPC server. Note that GraphQL can only be started if an HTTP server is started as well.",
	}
	GraphQLCORSDomainFlag = cli.StringFlag{
		Name:  "graphql.corsdomain",
		Usage: "Comma separated list of domains from which to accept cross origin requests (browser enforced)",
		Value: "",
	}
	GraphQLVirtualHostsFlag = cli.StringFlag{
		Name:  "graphql.vhosts",
		Usage: "Comma separated list of virtual hostnames from which to accept requests (server enforced). Accepts '*' wildcard.",
		Value: strings.Join(node.DefaultConfig.GraphQLVirtualHosts, ","),
	}
	WSEnabledFlag = cli.BoolFlag{
		Name:  "ws",
		Usage: "Enable the WS-RPC server",
	}
	WSListenAddrFlag = cli.StringFlag{
		Name:  "ws.addr",
		Usage: "WS-RPC server listening interface",
		Value: node.DefaultWSHost,
	}
	WSPortFlag = cli.IntFlag{
		Name:  "ws.port",
		Usage: "WS-RPC server listening port",
		Value: node.DefaultWSPort,
	}
	WSApiFlag = cli.StringFlag{
		Name:  "ws.api",
		Usage: "API's offered over the WS-RPC interface",
		Value: "",
	}
	WSAllowedOriginsFlag = cli.StringFlag{
		Name:  "ws.origins",
		Usage: "Origins from which to accept websockets requests",
		Value: "",
	}
	WSPathPrefixFlag = cli.StringFlag{
		Name:  "ws.rpcprefix",
		Usage: "HTTP path prefix on which JSON-RPC is served. Use '/' to serve on all paths.",
		Value: "",
	}
	ExecFlag = cli.StringFlag{
		Name:  "exec",
		Usage: "Execute JavaScript statement",
	}
	PreloadJSFlag = cli.StringFlag{
		Name:  "preload",
		Usage: "Comma separated list of JavaScript files to preload into the console",
	}
	AllowUnprotectedTxs = cli.BoolFlag{
		Name:  "rpc.allow-unprotected-txs",
		Usage: "Allow for unprotected (non EIP155 signed) transactions to be submitted via RPC",
	}

	// Network Settings
	MaxPeersFlag = cli.IntFlag{
		Name:  "maxpeers",
		Usage: "Maximum number of network peers (network disabled if set to 0)",
		Value: node.DefaultConfig.P2P.MaxPeers,
	}
	MaxPendingPeersFlag = cli.IntFlag{
		Name:  "maxpendpeers",
		Usage: "Maximum number of pending connection attempts (defaults used if set to 0)",
		Value: node.DefaultConfig.P2P.MaxPendingPeers,
	}
	ListenPortFlag = cli.IntFlag{
		Name:  "port",
		Usage: "Network listening port",
		Value: 30303,
	}
	BootnodesFlag = cli.StringFlag{
		Name:  "bootnodes",
		Usage: "Comma separated enode URLs for P2P discovery bootstrap",
		Value: "",
	}
	NodeKeyFileFlag = cli.StringFlag{
		Name:  "nodekey",
		Usage: "P2P node key file",
	}
	NodeKeyHexFlag = cli.StringFlag{
		Name:  "nodekeyhex",
		Usage: "P2P node key as hex (for testing)",
	}
	NATFlag = cli.StringFlag{
		Name:  "nat",
		Usage: "NAT port mapping mechanism (any|none|upnp|pmp|extip:<IP>)",
		Value: "any",
	}
	NoDiscoverFlag = cli.BoolFlag{
		Name:  "nodiscover",
		Usage: "Disables the peer discovery mechanism (manual peer addition)",
	}
	DiscoveryV5Flag = cli.BoolFlag{
		Name:  "v5disc",
		Usage: "Enables the experimental RLPx V5 (Topic Discovery) mechanism",
	}
	NetrestrictFlag = cli.StringFlag{
		Name:  "netrestrict",
		Usage: "Restricts network communication to the given IP networks (CIDR masks)",
	}
	DNSDiscoveryFlag = cli.StringFlag{
		Name:  "discovery.dns",
		Usage: "Sets DNS discovery entry points (use \"\" to disable DNS)",
	}

	// ATM the url is left to the user and deployment to
	JSpathFlag = DirectoryFlag{
		Name:  "jspath",
		Usage: "JavaScript root path for `loadScript`",
		Value: DirectoryString("."),
	}

	// Gas price oracle settings
	GpoBlocksFlag = cli.IntFlag{
		Name:  "gpo.blocks",
		Usage: "Number of recent blocks to check for gas prices",
		Value: ethconfig.Defaults.GPO.Blocks,
	}
	GpoPercentileFlag = cli.IntFlag{
		Name:  "gpo.percentile",
		Usage: "Suggested gas price is the given percentile of a set of recent transaction gas prices",
		Value: ethconfig.Defaults.GPO.Percentile,
	}
	GpoMaxGasPriceFlag = cli.Int64Flag{
		Name:  "gpo.maxprice",
		Usage: "Maximum transaction priority fee (or gasprice before London fork) to be recommended by gpo",
		Value: ethconfig.Defaults.GPO.MaxPrice.Int64(),
	}
	GpoIgnoreGasPriceFlag = cli.Int64Flag{
		Name:  "gpo.ignoreprice",
		Usage: "Gas price below which gpo will ignore transactions",
		Value: ethconfig.Defaults.GPO.IgnorePrice.Int64(),
	}

	// Metrics flags
	MetricsEnabledFlag = cli.BoolFlag{
		Name:  "metrics",
		Usage: "Enable metrics collection and reporting",
	}
	MetricsEnabledExpensiveFlag = cli.BoolFlag{
		Name:  "metrics.expensive",
		Usage: "Enable expensive metrics collection and reporting",
	}

	// MetricsHTTPFlag defines the endpoint for a stand-alone metrics HTTP endpoint.
	// Since the pprof service enables sensitive/vulnerable behavior, this allows a user
	// to enable a public-OK metrics endpoint without having to worry about ALSO exposing
	// other profiling behavior or information.
	MetricsHTTPFlag = cli.StringFlag{
		Name:  "metrics.addr",
		Usage: "Enable stand-alone metrics HTTP server listening interface",
		Value: metrics.DefaultConfig.HTTP,
	}
	MetricsPortFlag = cli.IntFlag{
		Name:  "metrics.port",
		Usage: "Metrics HTTP server listening port",
		Value: metrics.DefaultConfig.Port,
	}
	MetricsEnableInfluxDBFlag = cli.BoolFlag{
		Name:  "metrics.influxdb",
		Usage: "Enable metrics export/push to an external InfluxDB database",
	}
	MetricsInfluxDBEndpointFlag = cli.StringFlag{
		Name:  "metrics.influxdb.endpoint",
		Usage: "InfluxDB API endpoint to report metrics to",
		Value: metrics.DefaultConfig.InfluxDBEndpoint,
	}
	MetricsInfluxDBDatabaseFlag = cli.StringFlag{
		Name:  "metrics.influxdb.database",
		Usage: "InfluxDB database name to push reported metrics to",
		Value: metrics.DefaultConfig.InfluxDBDatabase,
	}
	MetricsInfluxDBUsernameFlag = cli.StringFlag{
		Name:  "metrics.influxdb.username",
		Usage: "Username to authorize access to the database",
		Value: metrics.DefaultConfig.InfluxDBUsername,
	}
	MetricsInfluxDBPasswordFlag = cli.StringFlag{
		Name:  "metrics.influxdb.password",
		Usage: "Password to authorize access to the database",
		Value: metrics.DefaultConfig.InfluxDBPassword,
	}
	// Tags are part of every measurement sent to InfluxDB. Queries on tags are faster in InfluxDB.
	// For example `host` tag could be used so that we can group all nodes and average a measurement
	// across all of them, but also so that we can select a specific node and inspect its measurements.
	// https://docs.influxdata.com/influxdb/v1.4/concepts/key_concepts/#tag-key
	MetricsInfluxDBTagsFlag = cli.StringFlag{
		Name:  "metrics.influxdb.tags",
		Usage: "Comma-separated InfluxDB tags (key/values) attached to all measurements",
		Value: metrics.DefaultConfig.InfluxDBTags,
	}

	MetricsEnableInfluxDBV2Flag = cli.BoolFlag{
		Name:  "metrics.influxdbv2",
		Usage: "Enable metrics export/push to an external InfluxDB v2 database",
	}

	MetricsInfluxDBTokenFlag = cli.StringFlag{
		Name:  "metrics.influxdb.token",
		Usage: "Token to authorize access to the database (v2 only)",
		Value: metrics.DefaultConfig.InfluxDBToken,
	}

	MetricsInfluxDBBucketFlag = cli.StringFlag{
		Name:  "metrics.influxdb.bucket",
		Usage: "InfluxDB bucket name to push reported metrics to (v2 only)",
		Value: metrics.DefaultConfig.InfluxDBBucket,
	}

	MetricsInfluxDBOrganizationFlag = cli.StringFlag{
		Name:  "metrics.influxdb.organization",
		Usage: "InfluxDB organization name (v2 only)",
		Value: metrics.DefaultConfig.InfluxDBOrganization,
<<<<<<< HEAD
=======
	}
)

var (
	// TestnetFlags is the flag group of all built-in supported testnets.
	TestnetFlags = []cli.Flag{
		RopstenFlag,
		RinkebyFlag,
		GoerliFlag,
		SepoliaFlag,
		KilnFlag,
	}
	// NetworkFlags is the flag group of all built-in supported networks.
	NetworkFlags = append([]cli.Flag{
		MainnetFlag,
	}, TestnetFlags...)

	// DatabasePathFlags is the flag group of all database path flags.
	DatabasePathFlags = []cli.Flag{
		DataDirFlag,
		AncientFlag,
		RemoteDBFlag,
>>>>>>> d90f67b2
	}
)

// GroupFlags combines the given flag slices together and returns the merged one.
func GroupFlags(groups ...[]cli.Flag) []cli.Flag {
	var ret []cli.Flag
	for _, group := range groups {
		ret = append(ret, group...)
	}
	return ret
}

// MakeDataDir retrieves the currently requested data directory, terminating
// if none (or the empty string) is specified. If the node is starting a testnet,
// then a subdirectory of the specified datadir will be used.
func MakeDataDir(ctx *cli.Context) string {
	if path := ctx.GlobalString(DataDirFlag.Name); path != "" {
		if ctx.GlobalBool(RopstenFlag.Name) {
			// Maintain compatibility with older Geth configurations storing the
			// Ropsten database in `testnet` instead of `ropsten`.
			return filepath.Join(path, "ropsten")
		}
		if ctx.GlobalBool(RinkebyFlag.Name) {
			return filepath.Join(path, "rinkeby")
		}
		if ctx.GlobalBool(GoerliFlag.Name) {
			return filepath.Join(path, "goerli")
		}
		if ctx.GlobalBool(SepoliaFlag.Name) {
			return filepath.Join(path, "sepolia")
		}
		if ctx.GlobalBool(KilnFlag.Name) {
			return filepath.Join(path, "kiln")
		}
		return path
	}
	Fatalf("Cannot determine default data directory, please set manually (--datadir)")
	return ""
}

// setNodeKey creates a node key from set command line flags, either loading it
// from a file or as a specified hex value. If neither flags were provided, this
// method returns nil and an emphemeral key is to be generated.
func setNodeKey(ctx *cli.Context, cfg *p2p.Config) {
	var (
		hex  = ctx.GlobalString(NodeKeyHexFlag.Name)
		file = ctx.GlobalString(NodeKeyFileFlag.Name)
		key  *ecdsa.PrivateKey
		err  error
	)
	switch {
	case file != "" && hex != "":
		Fatalf("Options %q and %q are mutually exclusive", NodeKeyFileFlag.Name, NodeKeyHexFlag.Name)
	case file != "":
		if key, err = crypto.LoadECDSA(file); err != nil {
			Fatalf("Option %q: %v", NodeKeyFileFlag.Name, err)
		}
		cfg.PrivateKey = key
	case hex != "":
		if key, err = crypto.HexToECDSA(hex); err != nil {
			Fatalf("Option %q: %v", NodeKeyHexFlag.Name, err)
		}
		cfg.PrivateKey = key
	}
}

// setNodeUserIdent creates the user identifier from CLI flags.
func setNodeUserIdent(ctx *cli.Context, cfg *node.Config) {
	if identity := ctx.GlobalString(IdentityFlag.Name); len(identity) > 0 {
		cfg.UserIdent = identity
	}
}

// setBootstrapNodes creates a list of bootstrap nodes from the command line
// flags, reverting to pre-configured ones if none have been specified.
func setBootstrapNodes(ctx *cli.Context, cfg *p2p.Config) {
	urls := params.MainnetBootnodes
	switch {
	case ctx.GlobalIsSet(BootnodesFlag.Name):
		urls = SplitAndTrim(ctx.GlobalString(BootnodesFlag.Name))
	case ctx.GlobalBool(RopstenFlag.Name):
		urls = params.RopstenBootnodes
	case ctx.GlobalBool(SepoliaFlag.Name):
		urls = params.SepoliaBootnodes
	case ctx.GlobalBool(RinkebyFlag.Name):
		urls = params.RinkebyBootnodes
	case ctx.GlobalBool(GoerliFlag.Name):
		urls = params.GoerliBootnodes
	case ctx.GlobalBool(KilnFlag.Name):
		urls = params.KilnBootnodes
	case cfg.BootstrapNodes != nil:
		return // already set, don't apply defaults.
	}

	cfg.BootstrapNodes = make([]*enode.Node, 0, len(urls))
	for _, url := range urls {
		if url != "" {
			node, err := enode.Parse(enode.ValidSchemes, url)
			if err != nil {
				log.Crit("Bootstrap URL invalid", "enode", url, "err", err)
				continue
			}
			cfg.BootstrapNodes = append(cfg.BootstrapNodes, node)
		}
	}
}

// setBootstrapNodesV5 creates a list of bootstrap nodes from the command line
// flags, reverting to pre-configured ones if none have been specified.
func setBootstrapNodesV5(ctx *cli.Context, cfg *p2p.Config) {
	urls := params.V5Bootnodes
	switch {
	case ctx.GlobalIsSet(BootnodesFlag.Name):
		urls = SplitAndTrim(ctx.GlobalString(BootnodesFlag.Name))
	case cfg.BootstrapNodesV5 != nil:
		return // already set, don't apply defaults.
	}

	cfg.BootstrapNodesV5 = make([]*enode.Node, 0, len(urls))
	for _, url := range urls {
		if url != "" {
			node, err := enode.Parse(enode.ValidSchemes, url)
			if err != nil {
				log.Error("Bootstrap URL invalid", "enode", url, "err", err)
				continue
			}
			cfg.BootstrapNodesV5 = append(cfg.BootstrapNodesV5, node)
		}
	}
}

// setListenAddress creates a TCP listening address string from set command
// line flags.
func setListenAddress(ctx *cli.Context, cfg *p2p.Config) {
	if ctx.GlobalIsSet(ListenPortFlag.Name) {
		cfg.ListenAddr = fmt.Sprintf(":%d", ctx.GlobalInt(ListenPortFlag.Name))
	}
}

// setNAT creates a port mapper from command line flags.
func setNAT(ctx *cli.Context, cfg *p2p.Config) {
	if ctx.GlobalIsSet(NATFlag.Name) {
		natif, err := nat.Parse(ctx.GlobalString(NATFlag.Name))
		if err != nil {
			Fatalf("Option %s: %v", NATFlag.Name, err)
		}
		cfg.NAT = natif
	}
}

// SplitAndTrim splits input separated by a comma
// and trims excessive white space from the substrings.
func SplitAndTrim(input string) (ret []string) {
	l := strings.Split(input, ",")
	for _, r := range l {
		if r = strings.TrimSpace(r); r != "" {
			ret = append(ret, r)
		}
	}
	return ret
}

// setHTTP creates the HTTP RPC listener interface string from the set
// command line flags, returning empty if the HTTP endpoint is disabled.
func setHTTP(ctx *cli.Context, cfg *node.Config) {
	if ctx.GlobalBool(HTTPEnabledFlag.Name) && cfg.HTTPHost == "" {
		cfg.HTTPHost = "127.0.0.1"
		if ctx.GlobalIsSet(HTTPListenAddrFlag.Name) {
			cfg.HTTPHost = ctx.GlobalString(HTTPListenAddrFlag.Name)
		}
	}

	if ctx.GlobalIsSet(HTTPPortFlag.Name) {
		cfg.HTTPPort = ctx.GlobalInt(HTTPPortFlag.Name)
	}

	if ctx.GlobalIsSet(AuthListenFlag.Name) {
		cfg.AuthAddr = ctx.GlobalString(AuthListenFlag.Name)
	}

	if ctx.GlobalIsSet(AuthPortFlag.Name) {
		cfg.AuthPort = ctx.GlobalInt(AuthPortFlag.Name)
<<<<<<< HEAD
	}

	if ctx.GlobalIsSet(AuthVirtualHostsFlag.Name) {
		cfg.AuthVirtualHosts = SplitAndTrim(ctx.GlobalString(AuthVirtualHostsFlag.Name))
	}

=======
	}

	if ctx.GlobalIsSet(AuthVirtualHostsFlag.Name) {
		cfg.AuthVirtualHosts = SplitAndTrim(ctx.GlobalString(AuthVirtualHostsFlag.Name))
	}

>>>>>>> d90f67b2
	if ctx.GlobalIsSet(HTTPCORSDomainFlag.Name) {
		cfg.HTTPCors = SplitAndTrim(ctx.GlobalString(HTTPCORSDomainFlag.Name))
	}

	if ctx.GlobalIsSet(HTTPApiFlag.Name) {
		cfg.HTTPModules = SplitAndTrim(ctx.GlobalString(HTTPApiFlag.Name))
	}

	if ctx.GlobalIsSet(HTTPVirtualHostsFlag.Name) {
		cfg.HTTPVirtualHosts = SplitAndTrim(ctx.GlobalString(HTTPVirtualHostsFlag.Name))
	}

	if ctx.GlobalIsSet(HTTPPathPrefixFlag.Name) {
		cfg.HTTPPathPrefix = ctx.GlobalString(HTTPPathPrefixFlag.Name)
	}
	if ctx.GlobalIsSet(AllowUnprotectedTxs.Name) {
		cfg.AllowUnprotectedTxs = ctx.GlobalBool(AllowUnprotectedTxs.Name)
	}
}

// setGraphQL creates the GraphQL listener interface string from the set
// command line flags, returning empty if the GraphQL endpoint is disabled.
func setGraphQL(ctx *cli.Context, cfg *node.Config) {
	if ctx.GlobalIsSet(GraphQLCORSDomainFlag.Name) {
		cfg.GraphQLCors = SplitAndTrim(ctx.GlobalString(GraphQLCORSDomainFlag.Name))
	}
	if ctx.GlobalIsSet(GraphQLVirtualHostsFlag.Name) {
		cfg.GraphQLVirtualHosts = SplitAndTrim(ctx.GlobalString(GraphQLVirtualHostsFlag.Name))
	}
}

// setWS creates the WebSocket RPC listener interface string from the set
// command line flags, returning empty if the HTTP endpoint is disabled.
func setWS(ctx *cli.Context, cfg *node.Config) {
	if ctx.GlobalBool(WSEnabledFlag.Name) && cfg.WSHost == "" {
		cfg.WSHost = "127.0.0.1"
		if ctx.GlobalIsSet(WSListenAddrFlag.Name) {
			cfg.WSHost = ctx.GlobalString(WSListenAddrFlag.Name)
		}
	}
	if ctx.GlobalIsSet(WSPortFlag.Name) {
		cfg.WSPort = ctx.GlobalInt(WSPortFlag.Name)
	}

	if ctx.GlobalIsSet(WSAllowedOriginsFlag.Name) {
		cfg.WSOrigins = SplitAndTrim(ctx.GlobalString(WSAllowedOriginsFlag.Name))
	}

	if ctx.GlobalIsSet(WSApiFlag.Name) {
		cfg.WSModules = SplitAndTrim(ctx.GlobalString(WSApiFlag.Name))
	}

	if ctx.GlobalIsSet(WSPathPrefixFlag.Name) {
		cfg.WSPathPrefix = ctx.GlobalString(WSPathPrefixFlag.Name)
	}
}

// setIPC creates an IPC path configuration from the set command line flags,
// returning an empty string if IPC was explicitly disabled, or the set path.
func setIPC(ctx *cli.Context, cfg *node.Config) {
	CheckExclusive(ctx, IPCDisabledFlag, IPCPathFlag)
	switch {
	case ctx.GlobalBool(IPCDisabledFlag.Name):
		cfg.IPCPath = ""
	case ctx.GlobalIsSet(IPCPathFlag.Name):
		cfg.IPCPath = ctx.GlobalString(IPCPathFlag.Name)
	}
}

// setLes configures the les server and ultra light client settings from the command line flags.
func setLes(ctx *cli.Context, cfg *ethconfig.Config) {
	if ctx.GlobalIsSet(LightServeFlag.Name) {
		cfg.LightServ = ctx.GlobalInt(LightServeFlag.Name)
	}
	if ctx.GlobalIsSet(LightIngressFlag.Name) {
		cfg.LightIngress = ctx.GlobalInt(LightIngressFlag.Name)
	}
	if ctx.GlobalIsSet(LightEgressFlag.Name) {
		cfg.LightEgress = ctx.GlobalInt(LightEgressFlag.Name)
	}
	if ctx.GlobalIsSet(LightMaxPeersFlag.Name) {
		cfg.LightPeers = ctx.GlobalInt(LightMaxPeersFlag.Name)
	}
	if ctx.GlobalIsSet(UltraLightServersFlag.Name) {
		cfg.UltraLightServers = strings.Split(ctx.GlobalString(UltraLightServersFlag.Name), ",")
	}
	if ctx.GlobalIsSet(UltraLightFractionFlag.Name) {
		cfg.UltraLightFraction = ctx.GlobalInt(UltraLightFractionFlag.Name)
	}
	if cfg.UltraLightFraction <= 0 && cfg.UltraLightFraction > 100 {
		log.Error("Ultra light fraction is invalid", "had", cfg.UltraLightFraction, "updated", ethconfig.Defaults.UltraLightFraction)
		cfg.UltraLightFraction = ethconfig.Defaults.UltraLightFraction
	}
	if ctx.GlobalIsSet(UltraLightOnlyAnnounceFlag.Name) {
		cfg.UltraLightOnlyAnnounce = ctx.GlobalBool(UltraLightOnlyAnnounceFlag.Name)
	}
	if ctx.GlobalIsSet(LightNoPruneFlag.Name) {
		cfg.LightNoPrune = ctx.GlobalBool(LightNoPruneFlag.Name)
	}
	if ctx.GlobalIsSet(LightNoSyncServeFlag.Name) {
		cfg.LightNoSyncServe = ctx.GlobalBool(LightNoSyncServeFlag.Name)
	}
}

// MakeDatabaseHandles raises out the number of allowed file handles per process
// for Geth and returns half of the allowance to assign to the database.
func MakeDatabaseHandles(max int) int {
	limit, err := fdlimit.Maximum()
	if err != nil {
		Fatalf("Failed to retrieve file descriptor allowance: %v", err)
	}
	switch {
	case max == 0:
		// User didn't specify a meaningful value, use system limits
	case max < 128:
		// User specified something unhealthy, just use system defaults
		log.Error("File descriptor limit invalid (<128)", "had", max, "updated", limit)
	case max > limit:
		// User requested more than the OS allows, notify that we can't allocate it
		log.Warn("Requested file descriptors denied by OS", "req", max, "limit", limit)
	default:
		// User limit is meaningful and within allowed range, use that
		limit = max
	}
	raised, err := fdlimit.Raise(uint64(limit))
	if err != nil {
		Fatalf("Failed to raise file descriptor allowance: %v", err)
	}
	return int(raised / 2) // Leave half for networking and other stuff
}

// MakeAddress converts an account specified directly as a hex encoded string or
// a key index in the key store to an internal account representation.
func MakeAddress(ks *keystore.KeyStore, account string) (accounts.Account, error) {
	// If the specified account is a valid address, return it
	if common.IsHexAddress(account) {
		return accounts.Account{Address: common.HexToAddress(account)}, nil
	}
	// Otherwise try to interpret the account as a keystore index
	index, err := strconv.Atoi(account)
	if err != nil || index < 0 {
		return accounts.Account{}, fmt.Errorf("invalid account address or index %q", account)
	}
	log.Warn("-------------------------------------------------------------------")
	log.Warn("Referring to accounts by order in the keystore folder is dangerous!")
	log.Warn("This functionality is deprecated and will be removed in the future!")
	log.Warn("Please use explicit addresses! (can search via `geth account list`)")
	log.Warn("-------------------------------------------------------------------")

	accs := ks.Accounts()
	if len(accs) <= index {
		return accounts.Account{}, fmt.Errorf("index %d higher than number of accounts %d", index, len(accs))
	}
	return accs[index], nil
}

// setEtherbase retrieves the etherbase either from the directly specified
// command line flags or from the keystore if CLI indexed.
func setEtherbase(ctx *cli.Context, ks *keystore.KeyStore, cfg *ethconfig.Config) {
	// Extract the current etherbase
	var etherbase string
	if ctx.GlobalIsSet(MinerEtherbaseFlag.Name) {
		etherbase = ctx.GlobalString(MinerEtherbaseFlag.Name)
	}
	// Convert the etherbase into an address and configure it
	if etherbase != "" {
		if ks != nil {
			account, err := MakeAddress(ks, etherbase)
			if err != nil {
				Fatalf("Invalid miner etherbase: %v", err)
			}
			cfg.Miner.Etherbase = account.Address
		} else {
			Fatalf("No etherbase configured")
		}
	}
}

// MakePasswordList reads password lines from the file specified by the global --password flag.
func MakePasswordList(ctx *cli.Context) []string {
	path := ctx.GlobalString(PasswordFileFlag.Name)
	if path == "" {
		return nil
	}
	text, err := os.ReadFile(path)
	if err != nil {
		Fatalf("Failed to read password file: %v", err)
	}
	lines := strings.Split(string(text), "\n")
	// Sanitise DOS line endings.
	for i := range lines {
		lines[i] = strings.TrimRight(lines[i], "\r")
	}
	return lines
}

func SetP2PConfig(ctx *cli.Context, cfg *p2p.Config) {
	setNodeKey(ctx, cfg)
	setNAT(ctx, cfg)
	setListenAddress(ctx, cfg)
	setBootstrapNodes(ctx, cfg)
	setBootstrapNodesV5(ctx, cfg)

	lightClient := ctx.GlobalString(SyncModeFlag.Name) == "light"
	lightServer := (ctx.GlobalInt(LightServeFlag.Name) != 0)

	lightPeers := ctx.GlobalInt(LightMaxPeersFlag.Name)
	if lightClient && !ctx.GlobalIsSet(LightMaxPeersFlag.Name) {
		// dynamic default - for clients we use 1/10th of the default for servers
		lightPeers /= 10
	}

	if ctx.GlobalIsSet(MaxPeersFlag.Name) {
		cfg.MaxPeers = ctx.GlobalInt(MaxPeersFlag.Name)
		if lightServer && !ctx.GlobalIsSet(LightMaxPeersFlag.Name) {
			cfg.MaxPeers += lightPeers
		}
	} else {
		if lightServer {
			cfg.MaxPeers += lightPeers
		}
		if lightClient && ctx.GlobalIsSet(LightMaxPeersFlag.Name) && cfg.MaxPeers < lightPeers {
			cfg.MaxPeers = lightPeers
		}
	}
	if !(lightClient || lightServer) {
		lightPeers = 0
	}
	ethPeers := cfg.MaxPeers - lightPeers
	if lightClient {
		ethPeers = 0
	}
	log.Info("Maximum peer count", "ETH", ethPeers, "LES", lightPeers, "total", cfg.MaxPeers)

	if ctx.GlobalIsSet(MaxPendingPeersFlag.Name) {
		cfg.MaxPendingPeers = ctx.GlobalInt(MaxPendingPeersFlag.Name)
	}
	if ctx.GlobalIsSet(NoDiscoverFlag.Name) || lightClient {
		cfg.NoDiscovery = true
	}

	// if we're running a light client or server, force enable the v5 peer discovery
	// unless it is explicitly disabled with --nodiscover note that explicitly specifying
	// --v5disc overrides --nodiscover, in which case the later only disables v4 discovery
	forceV5Discovery := (lightClient || lightServer) && !ctx.GlobalBool(NoDiscoverFlag.Name)
	if ctx.GlobalIsSet(DiscoveryV5Flag.Name) {
		cfg.DiscoveryV5 = ctx.GlobalBool(DiscoveryV5Flag.Name)
	} else if forceV5Discovery {
		cfg.DiscoveryV5 = true
	}

	if netrestrict := ctx.GlobalString(NetrestrictFlag.Name); netrestrict != "" {
		list, err := netutil.ParseNetlist(netrestrict)
		if err != nil {
			Fatalf("Option %q: %v", NetrestrictFlag.Name, err)
		}
		cfg.NetRestrict = list
	}

	if ctx.GlobalBool(DeveloperFlag.Name) {
		// --dev mode can't use p2p networking.
		cfg.MaxPeers = 0
		cfg.ListenAddr = ""
		cfg.NoDial = true
		cfg.NoDiscovery = true
		cfg.DiscoveryV5 = false
	}
}

// SetNodeConfig applies node-related command line flags to the config.
func SetNodeConfig(ctx *cli.Context, cfg *node.Config) {
	SetP2PConfig(ctx, &cfg.P2P)
	setIPC(ctx, cfg)
	setHTTP(ctx, cfg)
	setGraphQL(ctx, cfg)
	setWS(ctx, cfg)
	setNodeUserIdent(ctx, cfg)
	setDataDir(ctx, cfg)
	setSmartCard(ctx, cfg)

	if ctx.GlobalIsSet(JWTSecretFlag.Name) {
		cfg.JWTSecret = ctx.GlobalString(JWTSecretFlag.Name)
	}

	if ctx.GlobalIsSet(ExternalSignerFlag.Name) {
		cfg.ExternalSigner = ctx.GlobalString(ExternalSignerFlag.Name)
	}

	if ctx.GlobalIsSet(KeyStoreDirFlag.Name) {
		cfg.KeyStoreDir = ctx.GlobalString(KeyStoreDirFlag.Name)
	}
	if ctx.GlobalIsSet(DeveloperFlag.Name) {
		cfg.UseLightweightKDF = true
	}
	if ctx.GlobalIsSet(LightKDFFlag.Name) {
		cfg.UseLightweightKDF = ctx.GlobalBool(LightKDFFlag.Name)
	}
	if ctx.GlobalIsSet(NoUSBFlag.Name) || cfg.NoUSB {
		log.Warn("Option nousb is deprecated and USB is deactivated by default. Use --usb to enable")
	}
	if ctx.GlobalIsSet(USBFlag.Name) {
		cfg.USB = ctx.GlobalBool(USBFlag.Name)
	}
	if ctx.GlobalIsSet(InsecureUnlockAllowedFlag.Name) {
		cfg.InsecureUnlockAllowed = ctx.GlobalBool(InsecureUnlockAllowedFlag.Name)
	}
}

func setSmartCard(ctx *cli.Context, cfg *node.Config) {
	// Skip enabling smartcards if no path is set
	path := ctx.GlobalString(SmartCardDaemonPathFlag.Name)
	if path == "" {
		return
	}
	// Sanity check that the smartcard path is valid
	fi, err := os.Stat(path)
	if err != nil {
		log.Info("Smartcard socket not found, disabling", "err", err)
		return
	}
	if fi.Mode()&os.ModeType != os.ModeSocket {
		log.Error("Invalid smartcard daemon path", "path", path, "type", fi.Mode().String())
		return
	}
	// Smartcard daemon path exists and is a socket, enable it
	cfg.SmartCardDaemonPath = path
}

func setDataDir(ctx *cli.Context, cfg *node.Config) {
	switch {
	case ctx.GlobalIsSet(DataDirFlag.Name):
		cfg.DataDir = ctx.GlobalString(DataDirFlag.Name)
	case ctx.GlobalBool(DeveloperFlag.Name):
		cfg.DataDir = "" // unless explicitly requested, use memory databases
	case ctx.GlobalBool(RopstenFlag.Name) && cfg.DataDir == node.DefaultDataDir():
		// Maintain compatibility with older Geth configurations storing the
		// Ropsten database in `testnet` instead of `ropsten`.
		legacyPath := filepath.Join(node.DefaultDataDir(), "testnet")
		if common.FileExist(legacyPath) {
			log.Warn("Using the deprecated `testnet` datadir. Future versions will store the Ropsten chain in `ropsten`.")
			cfg.DataDir = legacyPath
		} else {
			cfg.DataDir = filepath.Join(node.DefaultDataDir(), "ropsten")
		}

		cfg.DataDir = filepath.Join(node.DefaultDataDir(), "ropsten")
	case ctx.GlobalBool(RinkebyFlag.Name) && cfg.DataDir == node.DefaultDataDir():
		cfg.DataDir = filepath.Join(node.DefaultDataDir(), "rinkeby")
	case ctx.GlobalBool(GoerliFlag.Name) && cfg.DataDir == node.DefaultDataDir():
		cfg.DataDir = filepath.Join(node.DefaultDataDir(), "goerli")
	case ctx.GlobalBool(SepoliaFlag.Name) && cfg.DataDir == node.DefaultDataDir():
		cfg.DataDir = filepath.Join(node.DefaultDataDir(), "sepolia")
	case ctx.GlobalBool(KilnFlag.Name) && cfg.DataDir == node.DefaultDataDir():
		cfg.DataDir = filepath.Join(node.DefaultDataDir(), "kiln")
	}
}

func setGPO(ctx *cli.Context, cfg *gasprice.Config, light bool) {
	// If we are running the light client, apply another group
	// settings for gas oracle.
	if light {
		*cfg = ethconfig.LightClientGPO
	}
	if ctx.GlobalIsSet(GpoBlocksFlag.Name) {
		cfg.Blocks = ctx.GlobalInt(GpoBlocksFlag.Name)
	}
	if ctx.GlobalIsSet(GpoPercentileFlag.Name) {
		cfg.Percentile = ctx.GlobalInt(GpoPercentileFlag.Name)
	}
	if ctx.GlobalIsSet(GpoMaxGasPriceFlag.Name) {
		cfg.MaxPrice = big.NewInt(ctx.GlobalInt64(GpoMaxGasPriceFlag.Name))
	}
	if ctx.GlobalIsSet(GpoIgnoreGasPriceFlag.Name) {
		cfg.IgnorePrice = big.NewInt(ctx.GlobalInt64(GpoIgnoreGasPriceFlag.Name))
	}
}

func setTxPool(ctx *cli.Context, cfg *core.TxPoolConfig) {
	if ctx.GlobalIsSet(TxPoolLocalsFlag.Name) {
		locals := strings.Split(ctx.GlobalString(TxPoolLocalsFlag.Name), ",")
		for _, account := range locals {
			if trimmed := strings.TrimSpace(account); !common.IsHexAddress(trimmed) {
				Fatalf("Invalid account in --txpool.locals: %s", trimmed)
			} else {
				cfg.Locals = append(cfg.Locals, common.HexToAddress(account))
			}
		}
	}
	if ctx.GlobalIsSet(TxPoolNoLocalsFlag.Name) {
		cfg.NoLocals = ctx.GlobalBool(TxPoolNoLocalsFlag.Name)
	}
	if ctx.GlobalIsSet(TxPoolJournalFlag.Name) {
		cfg.Journal = ctx.GlobalString(TxPoolJournalFlag.Name)
	}
	if ctx.GlobalIsSet(TxPoolRejournalFlag.Name) {
		cfg.Rejournal = ctx.GlobalDuration(TxPoolRejournalFlag.Name)
	}
	if ctx.GlobalIsSet(TxPoolPriceLimitFlag.Name) {
		cfg.PriceLimit = ctx.GlobalUint64(TxPoolPriceLimitFlag.Name)
	}
	if ctx.GlobalIsSet(TxPoolPriceBumpFlag.Name) {
		cfg.PriceBump = ctx.GlobalUint64(TxPoolPriceBumpFlag.Name)
	}
	if ctx.GlobalIsSet(TxPoolAccountSlotsFlag.Name) {
		cfg.AccountSlots = ctx.GlobalUint64(TxPoolAccountSlotsFlag.Name)
	}
	if ctx.GlobalIsSet(TxPoolGlobalSlotsFlag.Name) {
		cfg.GlobalSlots = ctx.GlobalUint64(TxPoolGlobalSlotsFlag.Name)
	}
	if ctx.GlobalIsSet(TxPoolAccountQueueFlag.Name) {
		cfg.AccountQueue = ctx.GlobalUint64(TxPoolAccountQueueFlag.Name)
	}
	if ctx.GlobalIsSet(TxPoolGlobalQueueFlag.Name) {
		cfg.GlobalQueue = ctx.GlobalUint64(TxPoolGlobalQueueFlag.Name)
	}
	if ctx.GlobalIsSet(TxPoolLifetimeFlag.Name) {
		cfg.Lifetime = ctx.GlobalDuration(TxPoolLifetimeFlag.Name)
	}
}

func setEthash(ctx *cli.Context, cfg *ethconfig.Config) {
	if ctx.GlobalIsSet(EthashCacheDirFlag.Name) {
		cfg.Ethash.CacheDir = ctx.GlobalString(EthashCacheDirFlag.Name)
	}
	if ctx.GlobalIsSet(EthashDatasetDirFlag.Name) {
		cfg.Ethash.DatasetDir = ctx.GlobalString(EthashDatasetDirFlag.Name)
	}
	if ctx.GlobalIsSet(EthashCachesInMemoryFlag.Name) {
		cfg.Ethash.CachesInMem = ctx.GlobalInt(EthashCachesInMemoryFlag.Name)
	}
	if ctx.GlobalIsSet(EthashCachesOnDiskFlag.Name) {
		cfg.Ethash.CachesOnDisk = ctx.GlobalInt(EthashCachesOnDiskFlag.Name)
	}
	if ctx.GlobalIsSet(EthashCachesLockMmapFlag.Name) {
		cfg.Ethash.CachesLockMmap = ctx.GlobalBool(EthashCachesLockMmapFlag.Name)
	}
	if ctx.GlobalIsSet(EthashDatasetsInMemoryFlag.Name) {
		cfg.Ethash.DatasetsInMem = ctx.GlobalInt(EthashDatasetsInMemoryFlag.Name)
	}
	if ctx.GlobalIsSet(EthashDatasetsOnDiskFlag.Name) {
		cfg.Ethash.DatasetsOnDisk = ctx.GlobalInt(EthashDatasetsOnDiskFlag.Name)
	}
	if ctx.GlobalIsSet(EthashDatasetsLockMmapFlag.Name) {
		cfg.Ethash.DatasetsLockMmap = ctx.GlobalBool(EthashDatasetsLockMmapFlag.Name)
	}
}

func setMiner(ctx *cli.Context, cfg *miner.Config) {
	if ctx.GlobalIsSet(MinerNotifyFlag.Name) {
		cfg.Notify = strings.Split(ctx.GlobalString(MinerNotifyFlag.Name), ",")
	}
	cfg.NotifyFull = ctx.GlobalBool(MinerNotifyFullFlag.Name)
	if ctx.GlobalIsSet(MinerExtraDataFlag.Name) {
		cfg.ExtraData = []byte(ctx.GlobalString(MinerExtraDataFlag.Name))
	}
	if ctx.GlobalIsSet(MinerGasLimitFlag.Name) {
		cfg.GasCeil = ctx.GlobalUint64(MinerGasLimitFlag.Name)
	}
	if ctx.GlobalIsSet(MinerGasPriceFlag.Name) {
		cfg.GasPrice = GlobalBig(ctx, MinerGasPriceFlag.Name)
	}
	if ctx.GlobalIsSet(MinerRecommitIntervalFlag.Name) {
		cfg.Recommit = ctx.GlobalDuration(MinerRecommitIntervalFlag.Name)
	}
	if ctx.GlobalIsSet(MinerNoVerifyFlag.Name) {
		cfg.Noverify = ctx.GlobalBool(MinerNoVerifyFlag.Name)
	}
	if ctx.GlobalIsSet(LegacyMinerGasTargetFlag.Name) {
		log.Warn("The generic --miner.gastarget flag is deprecated and will be removed in the future!")
	}
}

<<<<<<< HEAD
func setPeerRequiredBlocks(ctx *cli.Context, cfg *ethconfig.Config) {
	peerRequiredBlocks := ctx.GlobalString(EthPeerRequiredBlocksFlag.Name)

	if peerRequiredBlocks == "" {
		if ctx.GlobalIsSet(LegacyWhitelistFlag.Name) {
			log.Warn("The flag --rpc is deprecated and will be removed, please use --peer.requiredblocks")
			peerRequiredBlocks = ctx.GlobalString(LegacyWhitelistFlag.Name)
=======
func setRequiredBlocks(ctx *cli.Context, cfg *ethconfig.Config) {
	requiredBlocks := ctx.GlobalString(EthRequiredBlocksFlag.Name)
	if requiredBlocks == "" {
		if ctx.GlobalIsSet(LegacyWhitelistFlag.Name) {
			log.Warn("The flag --whitelist is deprecated and will be removed, please use --eth.requiredblocks")
			requiredBlocks = ctx.GlobalString(LegacyWhitelistFlag.Name)
>>>>>>> d90f67b2
		} else {
			return
		}
	}
<<<<<<< HEAD

	cfg.PeerRequiredBlocks = make(map[uint64]common.Hash)
	for _, entry := range strings.Split(peerRequiredBlocks, ",") {
		parts := strings.Split(entry, "=")
		if len(parts) != 2 {
			Fatalf("Invalid peer required block entry: %s", entry)
		}
		number, err := strconv.ParseUint(parts[0], 0, 64)
		if err != nil {
			Fatalf("Invalid peer required block number %s: %v", parts[0], err)
		}
		var hash common.Hash
		if err = hash.UnmarshalText([]byte(parts[1])); err != nil {
			Fatalf("Invalid peer required block hash %s: %v", parts[1], err)
		}
		cfg.PeerRequiredBlocks[number] = hash
=======
	cfg.RequiredBlocks = make(map[uint64]common.Hash)
	for _, entry := range strings.Split(requiredBlocks, ",") {
		parts := strings.Split(entry, "=")
		if len(parts) != 2 {
			Fatalf("Invalid required block entry: %s", entry)
		}
		number, err := strconv.ParseUint(parts[0], 0, 64)
		if err != nil {
			Fatalf("Invalid required block number %s: %v", parts[0], err)
		}
		var hash common.Hash
		if err = hash.UnmarshalText([]byte(parts[1])); err != nil {
			Fatalf("Invalid required block hash %s: %v", parts[1], err)
		}
		cfg.RequiredBlocks[number] = hash
>>>>>>> d90f67b2
	}
}

// CheckExclusive verifies that only a single instance of the provided flags was
// set by the user. Each flag might optionally be followed by a string type to
// specialize it further.
func CheckExclusive(ctx *cli.Context, args ...interface{}) {
	set := make([]string, 0, 1)
	for i := 0; i < len(args); i++ {
		// Make sure the next argument is a flag and skip if not set
		flag, ok := args[i].(cli.Flag)
		if !ok {
			panic(fmt.Sprintf("invalid argument, not cli.Flag type: %T", args[i]))
		}
		// Check if next arg extends current and expand its name if so
		name := flag.GetName()

		if i+1 < len(args) {
			switch option := args[i+1].(type) {
			case string:
				// Extended flag check, make sure value set doesn't conflict with passed in option
				if ctx.GlobalString(flag.GetName()) == option {
					name += "=" + option
					set = append(set, "--"+name)
				}
				// shift arguments and continue
				i++
				continue

			case cli.Flag:
			default:
				panic(fmt.Sprintf("invalid argument, not cli.Flag or string extension: %T", args[i+1]))
			}
		}
		// Mark the flag if it's set
		if ctx.GlobalIsSet(flag.GetName()) {
			set = append(set, "--"+name)
		}
	}
	if len(set) > 1 {
		Fatalf("Flags %v can't be used at the same time", strings.Join(set, ", "))
	}
}

// SetEthConfig applies eth-related command line flags to the config.
func SetEthConfig(ctx *cli.Context, stack *node.Node, cfg *ethconfig.Config) {
	// Avoid conflicting network flags
	CheckExclusive(ctx, MainnetFlag, DeveloperFlag, RopstenFlag, RinkebyFlag, GoerliFlag, SepoliaFlag, KilnFlag)
	CheckExclusive(ctx, LightServeFlag, SyncModeFlag, "light")
	CheckExclusive(ctx, DeveloperFlag, ExternalSignerFlag) // Can't use both ephemeral unlocked and external signer
	if ctx.GlobalString(GCModeFlag.Name) == "archive" && ctx.GlobalUint64(TxLookupLimitFlag.Name) != 0 {
		ctx.GlobalSet(TxLookupLimitFlag.Name, "0")
		log.Warn("Disable transaction unindexing for archive node")
	}
	if ctx.GlobalIsSet(LightServeFlag.Name) && ctx.GlobalUint64(TxLookupLimitFlag.Name) != 0 {
		log.Warn("LES server cannot serve old transaction status and cannot connect below les/4 protocol version if transaction lookup index is limited")
	}
	var ks *keystore.KeyStore
	if keystores := stack.AccountManager().Backends(keystore.KeyStoreType); len(keystores) > 0 {
		ks = keystores[0].(*keystore.KeyStore)
	}
	setEtherbase(ctx, ks, cfg)
	setGPO(ctx, &cfg.GPO, ctx.GlobalString(SyncModeFlag.Name) == "light")
	setTxPool(ctx, &cfg.TxPool)
	setEthash(ctx, cfg)
	setMiner(ctx, &cfg.Miner)
<<<<<<< HEAD
	setPeerRequiredBlocks(ctx, cfg)
=======
	setRequiredBlocks(ctx, cfg)
>>>>>>> d90f67b2
	setLes(ctx, cfg)

	// Cap the cache allowance and tune the garbage collector
	mem, err := gopsutil.VirtualMemory()
	if err == nil {
		if 32<<(^uintptr(0)>>63) == 32 && mem.Total > 2*1024*1024*1024 {
			log.Warn("Lowering memory allowance on 32bit arch", "available", mem.Total/1024/1024, "addressable", 2*1024)
			mem.Total = 2 * 1024 * 1024 * 1024
		}
		allowance := int(mem.Total / 1024 / 1024 / 3)
		if cache := ctx.GlobalInt(CacheFlag.Name); cache > allowance {
			log.Warn("Sanitizing cache to Go's GC limits", "provided", cache, "updated", allowance)
			ctx.GlobalSet(CacheFlag.Name, strconv.Itoa(allowance))
		}
	}
	// Ensure Go's GC ignores the database cache for trigger percentage
	cache := ctx.GlobalInt(CacheFlag.Name)
	gogc := math.Max(20, math.Min(100, 100/(float64(cache)/1024)))

	log.Debug("Sanitizing Go's GC trigger", "percent", int(gogc))
	godebug.SetGCPercent(int(gogc))

	if ctx.GlobalIsSet(SyncModeFlag.Name) {
		cfg.SyncMode = *GlobalTextMarshaler(ctx, SyncModeFlag.Name).(*downloader.SyncMode)
	}
	if ctx.GlobalIsSet(NetworkIdFlag.Name) {
		cfg.NetworkId = ctx.GlobalUint64(NetworkIdFlag.Name)
	}
	if ctx.GlobalIsSet(CacheFlag.Name) || ctx.GlobalIsSet(CacheDatabaseFlag.Name) {
		cfg.DatabaseCache = ctx.GlobalInt(CacheFlag.Name) * ctx.GlobalInt(CacheDatabaseFlag.Name) / 100
	}
	cfg.DatabaseHandles = MakeDatabaseHandles(ctx.GlobalInt(FDLimitFlag.Name))
	if ctx.GlobalIsSet(AncientFlag.Name) {
		cfg.DatabaseFreezer = ctx.GlobalString(AncientFlag.Name)
	}

	if gcmode := ctx.GlobalString(GCModeFlag.Name); gcmode != "full" && gcmode != "archive" {
		Fatalf("--%s must be either 'full' or 'archive'", GCModeFlag.Name)
	}
	if ctx.GlobalIsSet(GCModeFlag.Name) {
		cfg.NoPruning = ctx.GlobalString(GCModeFlag.Name) == "archive"
	}
	if ctx.GlobalIsSet(CacheNoPrefetchFlag.Name) {
		cfg.NoPrefetch = ctx.GlobalBool(CacheNoPrefetchFlag.Name)
	}
	// Read the value from the flag no matter if it's set or not.
	cfg.Preimages = ctx.GlobalBool(CachePreimagesFlag.Name)
	if cfg.NoPruning && !cfg.Preimages {
		cfg.Preimages = true
		log.Info("Enabling recording of key preimages since archive mode is used")
	}
	if ctx.GlobalIsSet(TxLookupLimitFlag.Name) {
		cfg.TxLookupLimit = ctx.GlobalUint64(TxLookupLimitFlag.Name)
	}
	if ctx.GlobalIsSet(CacheFlag.Name) || ctx.GlobalIsSet(CacheTrieFlag.Name) {
		cfg.TrieCleanCache = ctx.GlobalInt(CacheFlag.Name) * ctx.GlobalInt(CacheTrieFlag.Name) / 100
	}
	if ctx.GlobalIsSet(CacheTrieJournalFlag.Name) {
		cfg.TrieCleanCacheJournal = ctx.GlobalString(CacheTrieJournalFlag.Name)
	}
	if ctx.GlobalIsSet(CacheTrieRejournalFlag.Name) {
		cfg.TrieCleanCacheRejournal = ctx.GlobalDuration(CacheTrieRejournalFlag.Name)
	}
	if ctx.GlobalIsSet(CacheFlag.Name) || ctx.GlobalIsSet(CacheGCFlag.Name) {
		cfg.TrieDirtyCache = ctx.GlobalInt(CacheFlag.Name) * ctx.GlobalInt(CacheGCFlag.Name) / 100
	}
	if ctx.GlobalIsSet(CacheFlag.Name) || ctx.GlobalIsSet(CacheSnapshotFlag.Name) {
		cfg.SnapshotCache = ctx.GlobalInt(CacheFlag.Name) * ctx.GlobalInt(CacheSnapshotFlag.Name) / 100
	}
	if !ctx.GlobalBool(SnapshotFlag.Name) {
		// If snap-sync is requested, this flag is also required
		if cfg.SyncMode == downloader.SnapSync {
			log.Info("Snap sync requested, enabling --snapshot")
		} else {
			cfg.TrieCleanCache += cfg.SnapshotCache
			cfg.SnapshotCache = 0 // Disabled
		}
	}
	if ctx.GlobalIsSet(DocRootFlag.Name) {
		cfg.DocRoot = ctx.GlobalString(DocRootFlag.Name)
	}
	if ctx.GlobalIsSet(VMEnableDebugFlag.Name) {
		// TODO(fjl): force-enable this in --dev mode
		cfg.EnablePreimageRecording = ctx.GlobalBool(VMEnableDebugFlag.Name)
	}

	if ctx.GlobalIsSet(RPCGlobalGasCapFlag.Name) {
		cfg.RPCGasCap = ctx.GlobalUint64(RPCGlobalGasCapFlag.Name)
	}
	if cfg.RPCGasCap != 0 {
		log.Info("Set global gas cap", "cap", cfg.RPCGasCap)
	} else {
		log.Info("Global gas cap disabled")
	}
	if ctx.GlobalIsSet(RPCGlobalEVMTimeoutFlag.Name) {
		cfg.RPCEVMTimeout = ctx.GlobalDuration(RPCGlobalEVMTimeoutFlag.Name)
	}
	if ctx.GlobalIsSet(RPCGlobalTxFeeCapFlag.Name) {
		cfg.RPCTxFeeCap = ctx.GlobalFloat64(RPCGlobalTxFeeCapFlag.Name)
	}
	if ctx.GlobalIsSet(NoDiscoverFlag.Name) {
		cfg.EthDiscoveryURLs, cfg.SnapDiscoveryURLs = []string{}, []string{}
	} else if ctx.GlobalIsSet(DNSDiscoveryFlag.Name) {
		urls := ctx.GlobalString(DNSDiscoveryFlag.Name)
		if urls == "" {
			cfg.EthDiscoveryURLs = []string{}
		} else {
			cfg.EthDiscoveryURLs = SplitAndTrim(urls)
		}
	}
	// Override any default configs for hard coded networks.
	switch {
	case ctx.GlobalBool(MainnetFlag.Name):
		if !ctx.GlobalIsSet(NetworkIdFlag.Name) {
			cfg.NetworkId = 1
		}
		cfg.Genesis = core.DefaultGenesisBlock()
		SetDNSDiscoveryDefaults(cfg, params.MainnetGenesisHash)
	case ctx.GlobalBool(RopstenFlag.Name):
		if !ctx.GlobalIsSet(NetworkIdFlag.Name) {
			cfg.NetworkId = 3
		}
		cfg.Genesis = core.DefaultRopstenGenesisBlock()
		SetDNSDiscoveryDefaults(cfg, params.RopstenGenesisHash)
	case ctx.GlobalBool(SepoliaFlag.Name):
		if !ctx.GlobalIsSet(NetworkIdFlag.Name) {
			cfg.NetworkId = 11155111
		}
		cfg.Genesis = core.DefaultSepoliaGenesisBlock()
		SetDNSDiscoveryDefaults(cfg, params.SepoliaGenesisHash)
	case ctx.GlobalBool(RinkebyFlag.Name):
		log.Warn("")
		log.Warn("--------------------------------------------------------------------------------")
		log.Warn("Please note, Rinkeby has been deprecated. It will still work for the time being,")
		log.Warn("but there will be no further hard-forks shipped for it. Eventually the network")
		log.Warn("will be permanently halted after the other networks transition through the merge")
		log.Warn("and prove stable enough. For the most future proof testnet, choose Sepolia as")
		log.Warn("your replacement environment (--sepolia instead of --rinkeby).")
		log.Warn("--------------------------------------------------------------------------------")
		log.Warn("")

		if !ctx.GlobalIsSet(NetworkIdFlag.Name) {
			cfg.NetworkId = 4
		}
		cfg.Genesis = core.DefaultRinkebyGenesisBlock()
		SetDNSDiscoveryDefaults(cfg, params.RinkebyGenesisHash)
	case ctx.GlobalBool(GoerliFlag.Name):
		if !ctx.GlobalIsSet(NetworkIdFlag.Name) {
			cfg.NetworkId = 5
		}
		cfg.Genesis = core.DefaultGoerliGenesisBlock()
		SetDNSDiscoveryDefaults(cfg, params.GoerliGenesisHash)
	case ctx.GlobalBool(KilnFlag.Name):
		if !ctx.GlobalIsSet(NetworkIdFlag.Name) {
			cfg.NetworkId = 1337802
		}
		cfg.Genesis = core.DefaultKilnGenesisBlock()
		SetDNSDiscoveryDefaults(cfg, params.KilnGenesisHash)
	case ctx.GlobalBool(DeveloperFlag.Name):
		if !ctx.GlobalIsSet(NetworkIdFlag.Name) {
			cfg.NetworkId = 1337
		}
		cfg.SyncMode = downloader.FullSync
		// Create new developer account or reuse existing one
		var (
			developer  accounts.Account
			passphrase string
			err        error
		)
		if list := MakePasswordList(ctx); len(list) > 0 {
			// Just take the first value. Although the function returns a possible multiple values and
			// some usages iterate through them as attempts, that doesn't make sense in this setting,
			// when we're definitely concerned with only one account.
			passphrase = list[0]
		}
		// setEtherbase has been called above, configuring the miner address from command line flags.
		if cfg.Miner.Etherbase != (common.Address{}) {
			developer = accounts.Account{Address: cfg.Miner.Etherbase}
		} else if accs := ks.Accounts(); len(accs) > 0 {
			developer = ks.Accounts()[0]
		} else {
			developer, err = ks.NewAccount(passphrase)
			if err != nil {
				Fatalf("Failed to create developer account: %v", err)
			}
		}
		if err := ks.Unlock(developer, passphrase); err != nil {
			Fatalf("Failed to unlock developer account: %v", err)
		}
		log.Info("Using developer account", "address", developer.Address)

		// Create a new developer genesis block or reuse existing one
		cfg.Genesis = core.DeveloperGenesisBlock(uint64(ctx.GlobalInt(DeveloperPeriodFlag.Name)), ctx.GlobalUint64(DeveloperGasLimitFlag.Name), developer.Address)
		if ctx.GlobalIsSet(DataDirFlag.Name) {
			// If datadir doesn't exist we need to open db in write-mode
			// so leveldb can create files.
			readonly := true
			if !common.FileExist(stack.ResolvePath("chaindata")) {
				readonly = false
			}
			// Check if we have an already initialized chain and fall back to
			// that if so. Otherwise we need to generate a new genesis spec.
			chaindb := MakeChainDatabase(ctx, stack, readonly)
			if rawdb.ReadCanonicalHash(chaindb, 0) != (common.Hash{}) {
				cfg.Genesis = nil // fallback to db content
			}
			chaindb.Close()
		}
		if !ctx.GlobalIsSet(MinerGasPriceFlag.Name) {
			cfg.Miner.GasPrice = big.NewInt(1)
		}
	default:
		if cfg.NetworkId == 1 {
			SetDNSDiscoveryDefaults(cfg, params.MainnetGenesisHash)
		}
	}
}

// SetDNSDiscoveryDefaults configures DNS discovery with the given URL if
// no URLs are set.
func SetDNSDiscoveryDefaults(cfg *ethconfig.Config, genesis common.Hash) {
	if cfg.EthDiscoveryURLs != nil {
		return // already set through flags/config
	}
	protocol := "all"
	if cfg.SyncMode == downloader.LightSync {
		protocol = "les"
	}
	if url := params.KnownDNSNetwork(genesis, protocol); url != "" {
		cfg.EthDiscoveryURLs = []string{url}
		cfg.SnapDiscoveryURLs = cfg.EthDiscoveryURLs
	}
}

// RegisterEthService adds an Ethereum client to the stack.
// The second return value is the full node instance, which may be nil if the
// node is running as a light client.
func RegisterEthService(stack *node.Node, cfg *ethconfig.Config) (ethapi.Backend, *eth.Ethereum) {
	if cfg.SyncMode == downloader.LightSync {
		backend, err := les.New(stack, cfg)
		if err != nil {
			Fatalf("Failed to register the Ethereum service: %v", err)
		}
		stack.RegisterAPIs(tracers.APIs(backend.ApiBackend))
		if backend.BlockChain().Config().TerminalTotalDifficulty != nil {
			if err := lescatalyst.Register(stack, backend); err != nil {
				Fatalf("Failed to register the catalyst service: %v", err)
			}
		}
		return backend.ApiBackend, nil
	}
	backend, err := eth.New(stack, cfg)
	if err != nil {
		Fatalf("Failed to register the Ethereum service: %v", err)
	}
	if cfg.LightServ > 0 {
		_, err := les.NewLesServer(stack, backend, cfg)
		if err != nil {
			Fatalf("Failed to create the LES server: %v", err)
		}
	}
	if backend.BlockChain().Config().TerminalTotalDifficulty != nil {
		if err := ethcatalyst.Register(stack, backend); err != nil {
			Fatalf("Failed to register the catalyst service: %v", err)
		}
	}
	stack.RegisterAPIs(tracers.APIs(backend.APIBackend))
	return backend.APIBackend, backend
}

// RegisterEthStatsService configures the Ethereum Stats daemon and adds it to
// the given node.
func RegisterEthStatsService(stack *node.Node, backend ethapi.Backend, url string) {
	if err := ethstats.New(stack, backend, backend.Engine(), url); err != nil {
		Fatalf("Failed to register the Ethereum Stats service: %v", err)
	}
}

// RegisterGraphQLService is a utility function to construct a new service and register it against a node.
func RegisterGraphQLService(stack *node.Node, backend ethapi.Backend, cfg node.Config) {
	if err := graphql.New(stack, backend, cfg.GraphQLCors, cfg.GraphQLVirtualHosts); err != nil {
		Fatalf("Failed to register the GraphQL service: %v", err)
	}
}

func SetupMetrics(ctx *cli.Context) {
	if metrics.Enabled {
		log.Info("Enabling metrics collection")

		var (
			enableExport   = ctx.GlobalBool(MetricsEnableInfluxDBFlag.Name)
			enableExportV2 = ctx.GlobalBool(MetricsEnableInfluxDBV2Flag.Name)
		)

		if enableExport || enableExportV2 {
			CheckExclusive(ctx, MetricsEnableInfluxDBFlag, MetricsEnableInfluxDBV2Flag)

			v1FlagIsSet := ctx.GlobalIsSet(MetricsInfluxDBUsernameFlag.Name) ||
				ctx.GlobalIsSet(MetricsInfluxDBPasswordFlag.Name)

			v2FlagIsSet := ctx.GlobalIsSet(MetricsInfluxDBTokenFlag.Name) ||
				ctx.GlobalIsSet(MetricsInfluxDBOrganizationFlag.Name) ||
				ctx.GlobalIsSet(MetricsInfluxDBBucketFlag.Name)

			if enableExport && v2FlagIsSet {
				Fatalf("Flags --influxdb.metrics.organization, --influxdb.metrics.token, --influxdb.metrics.bucket are only available for influxdb-v2")
			} else if enableExportV2 && v1FlagIsSet {
				Fatalf("Flags --influxdb.metrics.username, --influxdb.metrics.password are only available for influxdb-v1")
			}
		}

		var (
			endpoint = ctx.GlobalString(MetricsInfluxDBEndpointFlag.Name)
			database = ctx.GlobalString(MetricsInfluxDBDatabaseFlag.Name)
			username = ctx.GlobalString(MetricsInfluxDBUsernameFlag.Name)
			password = ctx.GlobalString(MetricsInfluxDBPasswordFlag.Name)

			token        = ctx.GlobalString(MetricsInfluxDBTokenFlag.Name)
			bucket       = ctx.GlobalString(MetricsInfluxDBBucketFlag.Name)
			organization = ctx.GlobalString(MetricsInfluxDBOrganizationFlag.Name)
		)

		if enableExport {
			tagsMap := SplitTagsFlag(ctx.GlobalString(MetricsInfluxDBTagsFlag.Name))

			log.Info("Enabling metrics export to InfluxDB")

			go influxdb.InfluxDBWithTags(metrics.DefaultRegistry, 10*time.Second, endpoint, database, username, password, "geth.", tagsMap)
		} else if enableExportV2 {
			tagsMap := SplitTagsFlag(ctx.GlobalString(MetricsInfluxDBTagsFlag.Name))

			log.Info("Enabling metrics export to InfluxDB (v2)")

			go influxdb.InfluxDBV2WithTags(metrics.DefaultRegistry, 10*time.Second, endpoint, token, bucket, organization, "geth.", tagsMap)
		}

		if ctx.GlobalIsSet(MetricsHTTPFlag.Name) {
			address := fmt.Sprintf("%s:%d", ctx.GlobalString(MetricsHTTPFlag.Name), ctx.GlobalInt(MetricsPortFlag.Name))
			log.Info("Enabling stand-alone metrics HTTP endpoint", "address", address)
			exp.Setup(address)
		}
	}
}

func SplitTagsFlag(tagsFlag string) map[string]string {
	tags := strings.Split(tagsFlag, ",")
	tagsMap := map[string]string{}

	for _, t := range tags {
		if t != "" {
			kv := strings.Split(t, "=")

			if len(kv) == 2 {
				tagsMap[kv[0]] = kv[1]
			}
		}
	}

	return tagsMap
}

// MakeChainDatabase open an LevelDB using the flags passed to the client and will hard crash if it fails.
func MakeChainDatabase(ctx *cli.Context, stack *node.Node, readonly bool) ethdb.Database {
	var (
		cache   = ctx.GlobalInt(CacheFlag.Name) * ctx.GlobalInt(CacheDatabaseFlag.Name) / 100
		handles = MakeDatabaseHandles(ctx.GlobalInt(FDLimitFlag.Name))

		err     error
		chainDb ethdb.Database
	)
<<<<<<< HEAD
	if ctx.GlobalString(SyncModeFlag.Name) == "light" {
		name := "lightchaindata"
		chainDb, err = stack.OpenDatabase(name, cache, handles, "", readonly)
	} else {
		name := "chaindata"
		chainDb, err = stack.OpenDatabaseWithFreezer(name, cache, handles, ctx.GlobalString(AncientFlag.Name), "", readonly)
=======
	switch {
	case ctx.GlobalIsSet(RemoteDBFlag.Name):
		log.Info("Using remote db", "url", ctx.GlobalString(RemoteDBFlag.Name))
		chainDb, err = remotedb.New(ctx.GlobalString(RemoteDBFlag.Name))
	case ctx.GlobalString(SyncModeFlag.Name) == "light":
		chainDb, err = stack.OpenDatabase("lightchaindata", cache, handles, "", readonly)
	default:
		chainDb, err = stack.OpenDatabaseWithFreezer("chaindata", cache, handles, ctx.GlobalString(AncientFlag.Name), "", readonly)
>>>>>>> d90f67b2
	}
	if err != nil {
		Fatalf("Could not open database: %v", err)
	}
	return chainDb
}

func MakeGenesis(ctx *cli.Context) *core.Genesis {
	var genesis *core.Genesis
	switch {
	case ctx.GlobalBool(MainnetFlag.Name):
		genesis = core.DefaultGenesisBlock()
	case ctx.GlobalBool(RopstenFlag.Name):
		genesis = core.DefaultRopstenGenesisBlock()
	case ctx.GlobalBool(SepoliaFlag.Name):
		genesis = core.DefaultSepoliaGenesisBlock()
	case ctx.GlobalBool(RinkebyFlag.Name):
		genesis = core.DefaultRinkebyGenesisBlock()
	case ctx.GlobalBool(GoerliFlag.Name):
		genesis = core.DefaultGoerliGenesisBlock()
	case ctx.GlobalBool(KilnFlag.Name):
		genesis = core.DefaultKilnGenesisBlock()
	case ctx.GlobalBool(DeveloperFlag.Name):
		Fatalf("Developer chains are ephemeral")
	}
	return genesis
}

// MakeChain creates a chain manager from set command line flags.
func MakeChain(ctx *cli.Context, stack *node.Node) (chain *core.BlockChain, chainDb ethdb.Database) {
	var err error
	chainDb = MakeChainDatabase(ctx, stack, false) // TODO(rjl493456442) support read-only database
	config, _, err := core.SetupGenesisBlock(chainDb, MakeGenesis(ctx))
	if err != nil {
		Fatalf("%v", err)
	}

	var engine consensus.Engine
	ethashConf := ethconfig.Defaults.Ethash
	if ctx.GlobalBool(FakePoWFlag.Name) {
		ethashConf.PowMode = ethash.ModeFake
	}
	engine = ethconfig.CreateConsensusEngine(stack, config, &ethashConf, nil, false, chainDb)
	if gcmode := ctx.GlobalString(GCModeFlag.Name); gcmode != "full" && gcmode != "archive" {
		Fatalf("--%s must be either 'full' or 'archive'", GCModeFlag.Name)
	}
	cache := &core.CacheConfig{
		TrieCleanLimit:      ethconfig.Defaults.TrieCleanCache,
		TrieCleanNoPrefetch: ctx.GlobalBool(CacheNoPrefetchFlag.Name),
		TrieDirtyLimit:      ethconfig.Defaults.TrieDirtyCache,
		TrieDirtyDisabled:   ctx.GlobalString(GCModeFlag.Name) == "archive",
		TrieTimeLimit:       ethconfig.Defaults.TrieTimeout,
		SnapshotLimit:       ethconfig.Defaults.SnapshotCache,
		Preimages:           ctx.GlobalBool(CachePreimagesFlag.Name),
	}
	if cache.TrieDirtyDisabled && !cache.Preimages {
		cache.Preimages = true
		log.Info("Enabling recording of key preimages since archive mode is used")
	}
	if !ctx.GlobalBool(SnapshotFlag.Name) {
		cache.SnapshotLimit = 0 // Disabled
	}
	if ctx.GlobalIsSet(CacheFlag.Name) || ctx.GlobalIsSet(CacheTrieFlag.Name) {
		cache.TrieCleanLimit = ctx.GlobalInt(CacheFlag.Name) * ctx.GlobalInt(CacheTrieFlag.Name) / 100
	}
	if ctx.GlobalIsSet(CacheFlag.Name) || ctx.GlobalIsSet(CacheGCFlag.Name) {
		cache.TrieDirtyLimit = ctx.GlobalInt(CacheFlag.Name) * ctx.GlobalInt(CacheGCFlag.Name) / 100
	}

	vmcfg := vm.Config{EnablePreimageRecording: ctx.GlobalBool(VMEnableDebugFlag.Name)}

	// TODO(rjl493456442) disable snapshot generation/wiping if the chain is read only.
	// Disable transaction indexing/unindexing by default.
	chain, err = core.NewBlockChain(chainDb, cache, config, engine, vmcfg, nil, nil)
	if err != nil {
		Fatalf("Can't create BlockChain: %v", err)
	}
	return chain, chainDb
}

// MakeConsolePreloads retrieves the absolute paths for the console JavaScript
// scripts to preload before starting.
func MakeConsolePreloads(ctx *cli.Context) []string {
	// Skip preloading if there's nothing to preload
	if ctx.GlobalString(PreloadJSFlag.Name) == "" {
		return nil
	}
	// Otherwise resolve absolute paths and return them
	var preloads []string

	for _, file := range strings.Split(ctx.GlobalString(PreloadJSFlag.Name), ",") {
		preloads = append(preloads, strings.TrimSpace(file))
	}
	return preloads
}

// MigrateFlags sets the global flag from a local flag when it's set.
// This is a temporary function used for migrating old command/flags to the
// new format.
//
// e.g. geth account new --keystore /tmp/mykeystore --lightkdf
//
// is equivalent after calling this method with:
//
// geth --keystore /tmp/mykeystore --lightkdf account new
//
// This allows the use of the existing configuration functionality.
// When all flags are migrated this function can be removed and the existing
// configuration functionality must be changed that is uses local flags
func MigrateFlags(action func(ctx *cli.Context) error) func(*cli.Context) error {
	return func(ctx *cli.Context) error {
		for _, name := range ctx.FlagNames() {
			if ctx.IsSet(name) {
				ctx.GlobalSet(name, ctx.String(name))
			}
		}
		return action(ctx)
	}
}<|MERGE_RESOLUTION|>--- conflicted
+++ resolved
@@ -21,10 +21,6 @@
 	"crypto/ecdsa"
 	"fmt"
 	"io"
-<<<<<<< HEAD
-	"io/ioutil"
-=======
->>>>>>> d90f67b2
 	"math"
 	"math/big"
 	"os"
@@ -152,31 +148,17 @@
 		Name:  "mainnet",
 		Usage: "Ethereum mainnet",
 	}
-<<<<<<< HEAD
+	RopstenFlag = cli.BoolFlag{
+		Name:  "ropsten",
+		Usage: "Ropsten network: pre-configured proof-of-work test network",
+	}
+	RinkebyFlag = cli.BoolFlag{
+		Name:  "rinkeby",
+		Usage: "Rinkeby network: pre-configured proof-of-authority test network",
+	}
 	GoerliFlag = cli.BoolFlag{
 		Name:  "goerli",
 		Usage: "Görli network: pre-configured proof-of-authority test network",
-=======
-	RopstenFlag = cli.BoolFlag{
-		Name:  "ropsten",
-		Usage: "Ropsten network: pre-configured proof-of-work test network",
->>>>>>> d90f67b2
-	}
-	RinkebyFlag = cli.BoolFlag{
-		Name:  "rinkeby",
-		Usage: "Rinkeby network: pre-configured proof-of-authority test network",
-	}
-	GoerliFlag = cli.BoolFlag{
-		Name:  "goerli",
-		Usage: "Görli network: pre-configured proof-of-authority test network",
-	}
-	SepoliaFlag = cli.BoolFlag{
-		Name:  "sepolia",
-		Usage: "Sepolia network: pre-configured proof-of-work test network",
-	}
-	KilnFlag = cli.BoolFlag{
-		Name:  "kiln",
-		Usage: "Kiln network: pre-configured proof-of-work to proof-of-stake test network",
 	}
 	SepoliaFlag = cli.BoolFlag{
 		Name:  "sepolia",
@@ -262,21 +244,13 @@
 		Name:  "lightkdf",
 		Usage: "Reduce key-derivation RAM & CPU usage at some expense of KDF strength",
 	}
-<<<<<<< HEAD
-	EthPeerRequiredBlocksFlag = cli.StringFlag{
-=======
 	EthRequiredBlocksFlag = cli.StringFlag{
->>>>>>> d90f67b2
 		Name:  "eth.requiredblocks",
 		Usage: "Comma separated block number-to-hash mappings to require for peering (<number>=<hash>)",
 	}
 	LegacyWhitelistFlag = cli.StringFlag{
 		Name:  "whitelist",
-<<<<<<< HEAD
-		Usage: "Comma separated block number-to-hash mappings to enforce (<number>=<hash>) (deprecated in favor of --peer.requiredblocks)",
-=======
 		Usage: "Comma separated block number-to-hash mappings to enforce (<number>=<hash>) (deprecated in favor of --eth.requiredblocks)",
->>>>>>> d90f67b2
 	}
 	BloomFilterSizeFlag = cli.Uint64Flag{
 		Name:  "bloomfilter.size",
@@ -287,11 +261,7 @@
 		Name:  "override.arrowglacier",
 		Usage: "Manually specify Arrow Glacier fork-block, overriding the bundled setting",
 	}
-<<<<<<< HEAD
-	OverrideTerminalTotalDifficulty = cli.Uint64Flag{
-=======
 	OverrideTerminalTotalDifficulty = BigFlag{
->>>>>>> d90f67b2
 		Name:  "override.terminaltotaldifficulty",
 		Usage: "Manually specify TerminalTotalDifficulty, overriding the bundled setting",
 	}
@@ -854,8 +824,6 @@
 		Name:  "metrics.influxdb.organization",
 		Usage: "InfluxDB organization name (v2 only)",
 		Value: metrics.DefaultConfig.InfluxDBOrganization,
-<<<<<<< HEAD
-=======
 	}
 )
 
@@ -878,7 +846,6 @@
 		DataDirFlag,
 		AncientFlag,
 		RemoteDBFlag,
->>>>>>> d90f67b2
 	}
 )
 
@@ -1061,21 +1028,12 @@
 
 	if ctx.GlobalIsSet(AuthPortFlag.Name) {
 		cfg.AuthPort = ctx.GlobalInt(AuthPortFlag.Name)
-<<<<<<< HEAD
 	}
 
 	if ctx.GlobalIsSet(AuthVirtualHostsFlag.Name) {
 		cfg.AuthVirtualHosts = SplitAndTrim(ctx.GlobalString(AuthVirtualHostsFlag.Name))
 	}
 
-=======
-	}
-
-	if ctx.GlobalIsSet(AuthVirtualHostsFlag.Name) {
-		cfg.AuthVirtualHosts = SplitAndTrim(ctx.GlobalString(AuthVirtualHostsFlag.Name))
-	}
-
->>>>>>> d90f67b2
 	if ctx.GlobalIsSet(HTTPCORSDomainFlag.Name) {
 		cfg.HTTPCors = SplitAndTrim(ctx.GlobalString(HTTPCORSDomainFlag.Name))
 	}
@@ -1548,44 +1506,16 @@
 	}
 }
 
-<<<<<<< HEAD
-func setPeerRequiredBlocks(ctx *cli.Context, cfg *ethconfig.Config) {
-	peerRequiredBlocks := ctx.GlobalString(EthPeerRequiredBlocksFlag.Name)
-
-	if peerRequiredBlocks == "" {
-		if ctx.GlobalIsSet(LegacyWhitelistFlag.Name) {
-			log.Warn("The flag --rpc is deprecated and will be removed, please use --peer.requiredblocks")
-			peerRequiredBlocks = ctx.GlobalString(LegacyWhitelistFlag.Name)
-=======
 func setRequiredBlocks(ctx *cli.Context, cfg *ethconfig.Config) {
 	requiredBlocks := ctx.GlobalString(EthRequiredBlocksFlag.Name)
 	if requiredBlocks == "" {
 		if ctx.GlobalIsSet(LegacyWhitelistFlag.Name) {
 			log.Warn("The flag --whitelist is deprecated and will be removed, please use --eth.requiredblocks")
 			requiredBlocks = ctx.GlobalString(LegacyWhitelistFlag.Name)
->>>>>>> d90f67b2
 		} else {
 			return
 		}
 	}
-<<<<<<< HEAD
-
-	cfg.PeerRequiredBlocks = make(map[uint64]common.Hash)
-	for _, entry := range strings.Split(peerRequiredBlocks, ",") {
-		parts := strings.Split(entry, "=")
-		if len(parts) != 2 {
-			Fatalf("Invalid peer required block entry: %s", entry)
-		}
-		number, err := strconv.ParseUint(parts[0], 0, 64)
-		if err != nil {
-			Fatalf("Invalid peer required block number %s: %v", parts[0], err)
-		}
-		var hash common.Hash
-		if err = hash.UnmarshalText([]byte(parts[1])); err != nil {
-			Fatalf("Invalid peer required block hash %s: %v", parts[1], err)
-		}
-		cfg.PeerRequiredBlocks[number] = hash
-=======
 	cfg.RequiredBlocks = make(map[uint64]common.Hash)
 	for _, entry := range strings.Split(requiredBlocks, ",") {
 		parts := strings.Split(entry, "=")
@@ -1601,7 +1531,6 @@
 			Fatalf("Invalid required block hash %s: %v", parts[1], err)
 		}
 		cfg.RequiredBlocks[number] = hash
->>>>>>> d90f67b2
 	}
 }
 
@@ -1668,11 +1597,7 @@
 	setTxPool(ctx, &cfg.TxPool)
 	setEthash(ctx, cfg)
 	setMiner(ctx, &cfg.Miner)
-<<<<<<< HEAD
-	setPeerRequiredBlocks(ctx, cfg)
-=======
 	setRequiredBlocks(ctx, cfg)
->>>>>>> d90f67b2
 	setLes(ctx, cfg)
 
 	// Cap the cache allowance and tune the garbage collector
@@ -2043,14 +1968,6 @@
 		err     error
 		chainDb ethdb.Database
 	)
-<<<<<<< HEAD
-	if ctx.GlobalString(SyncModeFlag.Name) == "light" {
-		name := "lightchaindata"
-		chainDb, err = stack.OpenDatabase(name, cache, handles, "", readonly)
-	} else {
-		name := "chaindata"
-		chainDb, err = stack.OpenDatabaseWithFreezer(name, cache, handles, ctx.GlobalString(AncientFlag.Name), "", readonly)
-=======
 	switch {
 	case ctx.GlobalIsSet(RemoteDBFlag.Name):
 		log.Info("Using remote db", "url", ctx.GlobalString(RemoteDBFlag.Name))
@@ -2059,7 +1976,6 @@
 		chainDb, err = stack.OpenDatabase("lightchaindata", cache, handles, "", readonly)
 	default:
 		chainDb, err = stack.OpenDatabaseWithFreezer("chaindata", cache, handles, ctx.GlobalString(AncientFlag.Name), "", readonly)
->>>>>>> d90f67b2
 	}
 	if err != nil {
 		Fatalf("Could not open database: %v", err)
