--- conflicted
+++ resolved
@@ -31,11 +31,7 @@
 	"github.com/ethereum/go-ethereum/accounts/keystore"
 	"github.com/ethereum/go-ethereum/cmd/utils"
 	"github.com/ethereum/go-ethereum/common"
-<<<<<<< HEAD
 	"github.com/ethereum/go-ethereum/console/prompt"
-=======
-	"github.com/ethereum/go-ethereum/console"
->>>>>>> cfbde93b
 	"github.com/ethereum/go-ethereum/deepmind"
 	"github.com/ethereum/go-ethereum/eth"
 	"github.com/ethereum/go-ethereum/eth/downloader"
@@ -47,12 +43,8 @@
 	"github.com/ethereum/go-ethereum/metrics"
 	"github.com/ethereum/go-ethereum/node"
 	"github.com/ethereum/go-ethereum/params"
-<<<<<<< HEAD
 	gopsutil "github.com/shirou/gopsutil/mem"
 	"gopkg.in/urfave/cli.v1"
-=======
-	cli "gopkg.in/urfave/cli.v1"
->>>>>>> cfbde93b
 )
 
 const (
@@ -258,11 +250,7 @@
 	app.Flags = append(app.Flags, metricsFlags...)
 
 	app.Before = func(ctx *cli.Context) error {
-<<<<<<< HEAD
-		if err := debug.Setup(ctx); err != nil {
-=======
-		if err := debug.Setup(ctx, "", utils.MakeGenesis(ctx)); err != nil {
->>>>>>> cfbde93b
+		if err := debug.Setup(ctx, utils.MakeGenesis(ctx)); err != nil {
 			return err
 		}
 
@@ -271,10 +259,7 @@
 			params.DeepmindVersion(),
 			params.Variant,
 		)
-<<<<<<< HEAD
-=======
-
->>>>>>> cfbde93b
+
 		return nil
 	}
 	app.After = func(ctx *cli.Context) error {
