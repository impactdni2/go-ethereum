--- conflicted
+++ resolved
@@ -58,17 +58,7 @@
 				ArgsUsage: "<root>",
 				Action:    utils.MigrateFlags(pruneState),
 				Category:  "MISCELLANEOUS COMMANDS",
-<<<<<<< HEAD
-				Flags: []cli.Flag{
-					utils.DataDirFlag,
-					utils.AncientFlag,
-					utils.RopstenFlag,
-					utils.SepoliaFlag,
-					utils.RinkebyFlag,
-					utils.GoerliFlag,
-=======
 				Flags: utils.GroupFlags([]cli.Flag{
->>>>>>> d90f67b2
 					utils.CacheTrieJournalFlag,
 					utils.BloomFilterSizeFlag,
 				}, utils.NetworkFlags, utils.DatabasePathFlags),
@@ -93,18 +83,7 @@
 				ArgsUsage: "<root>",
 				Action:    utils.MigrateFlags(verifyState),
 				Category:  "MISCELLANEOUS COMMANDS",
-<<<<<<< HEAD
-				Flags: []cli.Flag{
-					utils.DataDirFlag,
-					utils.AncientFlag,
-					utils.RopstenFlag,
-					utils.SepoliaFlag,
-					utils.RinkebyFlag,
-					utils.GoerliFlag,
-				},
-=======
 				Flags:     utils.GroupFlags(utils.NetworkFlags, utils.DatabasePathFlags),
->>>>>>> d90f67b2
 				Description: `
 geth snapshot verify-state <state-root>
 will traverse the whole accounts and storages set based on the specified
@@ -130,18 +109,7 @@
 				ArgsUsage: "<root>",
 				Action:    utils.MigrateFlags(traverseState),
 				Category:  "MISCELLANEOUS COMMANDS",
-<<<<<<< HEAD
-				Flags: []cli.Flag{
-					utils.DataDirFlag,
-					utils.AncientFlag,
-					utils.RopstenFlag,
-					utils.SepoliaFlag,
-					utils.RinkebyFlag,
-					utils.GoerliFlag,
-				},
-=======
 				Flags:     utils.GroupFlags(utils.NetworkFlags, utils.DatabasePathFlags),
->>>>>>> d90f67b2
 				Description: `
 geth snapshot traverse-state <state-root>
 will traverse the whole state from the given state root and will abort if any
@@ -157,18 +125,7 @@
 				ArgsUsage: "<root>",
 				Action:    utils.MigrateFlags(traverseRawState),
 				Category:  "MISCELLANEOUS COMMANDS",
-<<<<<<< HEAD
-				Flags: []cli.Flag{
-					utils.DataDirFlag,
-					utils.AncientFlag,
-					utils.RopstenFlag,
-					utils.SepoliaFlag,
-					utils.RinkebyFlag,
-					utils.GoerliFlag,
-				},
-=======
 				Flags:     utils.GroupFlags(utils.NetworkFlags, utils.DatabasePathFlags),
->>>>>>> d90f67b2
 				Description: `
 geth snapshot traverse-rawstate <state-root>
 will traverse the whole state from the given root and will abort if any referenced
@@ -185,26 +142,12 @@
 				ArgsUsage: "[? <blockHash> | <blockNum>]",
 				Action:    utils.MigrateFlags(dumpState),
 				Category:  "MISCELLANEOUS COMMANDS",
-<<<<<<< HEAD
-				Flags: []cli.Flag{
-					utils.DataDirFlag,
-					utils.AncientFlag,
-					utils.RopstenFlag,
-					utils.SepoliaFlag,
-					utils.RinkebyFlag,
-					utils.GoerliFlag,
-=======
 				Flags: utils.GroupFlags([]cli.Flag{
->>>>>>> d90f67b2
 					utils.ExcludeCodeFlag,
 					utils.ExcludeStorageFlag,
 					utils.StartKeyFlag,
 					utils.DumpLimitFlag,
-<<<<<<< HEAD
-				},
-=======
 				}, utils.NetworkFlags, utils.DatabasePathFlags),
->>>>>>> d90f67b2
 				Description: `
 This command is semantically equivalent to 'geth dump', but uses the snapshots
 as the backend data source, making this command a lot faster. 
@@ -278,9 +221,6 @@
 		return err
 	}
 	log.Info("Verified the state", "root", root)
-<<<<<<< HEAD
-	return nil
-=======
 	return snapshot.CheckDanglingStorage(chaindb)
 }
 
@@ -291,7 +231,6 @@
 	defer stack.Close()
 
 	return snapshot.CheckDanglingStorage(utils.MakeChainDatabase(ctx, stack, true))
->>>>>>> d90f67b2
 }
 
 // traverseState is a helper function used for pruning verification.
