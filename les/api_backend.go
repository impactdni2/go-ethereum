// Copyright 2016 The go-ethereum Authors
// This file is part of the go-ethereum library.
//
// The go-ethereum library is free software: you can redistribute it and/or modify
// it under the terms of the GNU Lesser General Public License as published by
// the Free Software Foundation, either version 3 of the License, or
// (at your option) any later version.
//
// The go-ethereum library is distributed in the hope that it will be useful,
// but WITHOUT ANY WARRANTY; without even the implied warranty of
// MERCHANTABILITY or FITNESS FOR A PARTICULAR PURPOSE. See the
// GNU Lesser General Public License for more details.
//
// You should have received a copy of the GNU Lesser General Public License
// along with the go-ethereum library. If not, see <http://www.gnu.org/licenses/>.

package les

import (
	"context"
	"errors"
	"math/big"

	"github.com/ethereum/go-ethereum/accounts"
	"github.com/ethereum/go-ethereum/common"
	"github.com/ethereum/go-ethereum/consensus"
	"github.com/ethereum/go-ethereum/core"
	"github.com/ethereum/go-ethereum/core/bloombits"
	"github.com/ethereum/go-ethereum/core/rawdb"
	"github.com/ethereum/go-ethereum/core/state"
	"github.com/ethereum/go-ethereum/core/types"
	"github.com/ethereum/go-ethereum/core/vm"
	"github.com/ethereum/go-ethereum/deepmind"
	"github.com/ethereum/go-ethereum/eth/downloader"
	"github.com/ethereum/go-ethereum/eth/gasprice"
	"github.com/ethereum/go-ethereum/ethdb"
	"github.com/ethereum/go-ethereum/event"
	"github.com/ethereum/go-ethereum/light"
	"github.com/ethereum/go-ethereum/params"
	"github.com/ethereum/go-ethereum/rpc"
)

type LesApiBackend struct {
	extRPCEnabled bool
	eth           *LightEthereum
	gpo           *gasprice.Oracle
}

func (b *LesApiBackend) ChainConfig() *params.ChainConfig {
	return b.eth.chainConfig
}

func (b *LesApiBackend) CurrentBlock() *types.Block {
	return types.NewBlockWithHeader(b.eth.BlockChain().CurrentHeader())
}

func (b *LesApiBackend) SetHead(number uint64) {
	b.eth.handler.downloader.Cancel()
	b.eth.blockchain.SetHead(number)
}

func (b *LesApiBackend) HeaderByNumber(ctx context.Context, number rpc.BlockNumber) (*types.Header, error) {
	if number == rpc.LatestBlockNumber || number == rpc.PendingBlockNumber {
		return b.eth.blockchain.CurrentHeader(), nil
	}
	return b.eth.blockchain.GetHeaderByNumberOdr(ctx, uint64(number))
}

func (b *LesApiBackend) HeaderByNumberOrHash(ctx context.Context, blockNrOrHash rpc.BlockNumberOrHash) (*types.Header, error) {
	if blockNr, ok := blockNrOrHash.Number(); ok {
		return b.HeaderByNumber(ctx, blockNr)
	}
	if hash, ok := blockNrOrHash.Hash(); ok {
		header, err := b.HeaderByHash(ctx, hash)
		if err != nil {
			return nil, err
		}
		if header == nil {
			return nil, errors.New("header for hash not found")
		}
		if blockNrOrHash.RequireCanonical && b.eth.blockchain.GetCanonicalHash(header.Number.Uint64()) != hash {
			return nil, errors.New("hash is not currently canonical")
		}
		return header, nil
	}
	return nil, errors.New("invalid arguments; neither block nor hash specified")
}

func (b *LesApiBackend) HeaderByHash(ctx context.Context, hash common.Hash) (*types.Header, error) {
	return b.eth.blockchain.GetHeaderByHash(hash), nil
}

func (b *LesApiBackend) BlockByNumber(ctx context.Context, number rpc.BlockNumber) (*types.Block, error) {
	header, err := b.HeaderByNumber(ctx, number)
	if header == nil || err != nil {
		return nil, err
	}
	return b.BlockByHash(ctx, header.Hash())
}

func (b *LesApiBackend) BlockByHash(ctx context.Context, hash common.Hash) (*types.Block, error) {
	return b.eth.blockchain.GetBlockByHash(ctx, hash)
}

func (b *LesApiBackend) BlockByNumberOrHash(ctx context.Context, blockNrOrHash rpc.BlockNumberOrHash) (*types.Block, error) {
	if blockNr, ok := blockNrOrHash.Number(); ok {
		return b.BlockByNumber(ctx, blockNr)
	}
	if hash, ok := blockNrOrHash.Hash(); ok {
		block, err := b.BlockByHash(ctx, hash)
		if err != nil {
			return nil, err
		}
		if block == nil {
			return nil, errors.New("header found, but block body is missing")
		}
		if blockNrOrHash.RequireCanonical && b.eth.blockchain.GetCanonicalHash(block.NumberU64()) != hash {
			return nil, errors.New("hash is not currently canonical")
		}
		return block, nil
	}
	return nil, errors.New("invalid arguments; neither block nor hash specified")
}

func (b *LesApiBackend) StateAndHeaderByNumber(ctx context.Context, number rpc.BlockNumber) (*state.StateDB, *types.Header, error) {
	header, err := b.HeaderByNumber(ctx, number)
	if err != nil {
		return nil, nil, err
	}
	if header == nil {
		return nil, nil, errors.New("header not found")
	}
	return light.NewState(ctx, header, b.eth.odr), header, nil
}

func (b *LesApiBackend) StateAndHeaderByNumberOrHash(ctx context.Context, blockNrOrHash rpc.BlockNumberOrHash) (*state.StateDB, *types.Header, error) {
	if blockNr, ok := blockNrOrHash.Number(); ok {
		return b.StateAndHeaderByNumber(ctx, blockNr)
	}
	if hash, ok := blockNrOrHash.Hash(); ok {
		header := b.eth.blockchain.GetHeaderByHash(hash)
		if header == nil {
			return nil, nil, errors.New("header for hash not found")
		}
		if blockNrOrHash.RequireCanonical && b.eth.blockchain.GetCanonicalHash(header.Number.Uint64()) != hash {
			return nil, nil, errors.New("hash is not currently canonical")
		}
		return light.NewState(ctx, header, b.eth.odr), header, nil
	}
	return nil, nil, errors.New("invalid arguments; neither block nor hash specified")
}

func (b *LesApiBackend) GetReceipts(ctx context.Context, hash common.Hash) (types.Receipts, error) {
	if number := rawdb.ReadHeaderNumber(b.eth.chainDb, hash); number != nil {
		return light.GetBlockReceipts(ctx, b.eth.odr, hash, *number)
	}
	return nil, nil
}

func (b *LesApiBackend) GetLogs(ctx context.Context, hash common.Hash) ([][]*types.Log, error) {
	if number := rawdb.ReadHeaderNumber(b.eth.chainDb, hash); number != nil {
		return light.GetBlockLogs(ctx, b.eth.odr, hash, *number)
	}
	return nil, nil
}

func (b *LesApiBackend) GetTd(ctx context.Context, hash common.Hash) *big.Int {
	if number := rawdb.ReadHeaderNumber(b.eth.chainDb, hash); number != nil {
		return b.eth.blockchain.GetTdOdr(ctx, hash, *number)
	}
	return nil
}

<<<<<<< HEAD
func (b *LesApiBackend) GetEVM(ctx context.Context, msg core.Message, state *state.StateDB, header *types.Header, dmContext *deepmind.Context) (*vm.EVM, func() error, error) {
	context := core.NewEVMContext(msg, header, b.eth.blockchain, nil)
	return vm.NewEVM(context, state, b.eth.chainConfig, vm.Config{}, dmContext), state.Error, nil
=======
func (b *LesApiBackend) GetEVM(ctx context.Context, msg core.Message, state *state.StateDB, header *types.Header) (*vm.EVM, func() error, error) {
	txContext := core.NewEVMTxContext(msg)
	context := core.NewEVMBlockContext(header, b.eth.blockchain, nil)
	return vm.NewEVM(context, txContext, state, b.eth.chainConfig, vm.Config{}), state.Error, nil
>>>>>>> e7872729
}

func (b *LesApiBackend) SendTx(ctx context.Context, signedTx *types.Transaction) error {
	return b.eth.txPool.Add(ctx, signedTx)
}

func (b *LesApiBackend) RemoveTx(txHash common.Hash) {
	b.eth.txPool.RemoveTx(txHash)
}

func (b *LesApiBackend) GetPoolTransactions() (types.Transactions, error) {
	return b.eth.txPool.GetTransactions()
}

func (b *LesApiBackend) GetPoolTransaction(txHash common.Hash) *types.Transaction {
	return b.eth.txPool.GetTransaction(txHash)
}

func (b *LesApiBackend) GetTransaction(ctx context.Context, txHash common.Hash) (*types.Transaction, common.Hash, uint64, uint64, error) {
	return light.GetTransaction(ctx, b.eth.odr, txHash)
}

func (b *LesApiBackend) GetPoolNonce(ctx context.Context, addr common.Address) (uint64, error) {
	return b.eth.txPool.GetNonce(ctx, addr)
}

func (b *LesApiBackend) Stats() (pending int, queued int) {
	return b.eth.txPool.Stats(), 0
}

func (b *LesApiBackend) TxPoolContent() (map[common.Address]types.Transactions, map[common.Address]types.Transactions) {
	return b.eth.txPool.Content()
}

func (b *LesApiBackend) SubscribeNewTxsEvent(ch chan<- core.NewTxsEvent) event.Subscription {
	return b.eth.txPool.SubscribeNewTxsEvent(ch)
}

func (b *LesApiBackend) SubscribeChainEvent(ch chan<- core.ChainEvent) event.Subscription {
	return b.eth.blockchain.SubscribeChainEvent(ch)
}

func (b *LesApiBackend) SubscribeChainHeadEvent(ch chan<- core.ChainHeadEvent) event.Subscription {
	return b.eth.blockchain.SubscribeChainHeadEvent(ch)
}

func (b *LesApiBackend) SubscribeChainSideEvent(ch chan<- core.ChainSideEvent) event.Subscription {
	return b.eth.blockchain.SubscribeChainSideEvent(ch)
}

func (b *LesApiBackend) SubscribeLogsEvent(ch chan<- []*types.Log) event.Subscription {
	return b.eth.blockchain.SubscribeLogsEvent(ch)
}

func (b *LesApiBackend) SubscribePendingLogsEvent(ch chan<- []*types.Log) event.Subscription {
	return event.NewSubscription(func(quit <-chan struct{}) error {
		<-quit
		return nil
	})
}

func (b *LesApiBackend) SubscribeRemovedLogsEvent(ch chan<- core.RemovedLogsEvent) event.Subscription {
	return b.eth.blockchain.SubscribeRemovedLogsEvent(ch)
}

func (b *LesApiBackend) Downloader() *downloader.Downloader {
	return b.eth.Downloader()
}

func (b *LesApiBackend) ProtocolVersion() int {
	return b.eth.LesVersion() + 10000
}

func (b *LesApiBackend) SuggestPrice(ctx context.Context) (*big.Int, error) {
	return b.gpo.SuggestPrice(ctx)
}

func (b *LesApiBackend) ChainDb() ethdb.Database {
	return b.eth.chainDb
}

func (b *LesApiBackend) AccountManager() *accounts.Manager {
	return b.eth.accountManager
}

func (b *LesApiBackend) ExtRPCEnabled() bool {
	return b.extRPCEnabled
}

func (b *LesApiBackend) RPCGasCap() uint64 {
	return b.eth.config.RPCGasCap
}

func (b *LesApiBackend) RPCTxFeeCap() float64 {
	return b.eth.config.RPCTxFeeCap
}

func (b *LesApiBackend) BloomStatus() (uint64, uint64) {
	if b.eth.bloomIndexer == nil {
		return 0, 0
	}
	sections, _, _ := b.eth.bloomIndexer.Sections()
	return params.BloomBitsBlocksClient, sections
}

func (b *LesApiBackend) ServiceFilter(ctx context.Context, session *bloombits.MatcherSession) {
	for i := 0; i < bloomFilterThreads; i++ {
		go session.Multiplex(bloomRetrievalBatch, bloomRetrievalWait, b.eth.bloomRequests)
	}
}

func (b *LesApiBackend) Engine() consensus.Engine {
	return b.eth.engine
}

func (b *LesApiBackend) CurrentHeader() *types.Header {
	return b.eth.blockchain.CurrentHeader()
}<|MERGE_RESOLUTION|>--- conflicted
+++ resolved
@@ -171,16 +171,10 @@
 	return nil
 }
 
-<<<<<<< HEAD
 func (b *LesApiBackend) GetEVM(ctx context.Context, msg core.Message, state *state.StateDB, header *types.Header, dmContext *deepmind.Context) (*vm.EVM, func() error, error) {
-	context := core.NewEVMContext(msg, header, b.eth.blockchain, nil)
-	return vm.NewEVM(context, state, b.eth.chainConfig, vm.Config{}, dmContext), state.Error, nil
-=======
-func (b *LesApiBackend) GetEVM(ctx context.Context, msg core.Message, state *state.StateDB, header *types.Header) (*vm.EVM, func() error, error) {
 	txContext := core.NewEVMTxContext(msg)
 	context := core.NewEVMBlockContext(header, b.eth.blockchain, nil)
-	return vm.NewEVM(context, txContext, state, b.eth.chainConfig, vm.Config{}), state.Error, nil
->>>>>>> e7872729
+	return vm.NewEVM(context, txContext, state, b.eth.chainConfig, vm.Config{}, dmContext), state.Error, nil
 }
 
 func (b *LesApiBackend) SendTx(ctx context.Context, signedTx *types.Transaction) error {
