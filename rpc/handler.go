--- conflicted
+++ resolved
@@ -132,8 +132,8 @@
 			return &parseError{"error serializing response: " + err.Error()}
 		}
 		b.totalSize += len(serialized)
-		if b.totalSize > maxBatchResponseSize {
-			return &invalidRequestError{fmt.Sprintf("batch response exceeded limit of %v bytes", maxBatchResponseSize)}
+		if MaxBatchResponseSize > 0 && b.totalSize > MaxBatchResponseSize {
+			return &invalidRequestError{fmt.Sprintf("batch response exceeded limit of %v bytes", MaxBatchResponseSize)}
 		}
 		b.resp = append(b.resp, serialized)
 	}
@@ -206,37 +206,6 @@
 	}
 	// Process calls on a goroutine because they may block indefinitely:
 	h.startCallProc(func(cp *callProc) {
-<<<<<<< HEAD
-		/*
-			serialized, err := json.Marshal(answer)
-			if err != nil {
-				h.conn.writeJSON(cp.ctx, errorMessage(&parseError{"error serializing response: " + err.Error()}))
-				return
-			}
-			totalSize += len(serialized)
-			if totalSize > maxBatchResponseSize {
-				h.conn.writeJSON(cp.ctx, errorMessage(&invalidRequestError{fmt.Sprintf("batch response exceeded limit of %v bytes", maxBatchResponseSize)}))
-				return
-=======
-		answers := make([]json.RawMessage, 0, len(msgs))
-		var totalSize int
-		for _, msg := range calls {
-			if answer := h.handleCallMsg(cp, msg); answer != nil {
-				serialized, err := json.Marshal(answer)
-				if err != nil {
-					h.conn.writeJSON(cp.ctx, errorMessage(&parseError{"error serializing response: " + err.Error()}))
-					return
-				}
-				totalSize += len(serialized)
-				if MaxBatchResponseSize > 0 && totalSize > MaxBatchResponseSize {
-					h.conn.writeJSON(cp.ctx, errorMessage(&invalidRequestError{fmt.Sprintf("batch response exceeded limit of %v bytes", MaxBatchResponseSize)}))
-					return
-				}
-				answers = append(answers, serialized)
->>>>>>> 501d3403
-			}
-			answers = append(answers, serialized)
-		*/
 		var (
 			timer      *time.Timer
 			cancel     context.CancelFunc
@@ -270,6 +239,7 @@
 			if err != nil {
 				h.conn.writeJSON(cp.ctx, errorMessage(err), true)
 				return
+
 			}
 		}
 		if timer != nil {
