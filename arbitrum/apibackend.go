--- conflicted
+++ resolved
@@ -105,11 +105,7 @@
 	apis = append(apis, rpc.API{
 		Namespace: "eth",
 		Version:   "1.0",
-<<<<<<< HEAD
-		Service:   filters.NewFilterAPI(filters.NewFilterSystem(a, filters.Config{Timeout: time.Minute * 5}), false),
-=======
 		Service:   filters.NewFilterAPI(filterSystem, false),
->>>>>>> f5dfc426
 		Public:    true,
 	})
 
@@ -529,21 +525,8 @@
 	return a.b.config.BloomBitsBlocks, sections
 }
 
-<<<<<<< HEAD
-func (a *APIBackend) GetLogs(ctx context.Context, blockHash common.Hash, _ uint64) ([][]*types.Log, error) {
-	receipts := a.blockChain().GetReceiptsByHash(blockHash)
-	if receipts == nil {
-		return nil, nil
-	}
-	logs := make([][]*types.Log, len(receipts))
-	for i, receipt := range receipts {
-		logs[i] = receipt.Logs
-	}
-	return logs, nil
-=======
 func (a *APIBackend) GetLogs(ctx context.Context, hash common.Hash, number uint64) ([][]*types.Log, error) {
 	return rawdb.ReadLogs(a.ChainDb(), hash, number, a.ChainConfig()), nil
->>>>>>> f5dfc426
 }
 
 func (a *APIBackend) ServiceFilter(ctx context.Context, session *bloombits.MatcherSession) {
