--- conflicted
+++ resolved
@@ -194,22 +194,12 @@
 		gasPrice(tx, nil),
 		tx.Nonce(),
 		tx.Data(),
-<<<<<<< HEAD
 		AccessList(tx.AccessList()),
-=======
-		// Berlin fork not active in this branch, replace by `AccessList(tx.AccessList())` when it's the case (and remove this comment)
-		nil,
->>>>>>> cfbde93b
 		// London fork not active in this branch yet, replace by `tx.GasFeeCap()` when it's the case (and remove this comment)
 		nil,
 		// London fork not active in this branch yet, replace by `tx.GasTipCap()` when it's the case (and remove this comment)
 		nil,
-<<<<<<< HEAD
 		tx.Type(),
-=======
-		// Berlin fork not active in this branch, transaction's type not active, replace by `tx.Type()` when it's the case (and remove this comment)
-		0,
->>>>>>> cfbde93b
 	)
 }
 
@@ -617,11 +607,7 @@
 	)
 }
 
-<<<<<<< HEAD
-func (ctx *Context) RecordCodeChange(addr common.Address, inputHash, prevCode []byte, codeHash common.Hash, code []byte) {
-=======
 func (ctx *Context) RecordCodeChange(addr common.Address, oldCodeHash, oldCode []byte, newCodeHash common.Hash, newCode []byte) {
->>>>>>> cfbde93b
 	if ctx == nil {
 		return
 	}
@@ -629,17 +615,10 @@
 	ctx.printer.Print("CODE_CHANGE",
 		ctx.callIndex(),
 		Addr(addr),
-<<<<<<< HEAD
-		Hex(inputHash),
-		Hex(prevCode),
-		Hash(codeHash),
-		Hex(code),
-=======
 		Hex(oldCodeHash),
 		Hex(oldCode),
 		Hash(newCodeHash),
 		Hex(newCode),
->>>>>>> cfbde93b
 		Uint64(ctx.totalOrderingCounter.Inc()),
 	)
 }
@@ -665,11 +644,7 @@
 		return
 	}
 
-<<<<<<< HEAD
 	signer := types.LatestSignerForChainID(tx.ChainId())
-=======
-	signer := types.NewEIP155Signer(tx.ChainId())
->>>>>>> cfbde93b
 
 	fromAsString := "."
 	from, err := types.Sender(signer, tx)
@@ -701,12 +676,7 @@
 	)
 }
 
-<<<<<<< HEAD
 type AccessList types.AccessList
-=======
-// Berlin fork not active in this branch, replace by `type AccessList types.AccessList` when it's the case
-type AccessList []interface{}
->>>>>>> cfbde93b
 
 // marshal in a binary format that will be printed as hex in deep mind and read on the console reader
 // in a binary format.
@@ -715,7 +685,6 @@
 // being serialized as 20 bytes for the address, varint for the storage keys length followed by
 // each storage key as 32 bytes.
 func (l AccessList) marshal() (out []byte) {
-<<<<<<< HEAD
 	if len(l) == 0 {
 		// Returns right away when there is not element in the access list
 		return []byte{0x00}
@@ -751,8 +720,4 @@
 	}
 
 	return out[0:offset]
-=======
-	// Berlin fork not active in this branch, return 0 length for the list
-	return []byte{0x00}
->>>>>>> cfbde93b
 }