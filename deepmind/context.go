--- conflicted
+++ resolved
@@ -57,16 +57,10 @@
 	gasEventStack   *ExtendedStack
 	callIndexStack  *ExtendedStack
 
-<<<<<<< HEAD
-	seenBlock     *atomic.Bool
-	inBlock       *atomic.Bool
-	inTransaction *atomic.Bool
-=======
 	seenBlock            *atomic.Bool
 	inBlock              *atomic.Bool
 	inTransaction        *atomic.Bool
 	totalOrderingCounter *atomic.Uint64
->>>>>>> 3cd448ce
 }
 
 func NewContext(printer Printer) *Context {
@@ -244,12 +238,9 @@
 		Hex(gasPrice.Bytes()),
 		Uint64(nonce),
 		Hex(data),
-<<<<<<< HEAD
 		maxFeePerGasAsString,
 		Uint8(txType),
-=======
-		Uint64(ctx.totalOrderingCounter.Inc()),
->>>>>>> 3cd448ce
+		Uint64(ctx.totalOrderingCounter.Inc()),
 	)
 }
 
@@ -619,23 +610,7 @@
 		return
 	}
 
-<<<<<<< HEAD
-	ctx.printer.Print("NONCE_CHANGE", ctx.callIndex(), Addr(addr), Uint64(oldNonce), Uint64(newNonce))
-}
-
-func (ctx *Context) RecordBeforeCallGasEvent(gasValue uint64) {
-	if ctx == nil {
-		return
-	}
-
-	forCallIndex := Uint64(ctx.nextCallIndex + 1)
-	ctx.gasEventStack.Push(forCallIndex)
-
-	// The `ctx.nextCallIndex` has not been incremented yet, so we add +1 for the linked call index
-	ctx.printer.Print("GAS_EVENT",
-=======
 	ctx.printer.Print("NONCE_CHANGE",
->>>>>>> 3cd448ce
 		ctx.callIndex(),
 		Addr(addr),
 		Uint64(oldNonce),
@@ -663,11 +638,7 @@
 		return
 	}
 
-<<<<<<< HEAD
 	signer := types.LatestSignerForChainID(tx.ChainId())
-=======
-	signer := types.NewEIP155Signer(tx.ChainId())
->>>>>>> 3cd448ce
 
 	fromAsString := "."
 	from, err := types.Sender(signer, tx)
