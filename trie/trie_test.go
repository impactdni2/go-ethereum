--- conflicted
+++ resolved
@@ -563,13 +563,8 @@
 	b.Run("no-onleaf", func(b *testing.B) {
 		benchmarkCommitAfterHash(b, nil)
 	})
-<<<<<<< HEAD
 	var a types.StateAccount
 	onleaf := func(paths [][]byte, hexpath []byte, leaf []byte, parent common.Hash) error {
-=======
-	var a account
-	onleaf := func(path []byte, leaf []byte, parent common.Hash) error {
->>>>>>> 8992c1a6
 		rlp.DecodeBytes(leaf, &a)
 		return nil
 	}
@@ -664,11 +659,7 @@
 		balanceBytes := make([]byte, numBytes)
 		random.Read(balanceBytes)
 		balance := new(big.Int).SetBytes(balanceBytes)
-<<<<<<< HEAD
 		data, _ := rlp.EncodeToBytes(&types.StateAccount{Nonce: nonce, Balance: balance, Root: root, CodeHash: code})
-=======
-		data, _ := rlp.EncodeToBytes(&account{nonce, balance, root, code})
->>>>>>> 8992c1a6
 		accounts[i] = data
 	}
 	return addresses, accounts
@@ -685,11 +676,8 @@
 func (s *spongeDb) Get(key []byte) ([]byte, error)           { return nil, errors.New("no such elem") }
 func (s *spongeDb) Delete(key []byte) error                  { panic("implement me") }
 func (s *spongeDb) NewBatch() ethdb.Batch                    { return &spongeBatch{s} }
-<<<<<<< HEAD
 func (s *spongeDb) NewBatchWithSize(size int) ethdb.Batch    { return &spongeBatch{s} }
 func (s *spongeDb) NewSnapshot() (ethdb.Snapshot, error)     { panic("implement me") }
-=======
->>>>>>> 8992c1a6
 func (s *spongeDb) Stat(property string) (string, error)     { panic("implement me") }
 func (s *spongeDb) Compact(start []byte, limit []byte) error { panic("implement me") }
 func (s *spongeDb) Close() error                             { return nil }
@@ -749,11 +737,7 @@
 			trie.Update(crypto.Keccak256(addresses[i][:]), accounts[i])
 		}
 		// Flush trie -> database
-<<<<<<< HEAD
 		root, _, _ := trie.Commit(nil)
-=======
-		root, _ := trie.Commit(nil)
->>>>>>> 8992c1a6
 		// Flush memdb -> disk (sponge)
 		db.Commit(root, false, func(c common.Hash) {
 			// And spongify the callback-order
@@ -805,11 +789,7 @@
 			trie.Update(key, val)
 		}
 		// Flush trie -> database
-<<<<<<< HEAD
 		root, _, _ := trie.Commit(nil)
-=======
-		root, _ := trie.Commit(nil)
->>>>>>> 8992c1a6
 		// Flush memdb -> disk (sponge)
 		db.Commit(root, false, func(c common.Hash) {
 			// And spongify the callback-order
@@ -847,19 +827,11 @@
 				val = make([]byte, 1+prng.Intn(1024))
 			}
 			prng.Read(val)
-<<<<<<< HEAD
 			trie.TryUpdate(key, val)
 			stTrie.TryUpdate(key, val)
 		}
 		// Flush trie -> database
 		root, _, _ := trie.Commit(nil)
-=======
-			trie.TryUpdate(key, common.CopyBytes(val))
-			stTrie.TryUpdate(key, common.CopyBytes(val))
-		}
-		// Flush trie -> database
-		root, _ := trie.Commit(nil)
->>>>>>> 8992c1a6
 		// Flush memdb -> disk (sponge)
 		db.Commit(root, false, nil)
 		// And flush stacktrie -> disk
@@ -904,11 +876,7 @@
 	trie.TryUpdate(key, []byte{0x1})
 	stTrie.TryUpdate(key, []byte{0x1})
 	// Flush trie -> database
-<<<<<<< HEAD
 	root, _, _ := trie.Commit(nil)
-=======
-	root, _ := trie.Commit(nil)
->>>>>>> 8992c1a6
 	// Flush memdb -> disk (sponge)
 	db.Commit(root, false, nil)
 	// And flush stacktrie -> disk
@@ -919,12 +887,8 @@
 	if stRoot != root {
 		t.Fatalf("root wrong, got %x exp %x", stRoot, root)
 	}
-<<<<<<< HEAD
 
 	t.Logf("root: %x\n", stRoot)
-=======
-	fmt.Printf("root: %x\n", stRoot)
->>>>>>> 8992c1a6
 	if got, exp := stackTrieSponge.sponge.Sum(nil), s.sponge.Sum(nil); !bytes.Equal(got, exp) {
 		t.Fatalf("test, disk write sequence wrong:\ngot %x exp %x\n", got, exp)
 	}
@@ -1094,7 +1058,7 @@
 	if err != nil {
 		panic(fmt.Sprintf("can't create temporary directory: %v", err))
 	}
-	diskdb, err := leveldb.New(dir, 256, 0, "", false)
+	diskdb, err := leveldb.New(dir, 256, 0, "", false, false)
 	if err != nil {
 		panic(fmt.Sprintf("can't create temporary database: %v", err))
 	}
