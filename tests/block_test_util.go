--- conflicted
+++ resolved
@@ -123,14 +123,10 @@
 	} else {
 		engine = ethash.NewShared()
 	}
-<<<<<<< HEAD
-	cache := &core.CacheConfig{TrieCleanLimit: 0, TriesInMemory: 128}
-=======
 	// Wrap the original engine within the beacon-engine
 	engine = beacon.New(engine)
 
-	cache := &core.CacheConfig{TrieCleanLimit: 0}
->>>>>>> 73b01f40
+	cache := &core.CacheConfig{TrieCleanLimit: 0, TriesInMemory: 128}
 	if snapshotter {
 		cache.SnapshotLimit = 1
 		cache.SnapshotWait = true
