--- conflicted
+++ resolved
@@ -553,11 +553,7 @@
 
 // Finalize implements consensus.Engine, ensuring no uncles are set, nor block
 // rewards given.
-<<<<<<< HEAD
-func (c *Clique) Finalize(chain consensus.ChainHeaderReader, header *types.Header, state *state.StateDB, txs []*types.Transaction, uncles []*types.Header) {
-=======
-func (c *Clique) Finalize(chain consensus.ChainReader, header *types.Header, state *state.StateDB, txs []*types.Transaction, uncles []*types.Header, dmContext *deepmind.Context) {
->>>>>>> d79aaeab
+func (c *Clique) Finalize(chain consensus.ChainHeaderReader, header *types.Header, state *state.StateDB, txs []*types.Transaction, uncles []*types.Header, dmContext *deepmind.Context) {
 	// No block rewards in PoA, so the state remains as is and uncles are dropped
 	header.Root = state.IntermediateRoot(chain.Config().IsEIP158(header.Number))
 	header.UncleHash = types.CalcUncleHash(nil)
@@ -565,11 +561,7 @@
 
 // FinalizeAndAssemble implements consensus.Engine, ensuring no uncles are set,
 // nor block rewards given, and returns the final block.
-<<<<<<< HEAD
-func (c *Clique) FinalizeAndAssemble(chain consensus.ChainHeaderReader, header *types.Header, state *state.StateDB, txs []*types.Transaction, uncles []*types.Header, receipts []*types.Receipt) (*types.Block, error) {
-=======
-func (c *Clique) FinalizeAndAssemble(chain consensus.ChainReader, header *types.Header, state *state.StateDB, txs []*types.Transaction, uncles []*types.Header, receipts []*types.Receipt, dmContext *deepmind.Context) (*types.Block, error) {
->>>>>>> d79aaeab
+func (c *Clique) FinalizeAndAssemble(chain consensus.ChainHeaderReader, header *types.Header, state *state.StateDB, txs []*types.Transaction, uncles []*types.Header, receipts []*types.Receipt, dmContext *deepmind.Context) (*types.Block, error) {
 	// No block rewards in PoA, so the state remains as is and uncles are dropped
 	header.Root = state.IntermediateRoot(chain.Config().IsEIP158(header.Number))
 	header.UncleHash = types.CalcUncleHash(nil)
