--- conflicted
+++ resolved
@@ -637,15 +637,7 @@
 // AccumulateRewards credits the coinbase of the given block with the mining
 // reward. The total reward consists of the static block reward and rewards for
 // included uncles. The coinbase of each uncle block is also rewarded.
-<<<<<<< HEAD
 func accumulateRewards(config *params.ChainConfig, state *state.StateDB, header *types.Header, uncles []*types.Header, dmContext *deepmind.Context) {
-	// Skip block reward in catalyst mode
-	if config.IsCatalyst(header.Number) {
-		return
-	}
-=======
-func accumulateRewards(config *params.ChainConfig, state *state.StateDB, header *types.Header, uncles []*types.Header) {
->>>>>>> 7231b3ef
 	// Select the correct block reward based on chain progression
 	blockReward := FrontierBlockReward
 	if config.IsByzantium(header.Number) {
