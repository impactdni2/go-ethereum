// Copyright 2015 The go-ethereum Authors
// This file is part of the go-ethereum library.
//
// The go-ethereum library is free software: you can redistribute it and/or modify
// it under the terms of the GNU Lesser General Public License as published by
// the Free Software Foundation, either version 3 of the License, or
// (at your option) any later version.
//
// The go-ethereum library is distributed in the hope that it will be useful,
// but WITHOUT ANY WARRANTY; without even the implied warranty of
// MERCHANTABILITY or FITNESS FOR A PARTICULAR PURPOSE. See the
// GNU Lesser General Public License for more details.
//
// You should have received a copy of the GNU Lesser General Public License
// along with the go-ethereum library. If not, see <http://www.gnu.org/licenses/>.

package bind

import (
	"context"
	"errors"
	"fmt"
	"math/big"
	"strings"
	"sync"

	"github.com/ethereum/go-ethereum"
	"github.com/ethereum/go-ethereum/accounts/abi"
	"github.com/ethereum/go-ethereum/common"
	"github.com/ethereum/go-ethereum/core/types"
	"github.com/ethereum/go-ethereum/crypto"
	"github.com/ethereum/go-ethereum/event"
)

// SignerFn is a signer function callback when a contract requires a method to
// sign the transaction before submission.
type SignerFn func(common.Address, *types.Transaction) (*types.Transaction, error)

// CallOpts is the collection of options to fine tune a contract call request.
type CallOpts struct {
	Pending     bool            // Whether to operate on the pending state or the last known one
	From        common.Address  // Optional the sender address, otherwise the first account is used
	BlockNumber *big.Int        // Optional the block number on which the call should be performed
	Context     context.Context // Network context to support cancellation and timeouts (nil = no timeout)
}

// TransactOpts is the collection of authorization data required to create a
// valid Ethereum transaction.
type TransactOpts struct {
	From   common.Address // Ethereum account to send the transaction from
	Nonce  *big.Int       // Nonce to use for the transaction execution (nil = use pending state)
	Signer SignerFn       // Method to use for signing the transaction (mandatory)

	Value     *big.Int // Funds to transfer along the transaction (nil = 0 = no funds)
	GasPrice  *big.Int // Gas price to use for the transaction execution (nil = gas price oracle)
	GasFeeCap *big.Int // Gas fee cap to use for the 1559 transaction execution (nil = gas price oracle)
	GasTipCap *big.Int // Gas priority fee cap to use for the 1559 transaction execution (nil = gas price oracle)
	GasLimit  uint64   // Gas limit to set for the transaction execution (0 = estimate)

	Context context.Context // Network context to support cancellation and timeouts (nil = no timeout)

	NoSend bool // Do all transact steps but do not send the transaction
}

// FilterOpts is the collection of options to fine tune filtering for events
// within a bound contract.
type FilterOpts struct {
	Start uint64  // Start of the queried range
	End   *uint64 // End of the range (nil = latest)

	Context context.Context // Network context to support cancellation and timeouts (nil = no timeout)
}

// WatchOpts is the collection of options to fine tune subscribing for events
// within a bound contract.
type WatchOpts struct {
	Start   *uint64         // Start of the queried range (nil = latest)
	Context context.Context // Network context to support cancellation and timeouts (nil = no timeout)
}

// MetaData collects all metadata for a bound contract.
type MetaData struct {
	mu   sync.Mutex
	Sigs map[string]string
	Bin  string
	ABI  string
	ab   *abi.ABI
}

func (m *MetaData) GetAbi() (*abi.ABI, error) {
	m.mu.Lock()
	defer m.mu.Unlock()
	if m.ab != nil {
		return m.ab, nil
	}
	if parsed, err := abi.JSON(strings.NewReader(m.ABI)); err != nil {
		return nil, err
	} else {
		m.ab = &parsed
	}
	return m.ab, nil
}

// BoundContract is the base wrapper object that reflects a contract on the
// Ethereum network. It contains a collection of methods that are used by the
// higher level contract bindings to operate.
type BoundContract struct {
	address    common.Address     // Deployment address of the contract on the Ethereum blockchain
	abi        abi.ABI            // Reflect based ABI to access the correct Ethereum methods
	caller     ContractCaller     // Read interface to interact with the blockchain
	transactor ContractTransactor // Write interface to interact with the blockchain
	filterer   ContractFilterer   // Event filtering to interact with the blockchain
}

// NewBoundContract creates a low level contract interface through which calls
// and transactions may be made through.
func NewBoundContract(address common.Address, abi abi.ABI, caller ContractCaller, transactor ContractTransactor, filterer ContractFilterer) *BoundContract {
	return &BoundContract{
		address:    address,
		abi:        abi,
		caller:     caller,
		transactor: transactor,
		filterer:   filterer,
	}
}

// DeployContract deploys a contract onto the Ethereum blockchain and binds the
// deployment address with a Go wrapper.
func DeployContract(opts *TransactOpts, abi abi.ABI, bytecode []byte, backend ContractBackend, params ...interface{}) (common.Address, *types.Transaction, *BoundContract, error) {
	// Otherwise try to deploy the contract
	c := NewBoundContract(common.Address{}, abi, backend, backend, backend)

	input, err := c.abi.Pack("", params...)
	if err != nil {
		return common.Address{}, nil, nil, err
	}
	tx, err := c.transact(opts, nil, append(bytecode, input...))
	if err != nil {
		return common.Address{}, nil, nil, err
	}
	c.address = crypto.CreateAddress(opts.From, tx.Nonce())
	return c.address, tx, c, nil
}

// Call invokes the (constant) contract method with params as input values and
// sets the output to result. The result type might be a single field for simple
// returns, a slice of interfaces for anonymous returns and a struct for named
// returns.
func (c *BoundContract) Call(opts *CallOpts, results *[]interface{}, method string, params ...interface{}) error {
	// Don't crash on a lazy user
	if opts == nil {
		opts = new(CallOpts)
	}
	if results == nil {
		results = new([]interface{})
	}
	// Pack the input, call and unpack the results
	input, err := c.abi.Pack(method, params...)
	if err != nil {
		return err
	}
	var (
		msg    = ethereum.CallMsg{From: opts.From, To: &c.address, Data: input}
		ctx    = ensureContext(opts.Context)
		code   []byte
		output []byte
	)
	if opts.Pending {
		pb, ok := c.caller.(PendingContractCaller)
		if !ok {
			return ErrNoPendingState
		}
		output, err = pb.PendingCallContract(ctx, msg)
		if err != nil {
			return err
		}
		if len(output) == 0 {
			// Make sure we have a contract to operate on, and bail out otherwise.
			if code, err = pb.PendingCodeAt(ctx, c.address); err != nil {
				return err
			} else if len(code) == 0 {
				return ErrNoCode
			}
		}
	} else {
		output, err = c.caller.CallContract(ctx, msg, opts.BlockNumber)
		if err != nil {
			return err
		}
		if len(output) == 0 {
			// Make sure we have a contract to operate on, and bail out otherwise.
			if code, err = c.caller.CodeAt(ctx, c.address, opts.BlockNumber); err != nil {
				return err
			} else if len(code) == 0 {
				return ErrNoCode
			}
		}
	}

	if len(*results) == 0 {
		res, err := c.abi.Unpack(method, output)
		*results = res
		return err
	}
	res := *results
	return c.abi.UnpackIntoInterface(res[0], method, output)
}

// Transact invokes the (paid) contract method with params as input values.
func (c *BoundContract) Transact(opts *TransactOpts, method string, params ...interface{}) (*types.Transaction, error) {
	// Otherwise pack up the parameters and invoke the contract
	input, err := c.abi.Pack(method, params...)
	if err != nil {
		return nil, err
	}
	// todo(rjl493456442) check the method is payable or not,
	// reject invalid transaction at the first place
	return c.transact(opts, &c.address, input)
}

// RawTransact initiates a transaction with the given raw calldata as the input.
// It's usually used to initiate transactions for invoking **Fallback** function.
func (c *BoundContract) RawTransact(opts *TransactOpts, calldata []byte) (*types.Transaction, error) {
	// todo(rjl493456442) check the method is payable or not,
	// reject invalid transaction at the first place
	return c.transact(opts, &c.address, calldata)
}

// Transfer initiates a plain transaction to move funds to the contract, calling
// its default method if one is available.
func (c *BoundContract) Transfer(opts *TransactOpts) (*types.Transaction, error) {
	// todo(rjl493456442) check the payable fallback or receive is defined
	// or not, reject invalid transaction at the first place
	return c.transact(opts, &c.address, nil)
}

func (c *BoundContract) createDynamicTx(opts *TransactOpts, contract *common.Address, input []byte, head *types.Header) (*types.Transaction, error) {
	// Normalize value
	value := opts.Value
	if value == nil {
		value = new(big.Int)
	}
	// Estimate TipCap
	gasTipCap := opts.GasTipCap
	if gasTipCap == nil {
		tip, err := c.transactor.SuggestGasTipCap(ensureContext(opts.Context))
		if err != nil {
			return nil, err
		}
		gasTipCap = tip
	}
	// Estimate FeeCap
	gasFeeCap := opts.GasFeeCap
	if gasFeeCap == nil {
		gasFeeCap = new(big.Int).Add(
			gasTipCap,
			new(big.Int).Mul(head.BaseFee, big.NewInt(2)),
		)
	}
	if gasFeeCap.Cmp(gasTipCap) < 0 {
		return nil, fmt.Errorf("maxFeePerGas (%v) < maxPriorityFeePerGas (%v)", gasFeeCap, gasTipCap)
	}
	// Estimate GasLimit
	gasLimit := opts.GasLimit
	if opts.GasLimit == 0 {
		var err error
		gasLimit, err = c.estimateGasLimit(opts, contract, input, nil, gasTipCap, gasFeeCap, value)
		if err != nil {
			return nil, err
		}
	}
	// create the transaction
	nonce, err := c.getNonce(opts)
	if err != nil {
		return nil, err
	}
	baseTx := &types.DynamicFeeTx{
		To:        contract,
		Nonce:     nonce,
		GasFeeCap: gasFeeCap,
		GasTipCap: gasTipCap,
		Gas:       gasLimit,
		Value:     value,
		Data:      input,
	}
	return types.NewTx(baseTx), nil
}

func (c *BoundContract) createLegacyTx(opts *TransactOpts, contract *common.Address, input []byte) (*types.Transaction, error) {
	if opts.GasFeeCap != nil || opts.GasTipCap != nil {
		return nil, errors.New("maxFeePerGas or maxPriorityFeePerGas specified but london is not active yet")
	}
	// Normalize value
	value := opts.Value
	if value == nil {
		value = new(big.Int)
	}
	// Estimate GasPrice
	gasPrice := opts.GasPrice
	if gasPrice == nil {
		price, err := c.transactor.SuggestGasPrice(ensureContext(opts.Context))
		if err != nil {
			return nil, err
		}
		gasPrice = price
	}
	// Estimate GasLimit
	gasLimit := opts.GasLimit
	if opts.GasLimit == 0 {
		var err error
		gasLimit, err = c.estimateGasLimit(opts, contract, input, gasPrice, nil, nil, value)
		if err != nil {
			return nil, err
<<<<<<< HEAD
		}
	}
	// create the transaction
	nonce, err := c.getNonce(opts)
	if err != nil {
		return nil, err
	}
	baseTx := &types.LegacyTx{
		To:       contract,
		Nonce:    nonce,
		GasPrice: gasPrice,
		Gas:      gasLimit,
		Value:    value,
		Data:     input,
	}
	return types.NewTx(baseTx), nil
}

func (c *BoundContract) estimateGasLimit(opts *TransactOpts, contract *common.Address, input []byte, gasPrice, gasTipCap, gasFeeCap, value *big.Int) (uint64, error) {
	if contract != nil {
		// Gas estimation cannot succeed without code for method invocations.
		if code, err := c.transactor.PendingCodeAt(ensureContext(opts.Context), c.address); err != nil {
			return 0, err
		} else if len(code) == 0 {
			return 0, ErrNoCode
		}
	}
=======
		}
	}
	// create the transaction
	nonce, err := c.getNonce(opts)
	if err != nil {
		return nil, err
	}
	baseTx := &types.LegacyTx{
		To:       contract,
		Nonce:    nonce,
		GasPrice: gasPrice,
		Gas:      gasLimit,
		Value:    value,
		Data:     input,
	}
	return types.NewTx(baseTx), nil
}

func (c *BoundContract) estimateGasLimit(opts *TransactOpts, contract *common.Address, input []byte, gasPrice, gasTipCap, gasFeeCap, value *big.Int) (uint64, error) {
	if contract != nil {
		// Gas estimation cannot succeed without code for method invocations.
		if code, err := c.transactor.PendingCodeAt(ensureContext(opts.Context), c.address); err != nil {
			return 0, err
		} else if len(code) == 0 {
			return 0, ErrNoCode
		}
	}
>>>>>>> d90f67b2
	msg := ethereum.CallMsg{
		From:      opts.From,
		To:        contract,
		GasPrice:  gasPrice,
		GasTipCap: gasTipCap,
		GasFeeCap: gasFeeCap,
		Value:     value,
		Data:      input,
	}
	return c.transactor.EstimateGas(ensureContext(opts.Context), msg)
}

func (c *BoundContract) getNonce(opts *TransactOpts) (uint64, error) {
	if opts.Nonce == nil {
		return c.transactor.PendingNonceAt(ensureContext(opts.Context), opts.From)
	} else {
		return opts.Nonce.Uint64(), nil
	}
}

// transact executes an actual transaction invocation, first deriving any missing
// authorization fields, and then scheduling the transaction for execution.
func (c *BoundContract) transact(opts *TransactOpts, contract *common.Address, input []byte) (*types.Transaction, error) {
	if opts.GasPrice != nil && (opts.GasFeeCap != nil || opts.GasTipCap != nil) {
		return nil, errors.New("both gasPrice and (maxFeePerGas or maxPriorityFeePerGas) specified")
	}
	// Create the transaction
	var (
		rawTx *types.Transaction
		err   error
	)
	if opts.GasPrice != nil {
		rawTx, err = c.createLegacyTx(opts, contract, input)
	} else {
		// Only query for basefee if gasPrice not specified
		if head, errHead := c.transactor.HeaderByNumber(ensureContext(opts.Context), nil); errHead != nil {
			return nil, errHead
		} else if head.BaseFee != nil {
			rawTx, err = c.createDynamicTx(opts, contract, input, head)
		} else {
			// Chain is not London ready -> use legacy transaction
			rawTx, err = c.createLegacyTx(opts, contract, input)
		}
	}
	if err != nil {
		return nil, err
	}
	// Sign the transaction and schedule it for execution
	if opts.Signer == nil {
		return nil, errors.New("no signer to authorize the transaction with")
	}
	signedTx, err := opts.Signer(opts.From, rawTx)
	if err != nil {
		return nil, err
	}
	if opts.NoSend {
		return signedTx, nil
	}
	if err := c.transactor.SendTransaction(ensureContext(opts.Context), signedTx); err != nil {
		return nil, err
	}
	return signedTx, nil
}

// FilterLogs filters contract logs for past blocks, returning the necessary
// channels to construct a strongly typed bound iterator on top of them.
func (c *BoundContract) FilterLogs(opts *FilterOpts, name string, query ...[]interface{}) (chan types.Log, event.Subscription, error) {
	// Don't crash on a lazy user
	if opts == nil {
		opts = new(FilterOpts)
	}
	// Append the event selector to the query parameters and construct the topic set
	query = append([][]interface{}{{c.abi.Events[name].ID}}, query...)

	topics, err := abi.MakeTopics(query...)
	if err != nil {
		return nil, nil, err
	}
	// Start the background filtering
	logs := make(chan types.Log, 128)

	config := ethereum.FilterQuery{
		Addresses: []common.Address{c.address},
		Topics:    topics,
		FromBlock: new(big.Int).SetUint64(opts.Start),
	}
	if opts.End != nil {
		config.ToBlock = new(big.Int).SetUint64(*opts.End)
	}
	/* TODO(karalabe): Replace the rest of the method below with this when supported
	sub, err := c.filterer.SubscribeFilterLogs(ensureContext(opts.Context), config, logs)
	*/
	buff, err := c.filterer.FilterLogs(ensureContext(opts.Context), config)
	if err != nil {
		return nil, nil, err
	}
	sub, err := event.NewSubscription(func(quit <-chan struct{}) error {
		for _, log := range buff {
			select {
			case logs <- log:
			case <-quit:
				return nil
			}
		}
		return nil
	}), nil

	if err != nil {
		return nil, nil, err
	}
	return logs, sub, nil
}

// WatchLogs filters subscribes to contract logs for future blocks, returning a
// subscription object that can be used to tear down the watcher.
func (c *BoundContract) WatchLogs(opts *WatchOpts, name string, query ...[]interface{}) (chan types.Log, event.Subscription, error) {
	// Don't crash on a lazy user
	if opts == nil {
		opts = new(WatchOpts)
	}
	// Append the event selector to the query parameters and construct the topic set
	query = append([][]interface{}{{c.abi.Events[name].ID}}, query...)

	topics, err := abi.MakeTopics(query...)
	if err != nil {
		return nil, nil, err
	}
	// Start the background filtering
	logs := make(chan types.Log, 128)

	config := ethereum.FilterQuery{
		Addresses: []common.Address{c.address},
		Topics:    topics,
	}
	if opts.Start != nil {
		config.FromBlock = new(big.Int).SetUint64(*opts.Start)
	}
	sub, err := c.filterer.SubscribeFilterLogs(ensureContext(opts.Context), config, logs)
	if err != nil {
		return nil, nil, err
	}
	return logs, sub, nil
}

// UnpackLog unpacks a retrieved log into the provided output structure.
func (c *BoundContract) UnpackLog(out interface{}, event string, log types.Log) error {
	if log.Topics[0] != c.abi.Events[event].ID {
		return fmt.Errorf("event signature mismatch")
	}
	if len(log.Data) > 0 {
		if err := c.abi.UnpackIntoInterface(out, event, log.Data); err != nil {
			return err
		}
	}
	var indexed abi.Arguments
	for _, arg := range c.abi.Events[event].Inputs {
		if arg.Indexed {
			indexed = append(indexed, arg)
		}
	}
	return abi.ParseTopics(out, indexed, log.Topics[1:])
}

// UnpackLogIntoMap unpacks a retrieved log into the provided map.
func (c *BoundContract) UnpackLogIntoMap(out map[string]interface{}, event string, log types.Log) error {
	if log.Topics[0] != c.abi.Events[event].ID {
		return fmt.Errorf("event signature mismatch")
	}
	if len(log.Data) > 0 {
		if err := c.abi.UnpackIntoMap(out, event, log.Data); err != nil {
			return err
		}
	}
	var indexed abi.Arguments
	for _, arg := range c.abi.Events[event].Inputs {
		if arg.Indexed {
			indexed = append(indexed, arg)
		}
	}
	return abi.ParseTopicsIntoMap(out, indexed, log.Topics[1:])
}

// ensureContext is a helper method to ensure a context is not nil, even if the
// user specified it as such.
func ensureContext(ctx context.Context) context.Context {
	if ctx == nil {
		return context.Background()
	}
	return ctx
}<|MERGE_RESOLUTION|>--- conflicted
+++ resolved
@@ -311,7 +311,6 @@
 		gasLimit, err = c.estimateGasLimit(opts, contract, input, gasPrice, nil, nil, value)
 		if err != nil {
 			return nil, err
-<<<<<<< HEAD
 		}
 	}
 	// create the transaction
@@ -339,35 +338,6 @@
 			return 0, ErrNoCode
 		}
 	}
-=======
-		}
-	}
-	// create the transaction
-	nonce, err := c.getNonce(opts)
-	if err != nil {
-		return nil, err
-	}
-	baseTx := &types.LegacyTx{
-		To:       contract,
-		Nonce:    nonce,
-		GasPrice: gasPrice,
-		Gas:      gasLimit,
-		Value:    value,
-		Data:     input,
-	}
-	return types.NewTx(baseTx), nil
-}
-
-func (c *BoundContract) estimateGasLimit(opts *TransactOpts, contract *common.Address, input []byte, gasPrice, gasTipCap, gasFeeCap, value *big.Int) (uint64, error) {
-	if contract != nil {
-		// Gas estimation cannot succeed without code for method invocations.
-		if code, err := c.transactor.PendingCodeAt(ensureContext(opts.Context), c.address); err != nil {
-			return 0, err
-		} else if len(code) == 0 {
-			return 0, ErrNoCode
-		}
-	}
->>>>>>> d90f67b2
 	msg := ethereum.CallMsg{
 		From:      opts.From,
 		To:        contract,
