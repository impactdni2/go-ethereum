// Copyright 2015 The go-ethereum Authors
// This file is part of the go-ethereum library.
//
// The go-ethereum library is free software: you can redistribute it and/or modify
// it under the terms of the GNU Lesser General Public License as published by
// the Free Software Foundation, either version 3 of the License, or
// (at your option) any later version.
//
// The go-ethereum library is distributed in the hope that it will be useful,
// but WITHOUT ANY WARRANTY; without even the implied warranty of
// MERCHANTABILITY or FITNESS FOR A PARTICULAR PURPOSE. See the
// GNU Lesser General Public License for more details.
//
// You should have received a copy of the GNU Lesser General Public License
// along with the go-ethereum library. If not, see <http://www.gnu.org/licenses/>.

package backends

import (
	"context"
	"errors"
	"fmt"
	"math/big"
	"sync"
	"time"

	"github.com/ethereum/go-ethereum"
	"github.com/ethereum/go-ethereum/accounts/abi"
	"github.com/ethereum/go-ethereum/accounts/abi/bind"
	"github.com/ethereum/go-ethereum/common"
	"github.com/ethereum/go-ethereum/common/hexutil"
	"github.com/ethereum/go-ethereum/common/math"
	"github.com/ethereum/go-ethereum/consensus/ethash"
	"github.com/ethereum/go-ethereum/core"
	"github.com/ethereum/go-ethereum/core/bloombits"
	"github.com/ethereum/go-ethereum/core/rawdb"
	"github.com/ethereum/go-ethereum/core/state"
	"github.com/ethereum/go-ethereum/core/types"
	"github.com/ethereum/go-ethereum/core/vm"
	"github.com/ethereum/go-ethereum/deepmind"
	"github.com/ethereum/go-ethereum/eth/filters"
	"github.com/ethereum/go-ethereum/ethdb"
	"github.com/ethereum/go-ethereum/event"
	"github.com/ethereum/go-ethereum/log"
	"github.com/ethereum/go-ethereum/params"
	"github.com/ethereum/go-ethereum/rpc"
)

// This nil assignment ensures at compile time that SimulatedBackend implements bind.ContractBackend.
var _ bind.ContractBackend = (*SimulatedBackend)(nil)

var (
	errBlockNumberUnsupported  = errors.New("simulatedBackend cannot access blocks other than the latest block")
	errBlockDoesNotExist       = errors.New("block does not exist in blockchain")
	errTransactionDoesNotExist = errors.New("transaction does not exist")
)

// SimulatedBackend implements bind.ContractBackend, simulating a blockchain in
// the background. Its main purpose is to allow for easy testing of contract bindings.
// Simulated backend implements the following interfaces:
// ChainReader, ChainStateReader, ContractBackend, ContractCaller, ContractFilterer, ContractTransactor,
// DeployBackend, GasEstimator, GasPricer, LogFilterer, PendingContractCaller, TransactionReader, and TransactionSender
type SimulatedBackend struct {
	database   ethdb.Database   // In memory database to store our testing data
	blockchain *core.BlockChain // Ethereum blockchain to handle the consensus

	mu           sync.Mutex
	pendingBlock *types.Block   // Currently pending block that will be imported on request
	pendingState *state.StateDB // Currently pending state that will be the active on request

	events *filters.EventSystem // Event system for filtering log events live

	config *params.ChainConfig
}

// NewSimulatedBackendWithDatabase creates a new binding backend based on the given database
// and uses a simulated blockchain for testing purposes.
func NewSimulatedBackendWithDatabase(database ethdb.Database, alloc core.GenesisAlloc, gasLimit uint64) *SimulatedBackend {
	genesis := core.Genesis{Config: params.AllEthashProtocolChanges, GasLimit: gasLimit, Alloc: alloc}
	genesis.MustCommit(database)
	blockchain, _ := core.NewBlockChain(database, nil, genesis.Config, ethash.NewFaker(), vm.Config{}, nil, nil)

	backend := &SimulatedBackend{
		database:   database,
		blockchain: blockchain,
		config:     genesis.Config,
		events:     filters.NewEventSystem(&filterBackend{database, blockchain}, false),
	}
	backend.rollback()
	return backend
}

// NewSimulatedBackend creates a new binding backend using a simulated blockchain
// for testing purposes.
func NewSimulatedBackend(alloc core.GenesisAlloc, gasLimit uint64) *SimulatedBackend {
	return NewSimulatedBackendWithDatabase(rawdb.NewMemoryDatabase(), alloc, gasLimit)
}

// Close terminates the underlying blockchain's update loop.
func (b *SimulatedBackend) Close() error {
	b.blockchain.Stop()
	return nil
}

// Commit imports all the pending transactions as a single block and starts a
// fresh new state.
func (b *SimulatedBackend) Commit() {
	b.mu.Lock()
	defer b.mu.Unlock()

	if _, err := b.blockchain.InsertChain([]*types.Block{b.pendingBlock}); err != nil {
		panic(err) // This cannot happen unless the simulator is wrong, fail in that case
	}
	b.rollback()
}

// Rollback aborts all pending transactions, reverting to the last committed state.
func (b *SimulatedBackend) Rollback() {
	b.mu.Lock()
	defer b.mu.Unlock()

	b.rollback()
}

func (b *SimulatedBackend) rollback() {
	blocks, _ := core.GenerateChain(b.config, b.blockchain.CurrentBlock(), ethash.NewFaker(), b.database, 1, func(int, *core.BlockGen) {})
	stateDB, _ := b.blockchain.State()

	b.pendingBlock = blocks[0]
	b.pendingState, _ = state.New(b.pendingBlock.Root(), stateDB.Database(), nil)
}

// stateByBlockNumber retrieves a state by a given blocknumber.
func (b *SimulatedBackend) stateByBlockNumber(ctx context.Context, blockNumber *big.Int) (*state.StateDB, error) {
	if blockNumber == nil || blockNumber.Cmp(b.blockchain.CurrentBlock().Number()) == 0 {
		return b.blockchain.State()
	}
	block, err := b.blockByNumberNoLock(ctx, blockNumber)
	if err != nil {
		return nil, err
	}
	return b.blockchain.StateAt(block.Root())
}

// CodeAt returns the code associated with a certain account in the blockchain.
func (b *SimulatedBackend) CodeAt(ctx context.Context, contract common.Address, blockNumber *big.Int) ([]byte, error) {
	b.mu.Lock()
	defer b.mu.Unlock()

	stateDB, err := b.stateByBlockNumber(ctx, blockNumber)
	if err != nil {
		return nil, err
	}

	return stateDB.GetCode(contract), nil
}

// BalanceAt returns the wei balance of a certain account in the blockchain.
func (b *SimulatedBackend) BalanceAt(ctx context.Context, contract common.Address, blockNumber *big.Int) (*big.Int, error) {
	b.mu.Lock()
	defer b.mu.Unlock()

	stateDB, err := b.stateByBlockNumber(ctx, blockNumber)
	if err != nil {
		return nil, err
	}

	return stateDB.GetBalance(contract), nil
}

// NonceAt returns the nonce of a certain account in the blockchain.
func (b *SimulatedBackend) NonceAt(ctx context.Context, contract common.Address, blockNumber *big.Int) (uint64, error) {
	b.mu.Lock()
	defer b.mu.Unlock()

	stateDB, err := b.stateByBlockNumber(ctx, blockNumber)
	if err != nil {
		return 0, err
	}

	return stateDB.GetNonce(contract), nil
}

// StorageAt returns the value of key in the storage of an account in the blockchain.
func (b *SimulatedBackend) StorageAt(ctx context.Context, contract common.Address, key common.Hash, blockNumber *big.Int) ([]byte, error) {
	b.mu.Lock()
	defer b.mu.Unlock()

	stateDB, err := b.stateByBlockNumber(ctx, blockNumber)
	if err != nil {
		return nil, err
	}

	val := stateDB.GetState(contract, key)
	return val[:], nil
}

// TransactionReceipt returns the receipt of a transaction.
func (b *SimulatedBackend) TransactionReceipt(ctx context.Context, txHash common.Hash) (*types.Receipt, error) {
	b.mu.Lock()
	defer b.mu.Unlock()

	receipt, _, _, _ := rawdb.ReadReceipt(b.database, txHash, b.config)
	return receipt, nil
}

// TransactionByHash checks the pool of pending transactions in addition to the
// blockchain. The isPending return value indicates whether the transaction has been
// mined yet. Note that the transaction may not be part of the canonical chain even if
// it's not pending.
func (b *SimulatedBackend) TransactionByHash(ctx context.Context, txHash common.Hash) (*types.Transaction, bool, error) {
	b.mu.Lock()
	defer b.mu.Unlock()

	tx := b.pendingBlock.Transaction(txHash)
	if tx != nil {
		return tx, true, nil
	}
	tx, _, _, _ = rawdb.ReadTransaction(b.database, txHash)
	if tx != nil {
		return tx, false, nil
	}
	return nil, false, ethereum.NotFound
}

// BlockByHash retrieves a block based on the block hash.
func (b *SimulatedBackend) BlockByHash(ctx context.Context, hash common.Hash) (*types.Block, error) {
	b.mu.Lock()
	defer b.mu.Unlock()

	if hash == b.pendingBlock.Hash() {
		return b.pendingBlock, nil
	}

	block := b.blockchain.GetBlockByHash(hash)
	if block != nil {
		return block, nil
	}

	return nil, errBlockDoesNotExist
}

// BlockByNumber retrieves a block from the database by number, caching it
// (associated with its hash) if found.
func (b *SimulatedBackend) BlockByNumber(ctx context.Context, number *big.Int) (*types.Block, error) {
	b.mu.Lock()
	defer b.mu.Unlock()

	return b.blockByNumberNoLock(ctx, number)
}

// blockByNumberNoLock retrieves a block from the database by number, caching it
// (associated with its hash) if found without Lock.
func (b *SimulatedBackend) blockByNumberNoLock(ctx context.Context, number *big.Int) (*types.Block, error) {
	if number == nil || number.Cmp(b.pendingBlock.Number()) == 0 {
		return b.blockchain.CurrentBlock(), nil
	}

	block := b.blockchain.GetBlockByNumber(uint64(number.Int64()))
	if block == nil {
		return nil, errBlockDoesNotExist
	}

	return block, nil
}

// HeaderByHash returns a block header from the current canonical chain.
func (b *SimulatedBackend) HeaderByHash(ctx context.Context, hash common.Hash) (*types.Header, error) {
	b.mu.Lock()
	defer b.mu.Unlock()

	if hash == b.pendingBlock.Hash() {
		return b.pendingBlock.Header(), nil
	}

	header := b.blockchain.GetHeaderByHash(hash)
	if header == nil {
		return nil, errBlockDoesNotExist
	}

	return header, nil
}

// HeaderByNumber returns a block header from the current canonical chain. If number is
// nil, the latest known header is returned.
func (b *SimulatedBackend) HeaderByNumber(ctx context.Context, block *big.Int) (*types.Header, error) {
	b.mu.Lock()
	defer b.mu.Unlock()

	if block == nil || block.Cmp(b.pendingBlock.Number()) == 0 {
		return b.blockchain.CurrentHeader(), nil
	}

	return b.blockchain.GetHeaderByNumber(uint64(block.Int64())), nil
}

// TransactionCount returns the number of transactions in a given block.
func (b *SimulatedBackend) TransactionCount(ctx context.Context, blockHash common.Hash) (uint, error) {
	b.mu.Lock()
	defer b.mu.Unlock()

	if blockHash == b.pendingBlock.Hash() {
		return uint(b.pendingBlock.Transactions().Len()), nil
	}

	block := b.blockchain.GetBlockByHash(blockHash)
	if block == nil {
		return uint(0), errBlockDoesNotExist
	}

	return uint(block.Transactions().Len()), nil
}

// TransactionInBlock returns the transaction for a specific block at a specific index.
func (b *SimulatedBackend) TransactionInBlock(ctx context.Context, blockHash common.Hash, index uint) (*types.Transaction, error) {
	b.mu.Lock()
	defer b.mu.Unlock()

	if blockHash == b.pendingBlock.Hash() {
		transactions := b.pendingBlock.Transactions()
		if uint(len(transactions)) < index+1 {
			return nil, errTransactionDoesNotExist
		}

		return transactions[index], nil
	}

	block := b.blockchain.GetBlockByHash(blockHash)
	if block == nil {
		return nil, errBlockDoesNotExist
	}

	transactions := block.Transactions()
	if uint(len(transactions)) < index+1 {
		return nil, errTransactionDoesNotExist
	}

	return transactions[index], nil
}

// PendingCodeAt returns the code associated with an account in the pending state.
func (b *SimulatedBackend) PendingCodeAt(ctx context.Context, contract common.Address) ([]byte, error) {
	b.mu.Lock()
	defer b.mu.Unlock()

	return b.pendingState.GetCode(contract), nil
}

func newRevertError(result *core.ExecutionResult) *revertError {
	reason, errUnpack := abi.UnpackRevert(result.Revert())
	err := errors.New("execution reverted")
	if errUnpack == nil {
		err = fmt.Errorf("execution reverted: %v", reason)
	}
	return &revertError{
		error:  err,
		reason: hexutil.Encode(result.Revert()),
	}
}

// revertError is an API error that encompasses an EVM revert with JSON error
// code and a binary data blob.
type revertError struct {
	error
	reason string // revert reason hex encoded
}

// ErrorCode returns the JSON error code for a revert.
// See: https://github.com/ethereum/wiki/wiki/JSON-RPC-Error-Codes-Improvement-Proposal
func (e *revertError) ErrorCode() int {
	return 3
}

// ErrorData returns the hex encoded revert reason.
func (e *revertError) ErrorData() interface{} {
	return e.reason
}

// CallContract executes a contract call.
func (b *SimulatedBackend) CallContract(ctx context.Context, call ethereum.CallMsg, blockNumber *big.Int) ([]byte, error) {
	b.mu.Lock()
	defer b.mu.Unlock()

	if blockNumber != nil && blockNumber.Cmp(b.blockchain.CurrentBlock().Number()) != 0 {
		return nil, errBlockNumberUnsupported
	}
	stateDB, err := b.blockchain.State()
	if err != nil {
		return nil, err
	}
	res, err := b.callContract(ctx, call, b.blockchain.CurrentBlock(), stateDB)
	if err != nil {
		return nil, err
	}
	// If the result contains a revert reason, try to unpack and return it.
	if len(res.Revert()) > 0 {
		return nil, newRevertError(res)
	}
	return res.Return(), res.Err
}

// PendingCallContract executes a contract call on the pending state.
func (b *SimulatedBackend) PendingCallContract(ctx context.Context, call ethereum.CallMsg) ([]byte, error) {
	b.mu.Lock()
	defer b.mu.Unlock()
	defer b.pendingState.RevertToSnapshot(b.pendingState.Snapshot())

	res, err := b.callContract(ctx, call, b.pendingBlock, b.pendingState)
	if err != nil {
		return nil, err
	}
	// If the result contains a revert reason, try to unpack and return it.
	if len(res.Revert()) > 0 {
		return nil, newRevertError(res)
	}
	return res.Return(), res.Err
}

// PendingNonceAt implements PendingStateReader.PendingNonceAt, retrieving
// the nonce currently pending for the account.
func (b *SimulatedBackend) PendingNonceAt(ctx context.Context, account common.Address) (uint64, error) {
	b.mu.Lock()
	defer b.mu.Unlock()

	return b.pendingState.GetOrNewStateObject(account, false, deepmind.NoOpContext).Nonce(), nil
}

// SuggestGasPrice implements ContractTransactor.SuggestGasPrice. Since the simulated
// chain doesn't have miners, we just return a gas price of 1 for any call.
func (b *SimulatedBackend) SuggestGasPrice(ctx context.Context) (*big.Int, error) {
	return big.NewInt(1), nil
}

// EstimateGas executes the requested code against the currently pending block/state and
// returns the used amount of gas.
func (b *SimulatedBackend) EstimateGas(ctx context.Context, call ethereum.CallMsg) (uint64, error) {
	b.mu.Lock()
	defer b.mu.Unlock()

	// Determine the lowest and highest possible gas limits to binary search in between
	var (
		lo  uint64 = params.TxGas - 1
		hi  uint64
		cap uint64
	)
	if call.Gas >= params.TxGas {
		hi = call.Gas
	} else {
		hi = b.pendingBlock.GasLimit()
	}
	// Recap the highest gas allowance with account's balance.
	if call.GasPrice != nil && call.GasPrice.BitLen() != 0 {
		balance := b.pendingState.GetBalance(call.From) // from can't be nil
		available := new(big.Int).Set(balance)
		if call.Value != nil {
			if call.Value.Cmp(available) >= 0 {
				return 0, errors.New("insufficient funds for transfer")
			}
			available.Sub(available, call.Value)
		}
		allowance := new(big.Int).Div(available, call.GasPrice)
		if allowance.IsUint64() && hi > allowance.Uint64() {
			transfer := call.Value
			if transfer == nil {
				transfer = new(big.Int)
			}
			log.Warn("Gas estimation capped by limited funds", "original", hi, "balance", balance,
				"sent", transfer, "gasprice", call.GasPrice, "fundable", allowance)
			hi = allowance.Uint64()
		}
	}
	cap = hi

	// Create a helper to check if a gas allowance results in an executable transaction
	executable := func(gas uint64) (bool, *core.ExecutionResult, error) {
		call.Gas = gas

		snapshot := b.pendingState.Snapshot()
		res, err := b.callContract(ctx, call, b.pendingBlock, b.pendingState)
		b.pendingState.RevertToSnapshot(snapshot)

		if err != nil {
			if err == core.ErrIntrinsicGas {
				return true, nil, nil // Special case, raise gas limit
			}
			return true, nil, err // Bail out
		}
		return res.Failed(), res, nil
	}
	// Execute the binary search and hone in on an executable gas limit
	for lo+1 < hi {
		mid := (hi + lo) / 2
		failed, _, err := executable(mid)

		// If the error is not nil(consensus error), it means the provided message
		// call or transaction will never be accepted no matter how much gas it is
		// assigned. Return the error directly, don't struggle any more
		if err != nil {
			return 0, err
		}
		if failed {
			lo = mid
		} else {
			hi = mid
		}
	}
	// Reject the transaction as invalid if it still fails at the highest allowance
	if hi == cap {
		failed, result, err := executable(hi)
		if err != nil {
			return 0, err
		}
		if failed {
			if result != nil && result.Err != vm.ErrOutOfGas {
				if len(result.Revert()) > 0 {
					return 0, newRevertError(result)
				}
				return 0, result.Err
			}
			// Otherwise, the specified gas cap is too low
			return 0, fmt.Errorf("gas required exceeds allowance (%d)", cap)
		}
	}
	return hi, nil
}

// callContract implements common code between normal and pending contract calls.
// state is modified during execution, make sure to copy it if necessary.
func (b *SimulatedBackend) callContract(ctx context.Context, call ethereum.CallMsg, block *types.Block, stateDB *state.StateDB) (*core.ExecutionResult, error) {
	// Ensure message is initialized properly.
	if call.GasPrice == nil {
		call.GasPrice = big.NewInt(1)
	}
	if call.Gas == 0 {
		call.Gas = 50000000
	}
	if call.Value == nil {
		call.Value = new(big.Int)
	}
	// Set infinite balance to the fake caller account.
<<<<<<< HEAD
	from := stateDB.GetOrNewStateObject(call.From)
	from.SetBalance(math.MaxBig256)
=======
	from := statedb.GetOrNewStateObject(call.From, false, deepmind.NoOpContext)
	from.SetBalance(math.MaxBig256, deepmind.NoOpContext, deepmind.IgnoredBalanceChangeReason)
>>>>>>> d79aaeab
	// Execute the call.
	msg := callMsg{call}

	evmContext := core.NewEVMContext(msg, block.Header(), b.blockchain, nil)
	// Create a new environment which holds all relevant information
	// about the transaction and calling mechanisms.
<<<<<<< HEAD
	vmEnv := vm.NewEVM(evmContext, stateDB, b.config, vm.Config{})
	gasPool := new(core.GasPool).AddGas(math.MaxUint64)
=======
	vmenv := vm.NewEVM(evmContext, statedb, b.config, vm.Config{}, deepmind.NoOpContext)
	gaspool := new(core.GasPool).AddGas(math.MaxUint64)
>>>>>>> d79aaeab

	return core.NewStateTransition(vmEnv, msg, gasPool).TransitionDb()
}

// SendTransaction updates the pending block to include the given transaction.
// It panics if the transaction is invalid.
func (b *SimulatedBackend) SendTransaction(ctx context.Context, tx *types.Transaction) error {
	b.mu.Lock()
	defer b.mu.Unlock()

	sender, err := types.Sender(types.NewEIP155Signer(b.config.ChainID), tx)
	if err != nil {
		panic(fmt.Errorf("invalid transaction: %v", err))
	}
	nonce := b.pendingState.GetNonce(sender)
	if tx.Nonce() != nonce {
		panic(fmt.Errorf("invalid transaction nonce: got %d, want %d", tx.Nonce(), nonce))
	}

	blocks, _ := core.GenerateChain(b.config, b.blockchain.CurrentBlock(), ethash.NewFaker(), b.database, 1, func(number int, block *core.BlockGen) {
		for _, tx := range b.pendingBlock.Transactions() {
			block.AddTxWithChain(b.blockchain, tx)
		}
		block.AddTxWithChain(b.blockchain, tx)
	})
	stateDB, _ := b.blockchain.State()

	b.pendingBlock = blocks[0]
	b.pendingState, _ = state.New(b.pendingBlock.Root(), stateDB.Database(), nil)
	return nil
}

// FilterLogs executes a log filter operation, blocking during execution and
// returning all the results in one batch.
//
// TODO(karalabe): Deprecate when the subscription one can return past data too.
func (b *SimulatedBackend) FilterLogs(ctx context.Context, query ethereum.FilterQuery) ([]types.Log, error) {
	var filter *filters.Filter
	if query.BlockHash != nil {
		// Block filter requested, construct a single-shot filter
		filter = filters.NewBlockFilter(&filterBackend{b.database, b.blockchain}, *query.BlockHash, query.Addresses, query.Topics)
	} else {
		// Initialize unset filter boundaries to run from genesis to chain head
		from := int64(0)
		if query.FromBlock != nil {
			from = query.FromBlock.Int64()
		}
		to := int64(-1)
		if query.ToBlock != nil {
			to = query.ToBlock.Int64()
		}
		// Construct the range filter
		filter = filters.NewRangeFilter(&filterBackend{b.database, b.blockchain}, from, to, query.Addresses, query.Topics)
	}
	// Run the filter and return all the logs
	logs, err := filter.Logs(ctx)
	if err != nil {
		return nil, err
	}
	res := make([]types.Log, len(logs))
	for i, nLog := range logs {
		res[i] = *nLog
	}
	return res, nil
}

// SubscribeFilterLogs creates a background log filtering operation, returning a
// subscription immediately, which can be used to stream the found events.
func (b *SimulatedBackend) SubscribeFilterLogs(ctx context.Context, query ethereum.FilterQuery, ch chan<- types.Log) (ethereum.Subscription, error) {
	// Subscribe to contract events
	sink := make(chan []*types.Log)

	sub, err := b.events.SubscribeLogs(query, sink)
	if err != nil {
		return nil, err
	}
	// Since we're getting logs in batches, we need to flatten them into a plain stream
	return event.NewSubscription(func(quit <-chan struct{}) error {
		defer sub.Unsubscribe()
		for {
			select {
			case logs := <-sink:
				for _, nlog := range logs {
					select {
					case ch <- *nlog:
					case err := <-sub.Err():
						return err
					case <-quit:
						return nil
					}
				}
			case err := <-sub.Err():
				return err
			case <-quit:
				return nil
			}
		}
	}), nil
}

// SubscribeNewHead returns an event subscription for a new header.
func (b *SimulatedBackend) SubscribeNewHead(ctx context.Context, ch chan<- *types.Header) (ethereum.Subscription, error) {
	// subscribe to a new head
	sink := make(chan *types.Header)
	sub := b.events.SubscribeNewHeads(sink)

	return event.NewSubscription(func(quit <-chan struct{}) error {
		defer sub.Unsubscribe()
		for {
			select {
			case head := <-sink:
				select {
				case ch <- head:
				case err := <-sub.Err():
					return err
				case <-quit:
					return nil
				}
			case err := <-sub.Err():
				return err
			case <-quit:
				return nil
			}
		}
	}), nil
}

// AdjustTime adds a time shift to the simulated clock.
// It can only be called on empty blocks.
func (b *SimulatedBackend) AdjustTime(adjustment time.Duration) error {
	b.mu.Lock()
	defer b.mu.Unlock()

	if len(b.pendingBlock.Transactions()) != 0 {
		return errors.New("Could not adjust time on non-empty block")
	}

	blocks, _ := core.GenerateChain(b.config, b.blockchain.CurrentBlock(), ethash.NewFaker(), b.database, 1, func(number int, block *core.BlockGen) {
		block.OffsetTime(int64(adjustment.Seconds()))
	})
	stateDB, _ := b.blockchain.State()

	b.pendingBlock = blocks[0]
	b.pendingState, _ = state.New(b.pendingBlock.Root(), stateDB.Database(), nil)

	return nil
}

// Blockchain returns the underlying blockchain.
func (b *SimulatedBackend) Blockchain() *core.BlockChain {
	return b.blockchain
}

// callMsg implements core.Message to allow passing it as a transaction simulator.
type callMsg struct {
	ethereum.CallMsg
}

func (m callMsg) From() common.Address { return m.CallMsg.From }
func (m callMsg) Nonce() uint64        { return 0 }
func (m callMsg) CheckNonce() bool     { return false }
func (m callMsg) To() *common.Address  { return m.CallMsg.To }
func (m callMsg) GasPrice() *big.Int   { return m.CallMsg.GasPrice }
func (m callMsg) Gas() uint64          { return m.CallMsg.Gas }
func (m callMsg) Value() *big.Int      { return m.CallMsg.Value }
func (m callMsg) Data() []byte         { return m.CallMsg.Data }

// filterBackend implements filters.Backend to support filtering for logs without
// taking bloom-bits acceleration structures into account.
type filterBackend struct {
	db ethdb.Database
	bc *core.BlockChain
}

func (fb *filterBackend) ChainDb() ethdb.Database  { return fb.db }
func (fb *filterBackend) EventMux() *event.TypeMux { panic("not supported") }

func (fb *filterBackend) HeaderByNumber(ctx context.Context, block rpc.BlockNumber) (*types.Header, error) {
	if block == rpc.LatestBlockNumber {
		return fb.bc.CurrentHeader(), nil
	}
	return fb.bc.GetHeaderByNumber(uint64(block.Int64())), nil
}

func (fb *filterBackend) HeaderByHash(ctx context.Context, hash common.Hash) (*types.Header, error) {
	return fb.bc.GetHeaderByHash(hash), nil
}

func (fb *filterBackend) GetReceipts(ctx context.Context, hash common.Hash) (types.Receipts, error) {
	number := rawdb.ReadHeaderNumber(fb.db, hash)
	if number == nil {
		return nil, nil
	}
	return rawdb.ReadReceipts(fb.db, hash, *number, fb.bc.Config()), nil
}

func (fb *filterBackend) GetLogs(ctx context.Context, hash common.Hash) ([][]*types.Log, error) {
	number := rawdb.ReadHeaderNumber(fb.db, hash)
	if number == nil {
		return nil, nil
	}
	receipts := rawdb.ReadReceipts(fb.db, hash, *number, fb.bc.Config())
	if receipts == nil {
		return nil, nil
	}
	logs := make([][]*types.Log, len(receipts))
	for i, receipt := range receipts {
		logs[i] = receipt.Logs
	}
	return logs, nil
}

func (fb *filterBackend) SubscribeNewTxsEvent(ch chan<- core.NewTxsEvent) event.Subscription {
	return nullSubscription()
}

func (fb *filterBackend) SubscribeChainEvent(ch chan<- core.ChainEvent) event.Subscription {
	return fb.bc.SubscribeChainEvent(ch)
}

func (fb *filterBackend) SubscribeRemovedLogsEvent(ch chan<- core.RemovedLogsEvent) event.Subscription {
	return fb.bc.SubscribeRemovedLogsEvent(ch)
}

func (fb *filterBackend) SubscribeLogsEvent(ch chan<- []*types.Log) event.Subscription {
	return fb.bc.SubscribeLogsEvent(ch)
}

func (fb *filterBackend) SubscribePendingLogsEvent(ch chan<- []*types.Log) event.Subscription {
	return nullSubscription()
}

func (fb *filterBackend) BloomStatus() (uint64, uint64) { return 4096, 0 }

func (fb *filterBackend) ServiceFilter(ctx context.Context, ms *bloombits.MatcherSession) {
	panic("not supported")
}

func nullSubscription() event.Subscription {
	return event.NewSubscription(func(quit <-chan struct{}) error {
		<-quit
		return nil
	})
}<|MERGE_RESOLUTION|>--- conflicted
+++ resolved
@@ -538,26 +538,16 @@
 		call.Value = new(big.Int)
 	}
 	// Set infinite balance to the fake caller account.
-<<<<<<< HEAD
-	from := stateDB.GetOrNewStateObject(call.From)
-	from.SetBalance(math.MaxBig256)
-=======
-	from := statedb.GetOrNewStateObject(call.From, false, deepmind.NoOpContext)
+	from := stateDB.GetOrNewStateObject(call.From, false, deepmind.NoOpContext)
 	from.SetBalance(math.MaxBig256, deepmind.NoOpContext, deepmind.IgnoredBalanceChangeReason)
->>>>>>> d79aaeab
 	// Execute the call.
 	msg := callMsg{call}
 
 	evmContext := core.NewEVMContext(msg, block.Header(), b.blockchain, nil)
 	// Create a new environment which holds all relevant information
 	// about the transaction and calling mechanisms.
-<<<<<<< HEAD
-	vmEnv := vm.NewEVM(evmContext, stateDB, b.config, vm.Config{})
+	vmEnv := vm.NewEVM(evmContext, stateDB, b.config, vm.Config{}, deepmind.NoOpContext)
 	gasPool := new(core.GasPool).AddGas(math.MaxUint64)
-=======
-	vmenv := vm.NewEVM(evmContext, statedb, b.config, vm.Config{}, deepmind.NoOpContext)
-	gaspool := new(core.GasPool).AddGas(math.MaxUint64)
->>>>>>> d79aaeab
 
 	return core.NewStateTransition(vmEnv, msg, gasPool).TransitionDb()
 }
