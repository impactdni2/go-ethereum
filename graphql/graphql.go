--- conflicted
+++ resolved
@@ -1073,11 +1073,7 @@
 			return nil, err
 		}
 	}
-<<<<<<< HEAD
-	result, err := ethapi.DoCall(ctx, b.r.backend, args.Data, *b.numberOrHash, nil, b.r.backend.RPCEVMTimeout(), b.r.backend.RPCGasCap(), false)
-=======
-	result, err := ethapi.DoCall(ctx, b.r.backend, args.Data, *b.numberOrHash, nil, b.r.backend.RPCEVMTimeout(), b.r.backend.RPCGasCap(), firehose.NoOpContext)
->>>>>>> a8bdecc5
+	result, err := ethapi.DoCall(ctx, b.r.backend, args.Data, *b.numberOrHash, nil, b.r.backend.RPCEVMTimeout(), b.r.backend.RPCGasCap(), false, firehose.NoOpContext)
 	if err != nil {
 		return nil, err
 	}
@@ -1147,11 +1143,7 @@
 	Data ethapi.TransactionArgs
 }) (*CallResult, error) {
 	pendingBlockNr := rpc.BlockNumberOrHashWithNumber(rpc.PendingBlockNumber)
-<<<<<<< HEAD
-	result, err := ethapi.DoCall(ctx, p.r.backend, args.Data, pendingBlockNr, nil, p.r.backend.RPCEVMTimeout(), p.r.backend.RPCGasCap(), false)
-=======
-	result, err := ethapi.DoCall(ctx, p.r.backend, args.Data, pendingBlockNr, nil, p.r.backend.RPCEVMTimeout(), p.r.backend.RPCGasCap(), firehose.NoOpContext)
->>>>>>> a8bdecc5
+	result, err := ethapi.DoCall(ctx, p.r.backend, args.Data, pendingBlockNr, nil, p.r.backend.RPCEVMTimeout(), p.r.backend.RPCGasCap(), false, firehose.NoOpContext)
 	if err != nil {
 		return nil, err
 	}
