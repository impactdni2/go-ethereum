--- conflicted
+++ resolved
@@ -832,18 +832,12 @@
 			return nil, err
 		}
 	}
-<<<<<<< HEAD
-	result, err := ethapi.DoCall(ctx, b.backend, args.Data, *b.numberOrHash, nil, vm.Config{}, 5*time.Second, b.backend.RPCGasCap(), deepmind.NoOpContext)
+	result, err := ethapi.DoCall(ctx, b.backend, args.Data, *b.numberOrHash, nil, vm.Config{}, 5*time.Second, b.backend.RPCGasCap(), firehose.NoOpContext)
 	if err != nil {
 		return nil, err
 	}
 	status := Long(1)
 	if result.Failed() {
-=======
-	result, gas, failed, err := ethapi.DoCall(ctx, b.backend, args.Data, *b.numberOrHash, nil, vm.Config{}, 5*time.Second, b.backend.RPCGasCap(), firehose.NoOpContext)
-	status := hexutil.Uint64(1)
-	if failed {
->>>>>>> d0dfc381
 		status = 0
 	}
 
@@ -908,18 +902,12 @@
 	Data ethapi.CallArgs
 }) (*CallResult, error) {
 	pendingBlockNr := rpc.BlockNumberOrHashWithNumber(rpc.PendingBlockNumber)
-<<<<<<< HEAD
-	result, err := ethapi.DoCall(ctx, p.backend, args.Data, pendingBlockNr, nil, vm.Config{}, 5*time.Second, p.backend.RPCGasCap(), deepmind.NoOpContext)
+	result, err := ethapi.DoCall(ctx, p.backend, args.Data, pendingBlockNr, nil, vm.Config{}, 5*time.Second, p.backend.RPCGasCap(), firehose.NoOpContext)
 	if err != nil {
 		return nil, err
 	}
 	status := Long(1)
 	if result.Failed() {
-=======
-	result, gas, failed, err := ethapi.DoCall(ctx, p.backend, args.Data, pendingBlockNr, nil, vm.Config{}, 5*time.Second, p.backend.RPCGasCap(), firehose.NoOpContext)
-	status := hexutil.Uint64(1)
-	if failed {
->>>>>>> d0dfc381
 		status = 0
 	}
 
