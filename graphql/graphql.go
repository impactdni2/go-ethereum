// Copyright 2019 The go-ethereum Authors
// This file is part of the go-ethereum library.
//
// The go-ethereum library is free software: you can redistribute it and/or modify
// it under the terms of the GNU Lesser General Public License as published by
// the Free Software Foundation, either version 3 of the License, or
// (at your option) any later version.
//
// The go-ethereum library is distributed in the hope that it will be useful,
// but WITHOUT ANY WARRANTY; without even the implied warranty of
// MERCHANTABILITY or FITNESS FOR A PARTICULAR PURPOSE. See the
// GNU Lesser General Public License for more details.
//
// You should have received a copy of the GNU Lesser General Public License
// along with the go-ethereum library. If not, see <http://www.gnu.org/licenses/>.

// Package graphql provides a GraphQL interface to Ethereum node data.
package graphql

import (
	"context"
	"errors"
	"fmt"
	"math/big"
	"sort"
	"strconv"
	"strings"
	"sync"

	"github.com/ethereum/go-ethereum"
	"github.com/ethereum/go-ethereum/common"
	"github.com/ethereum/go-ethereum/common/hexutil"
	"github.com/ethereum/go-ethereum/common/math"
	"github.com/ethereum/go-ethereum/consensus/misc"
	"github.com/ethereum/go-ethereum/core"
	"github.com/ethereum/go-ethereum/core/state"
	"github.com/ethereum/go-ethereum/core/types"
	"github.com/ethereum/go-ethereum/eth/filters"
	"github.com/ethereum/go-ethereum/internal/ethapi"
	"github.com/ethereum/go-ethereum/rlp"
	"github.com/ethereum/go-ethereum/rpc"
)

var (
	errBlockInvariant = errors.New("block objects must be instantiated with at least one of num or hash")
)

type Long int64

// ImplementsGraphQLType returns true if Long implements the provided GraphQL type.
func (b Long) ImplementsGraphQLType(name string) bool { return name == "Long" }

// UnmarshalGraphQL unmarshals the provided GraphQL query data.
func (b *Long) UnmarshalGraphQL(input interface{}) error {
	var err error
	switch input := input.(type) {
	case string:
		// uncomment to support hex values
		if strings.HasPrefix(input, "0x") {
			// apply leniency and support hex representations of longs.
			value, err := hexutil.DecodeUint64(input)
			*b = Long(value)
			return err
		} else {
			value, err := strconv.ParseInt(input, 10, 64)
			*b = Long(value)
			return err
		}
	case int32:
		*b = Long(input)
	case int64:
		*b = Long(input)
	case float64:
		*b = Long(input)
	default:
		err = fmt.Errorf("unexpected type %T for Long", input)
	}
	return err
}

// Account represents an Ethereum account at a particular block.
type Account struct {
	r             *Resolver
	address       common.Address
	blockNrOrHash rpc.BlockNumberOrHash
}

// getState fetches the StateDB object for an account.
func (a *Account) getState(ctx context.Context) (*state.StateDB, error) {
	state, _, err := a.r.backend.StateAndHeaderByNumberOrHash(ctx, a.blockNrOrHash)
	return state, err
}

func (a *Account) Address(ctx context.Context) (common.Address, error) {
	return a.address, nil
}

func (a *Account) Balance(ctx context.Context) (hexutil.Big, error) {
	state, err := a.getState(ctx)
	if err != nil {
		return hexutil.Big{}, err
	}
	balance := state.GetBalance(a.address)
	if balance == nil {
		return hexutil.Big{}, fmt.Errorf("failed to load balance %x", a.address)
	}
	return hexutil.Big(*balance), nil
}

func (a *Account) TransactionCount(ctx context.Context) (hexutil.Uint64, error) {
	// Ask transaction pool for the nonce which includes pending transactions
	if blockNr, ok := a.blockNrOrHash.Number(); ok && blockNr == rpc.PendingBlockNumber {
		nonce, err := a.r.backend.GetPoolNonce(ctx, a.address)
		if err != nil {
			return 0, err
		}
		return hexutil.Uint64(nonce), nil
	}
	state, err := a.getState(ctx)
	if err != nil {
		return 0, err
	}
	return hexutil.Uint64(state.GetNonce(a.address)), nil
}

func (a *Account) Code(ctx context.Context) (hexutil.Bytes, error) {
	state, err := a.getState(ctx)
	if err != nil {
		return hexutil.Bytes{}, err
	}
	return state.GetCode(a.address), nil
}

func (a *Account) Storage(ctx context.Context, args struct{ Slot common.Hash }) (common.Hash, error) {
	state, err := a.getState(ctx)
	if err != nil {
		return common.Hash{}, err
	}
	return state.GetState(a.address, args.Slot), nil
}

// Log represents an individual log message. All arguments are mandatory.
type Log struct {
	r           *Resolver
	transaction *Transaction
	log         *types.Log
}

func (l *Log) Transaction(ctx context.Context) *Transaction {
	return l.transaction
}

func (l *Log) Account(ctx context.Context, args BlockNumberArgs) *Account {
	return &Account{
		r:             l.r,
		address:       l.log.Address,
		blockNrOrHash: args.NumberOrLatest(),
	}
}

func (l *Log) Index(ctx context.Context) hexutil.Uint64 {
	return hexutil.Uint64(l.log.Index)
}

func (l *Log) Topics(ctx context.Context) []common.Hash {
	return l.log.Topics
}

func (l *Log) Data(ctx context.Context) hexutil.Bytes {
	return l.log.Data
}

// AccessTuple represents EIP-2930
type AccessTuple struct {
	address     common.Address
	storageKeys []common.Hash
}

func (at *AccessTuple) Address(ctx context.Context) common.Address {
	return at.address
}

func (at *AccessTuple) StorageKeys(ctx context.Context) []common.Hash {
	return at.storageKeys
}

// Transaction represents an Ethereum transaction.
// backend and hash are mandatory; all others will be fetched when required.
type Transaction struct {
	r    *Resolver
	hash common.Hash // Must be present after initialization
	mu   sync.Mutex
	// mu protects following resources
	tx    *types.Transaction
	block *Block
	index uint64
}

// resolve returns the internal transaction object, fetching it if needed.
// It also returns the block the tx belongs to, unless it is a pending tx.
func (t *Transaction) resolve(ctx context.Context) (*types.Transaction, *Block, error) {
	t.mu.Lock()
	defer t.mu.Unlock()
	if t.tx != nil {
		return t.tx, t.block, nil
	}
	// Try to return an already finalized transaction
	tx, blockHash, _, index, err := t.r.backend.GetTransaction(ctx, t.hash)
	if err == nil && tx != nil {
		t.tx = tx
		blockNrOrHash := rpc.BlockNumberOrHashWithHash(blockHash, false)
		t.block = &Block{
			r:            t.r,
			numberOrHash: &blockNrOrHash,
			hash:         blockHash,
		}
		t.index = index
		return t.tx, t.block, nil
	}
	// No finalized transaction, try to retrieve it from the pool
	t.tx = t.r.backend.GetPoolTransaction(t.hash)
	return t.tx, nil, nil
}

func (t *Transaction) Hash(ctx context.Context) common.Hash {
	return t.hash
}

func (t *Transaction) InputData(ctx context.Context) (hexutil.Bytes, error) {
	tx, _, err := t.resolve(ctx)
	if err != nil || tx == nil {
		return hexutil.Bytes{}, err
	}
	return tx.Data(), nil
}

func (t *Transaction) Gas(ctx context.Context) (hexutil.Uint64, error) {
	tx, _, err := t.resolve(ctx)
	if err != nil || tx == nil {
		return 0, err
	}
	return hexutil.Uint64(tx.Gas()), nil
}

func (t *Transaction) GasPrice(ctx context.Context) (hexutil.Big, error) {
	tx, block, err := t.resolve(ctx)
	if err != nil || tx == nil {
		return hexutil.Big{}, err
	}
	switch tx.Type() {
	case types.AccessListTxType:
		return hexutil.Big(*tx.GasPrice()), nil
	case types.DynamicFeeTxType:
		if block != nil {
			if baseFee, _ := block.BaseFeePerGas(ctx); baseFee != nil {
				// price = min(tip, gasFeeCap - baseFee) + baseFee
				return (hexutil.Big)(*math.BigMin(new(big.Int).Add(tx.GasTipCap(), baseFee.ToInt()), tx.GasFeeCap())), nil
			}
		}
		return hexutil.Big(*tx.GasPrice()), nil
	default:
		return hexutil.Big(*tx.GasPrice()), nil
	}
}

func (t *Transaction) EffectiveGasPrice(ctx context.Context) (*hexutil.Big, error) {
	tx, block, err := t.resolve(ctx)
	if err != nil || tx == nil {
		return nil, err
	}
	// Pending tx
	if block == nil {
		return nil, nil
	}
	header, err := block.resolveHeader(ctx)
	if err != nil || header == nil {
		return nil, err
	}
	if header.BaseFee == nil {
		return (*hexutil.Big)(tx.GasPrice()), nil
	}
	if t.r.backend.ChainConfig().IsArbitrum() {
		return (*hexutil.Big)(header.BaseFee), nil
	}
	return (*hexutil.Big)(math.BigMin(new(big.Int).Add(tx.GasTipCap(), header.BaseFee), tx.GasFeeCap())), nil
}

func (t *Transaction) MaxFeePerGas(ctx context.Context) (*hexutil.Big, error) {
	tx, _, err := t.resolve(ctx)
	if err != nil || tx == nil {
		return nil, err
	}
	switch tx.Type() {
	case types.AccessListTxType:
		return nil, nil
	case types.DynamicFeeTxType:
		return (*hexutil.Big)(tx.GasFeeCap()), nil
	default:
		return nil, nil
	}
}

func (t *Transaction) MaxPriorityFeePerGas(ctx context.Context) (*hexutil.Big, error) {
	tx, _, err := t.resolve(ctx)
	if err != nil || tx == nil {
		return nil, err
	}
	switch tx.Type() {
	case types.AccessListTxType:
		return nil, nil
	case types.DynamicFeeTxType:
		return (*hexutil.Big)(tx.GasTipCap()), nil
	default:
		return nil, nil
	}
}

func (t *Transaction) EffectiveTip(ctx context.Context) (*hexutil.Big, error) {
	tx, block, err := t.resolve(ctx)
	if err != nil || tx == nil {
		return nil, err
	}
	// Pending tx
	if block == nil {
		return nil, nil
	}
	header, err := block.resolveHeader(ctx)
	if err != nil || header == nil {
		return nil, err
	}
	if header.BaseFee == nil {
		return (*hexutil.Big)(tx.GasPrice()), nil
	}

	tip, err := tx.EffectiveGasTip(header.BaseFee)
	if err != nil {
		return nil, err
	}
	return (*hexutil.Big)(tip), nil
}

func (t *Transaction) Value(ctx context.Context) (hexutil.Big, error) {
	tx, _, err := t.resolve(ctx)
	if err != nil || tx == nil {
		return hexutil.Big{}, err
	}
	if tx.Value() == nil {
		return hexutil.Big{}, fmt.Errorf("invalid transaction value %x", t.hash)
	}
	return hexutil.Big(*tx.Value()), nil
}

func (t *Transaction) Nonce(ctx context.Context) (hexutil.Uint64, error) {
	tx, _, err := t.resolve(ctx)
	if err != nil || tx == nil {
		return 0, err
	}
	return hexutil.Uint64(tx.Nonce()), nil
}

func (t *Transaction) To(ctx context.Context, args BlockNumberArgs) (*Account, error) {
	tx, _, err := t.resolve(ctx)
	if err != nil || tx == nil {
		return nil, err
	}
	to := tx.To()
	if to == nil {
		return nil, nil
	}
	return &Account{
		r:             t.r,
		address:       *to,
		blockNrOrHash: args.NumberOrLatest(),
	}, nil
}

func (t *Transaction) From(ctx context.Context, args BlockNumberArgs) (*Account, error) {
	tx, _, err := t.resolve(ctx)
	if err != nil || tx == nil {
		return nil, err
	}
	signer := types.LatestSigner(t.r.backend.ChainConfig())
	from, _ := types.Sender(signer, tx)
	return &Account{
		r:             t.r,
		address:       from,
		blockNrOrHash: args.NumberOrLatest(),
	}, nil
}

func (t *Transaction) Block(ctx context.Context) (*Block, error) {
	_, block, err := t.resolve(ctx)
	if err != nil {
		return nil, err
	}
	return block, nil
}

func (t *Transaction) Index(ctx context.Context) (*hexutil.Uint64, error) {
	_, block, err := t.resolve(ctx)
	if err != nil {
		return nil, err
	}
	// Pending tx
	if block == nil {
		return nil, nil
	}
	index := hexutil.Uint64(t.index)
	return &index, nil
}

// getReceipt returns the receipt associated with this transaction, if any.
func (t *Transaction) getReceipt(ctx context.Context) (*types.Receipt, error) {
	_, block, err := t.resolve(ctx)
	if err != nil {
		return nil, err
	}
	// Pending tx
	if block == nil {
		return nil, nil
	}
	receipts, err := block.resolveReceipts(ctx)
	if err != nil {
		return nil, err
	}
	return receipts[t.index], nil
}

func (t *Transaction) Status(ctx context.Context) (*hexutil.Uint64, error) {
	receipt, err := t.getReceipt(ctx)
	if err != nil || receipt == nil {
		return nil, err
	}
	if len(receipt.PostState) != 0 {
		return nil, nil
	}
	ret := hexutil.Uint64(receipt.Status)
	return &ret, nil
}

func (t *Transaction) GasUsed(ctx context.Context) (*hexutil.Uint64, error) {
	receipt, err := t.getReceipt(ctx)
	if err != nil || receipt == nil {
		return nil, err
	}
	ret := hexutil.Uint64(receipt.GasUsed)
	return &ret, nil
}

func (t *Transaction) CumulativeGasUsed(ctx context.Context) (*hexutil.Uint64, error) {
	receipt, err := t.getReceipt(ctx)
	if err != nil || receipt == nil {
		return nil, err
	}
	ret := hexutil.Uint64(receipt.CumulativeGasUsed)
	return &ret, nil
}

func (t *Transaction) CreatedContract(ctx context.Context, args BlockNumberArgs) (*Account, error) {
	receipt, err := t.getReceipt(ctx)
	if err != nil || receipt == nil || receipt.ContractAddress == (common.Address{}) {
		return nil, err
	}
	return &Account{
		r:             t.r,
		address:       receipt.ContractAddress,
		blockNrOrHash: args.NumberOrLatest(),
	}, nil
}

func (t *Transaction) Logs(ctx context.Context) (*[]*Log, error) {
	_, block, err := t.resolve(ctx)
	if err != nil {
		return nil, err
	}
	// Pending tx
	if block == nil {
		return nil, nil
	}
	h, err := block.Hash(ctx)
	if err != nil {
		return nil, err
	}
	return t.getLogs(ctx, h)
}

// getLogs returns log objects for the given tx.
// Assumes block hash is resolved.
func (t *Transaction) getLogs(ctx context.Context, hash common.Hash) (*[]*Log, error) {
	var (
		filter    = t.r.filterSystem.NewBlockFilter(hash, nil, nil)
		logs, err = filter.Logs(ctx)
	)
	if err != nil {
		return nil, err
	}
	var ret []*Log
	// Select tx logs from all block logs
	ix := sort.Search(len(logs), func(i int) bool { return uint64(logs[i].TxIndex) >= t.index })
	for ix < len(logs) && uint64(logs[ix].TxIndex) == t.index {
		ret = append(ret, &Log{
			r:           t.r,
			transaction: t,
			log:         logs[ix],
		})
		ix++
	}
	return &ret, nil
}

func (t *Transaction) Type(ctx context.Context) (*hexutil.Uint64, error) {
	tx, _, err := t.resolve(ctx)
	if err != nil {
		return nil, err
	}
	txType := hexutil.Uint64(tx.Type())
	return &txType, nil
}

func (t *Transaction) AccessList(ctx context.Context) (*[]*AccessTuple, error) {
	tx, _, err := t.resolve(ctx)
	if err != nil || tx == nil {
		return nil, err
	}
	accessList := tx.AccessList()
	ret := make([]*AccessTuple, 0, len(accessList))
	for _, al := range accessList {
		ret = append(ret, &AccessTuple{
			address:     al.Address,
			storageKeys: al.StorageKeys,
		})
	}
	return &ret, nil
}

func (t *Transaction) R(ctx context.Context) (hexutil.Big, error) {
	tx, _, err := t.resolve(ctx)
	if err != nil || tx == nil {
		return hexutil.Big{}, err
	}
	_, r, _ := tx.RawSignatureValues()
	return hexutil.Big(*r), nil
}

func (t *Transaction) S(ctx context.Context) (hexutil.Big, error) {
	tx, _, err := t.resolve(ctx)
	if err != nil || tx == nil {
		return hexutil.Big{}, err
	}
	_, _, s := tx.RawSignatureValues()
	return hexutil.Big(*s), nil
}

func (t *Transaction) V(ctx context.Context) (hexutil.Big, error) {
	tx, _, err := t.resolve(ctx)
	if err != nil || tx == nil {
		return hexutil.Big{}, err
	}
	v, _, _ := tx.RawSignatureValues()
	return hexutil.Big(*v), nil
}

func (t *Transaction) Raw(ctx context.Context) (hexutil.Bytes, error) {
	tx, _, err := t.resolve(ctx)
	if err != nil || tx == nil {
		return hexutil.Bytes{}, err
	}
	return tx.MarshalBinary()
}

func (t *Transaction) RawReceipt(ctx context.Context) (hexutil.Bytes, error) {
	receipt, err := t.getReceipt(ctx)
	if err != nil || receipt == nil {
		return hexutil.Bytes{}, err
	}
	return receipt.MarshalBinary()
}

type BlockType int

// Block represents an Ethereum block.
// backend, and numberOrHash are mandatory. All other fields are lazily fetched
// when required.
type Block struct {
	r            *Resolver
	numberOrHash *rpc.BlockNumberOrHash // Field resolvers assume numberOrHash is always present
	mu           sync.Mutex
	// mu protects following resources
	hash     common.Hash // Must be resolved during initialization
	header   *types.Header
	block    *types.Block
	receipts []*types.Receipt
}

// resolve returns the internal Block object representing this block, fetching
// it if necessary.
func (b *Block) resolve(ctx context.Context) (*types.Block, error) {
	b.mu.Lock()
	defer b.mu.Unlock()
	if b.block != nil {
		return b.block, nil
	}
	if b.numberOrHash == nil {
		latest := rpc.BlockNumberOrHashWithNumber(rpc.LatestBlockNumber)
		b.numberOrHash = &latest
	}
	var err error
	b.block, err = b.r.backend.BlockByNumberOrHash(ctx, *b.numberOrHash)
	if b.block != nil {
		b.hash = b.block.Hash()
		if b.header == nil {
			b.header = b.block.Header()
		}
	}
	return b.block, err
}

// resolveHeader returns the internal Header object for this block, fetching it
// if necessary. Call this function instead of `resolve` unless you need the
// additional data (transactions and uncles).
func (b *Block) resolveHeader(ctx context.Context) (*types.Header, error) {
	b.mu.Lock()
	defer b.mu.Unlock()
	if b.header != nil {
		return b.header, nil
	}
	if b.numberOrHash == nil && b.hash == (common.Hash{}) {
		return nil, errBlockInvariant
	}
	var err error
	b.header, err = b.r.backend.HeaderByNumberOrHash(ctx, *b.numberOrHash)
	if err != nil {
		return nil, err
	}
	if b.hash == (common.Hash{}) {
		b.hash = b.header.Hash()
	}
	return b.header, nil
}

// resolveReceipts returns the list of receipts for this block, fetching them
// if necessary.
func (b *Block) resolveReceipts(ctx context.Context) ([]*types.Receipt, error) {
	b.mu.Lock()
	defer b.mu.Unlock()
	if b.receipts != nil {
		return b.receipts, nil
	}
	receipts, err := b.r.backend.GetReceipts(ctx, b.hash)
	if err != nil {
		return nil, err
	}
	b.receipts = receipts
	return receipts, nil
}

func (b *Block) Number(ctx context.Context) (hexutil.Uint64, error) {
	header, err := b.resolveHeader(ctx)
	if err != nil {
		return 0, err
	}

	return hexutil.Uint64(header.Number.Uint64()), nil
}

func (b *Block) Hash(ctx context.Context) (common.Hash, error) {
	b.mu.Lock()
	defer b.mu.Unlock()
	return b.hash, nil
}

func (b *Block) GasLimit(ctx context.Context) (hexutil.Uint64, error) {
	header, err := b.resolveHeader(ctx)
	if err != nil {
		return 0, err
	}
	return hexutil.Uint64(header.GasLimit), nil
}

func (b *Block) GasUsed(ctx context.Context) (hexutil.Uint64, error) {
	header, err := b.resolveHeader(ctx)
	if err != nil {
		return 0, err
	}
	return hexutil.Uint64(header.GasUsed), nil
}

func (b *Block) BaseFeePerGas(ctx context.Context) (*hexutil.Big, error) {
	header, err := b.resolveHeader(ctx)
	if err != nil {
		return nil, err
	}
	if header.BaseFee == nil {
		return nil, nil
	}
	return (*hexutil.Big)(header.BaseFee), nil
}

func (b *Block) NextBaseFeePerGas(ctx context.Context) (*hexutil.Big, error) {
	header, err := b.resolveHeader(ctx)
	if err != nil {
		return nil, err
	}
	chaincfg := b.r.backend.ChainConfig()
	if header.BaseFee == nil {
		// Make sure next block doesn't enable EIP-1559
		if !chaincfg.IsLondon(new(big.Int).Add(header.Number, common.Big1)) {
			return nil, nil
		}
	}
	nextBaseFee := misc.CalcBaseFee(chaincfg, header)
	return (*hexutil.Big)(nextBaseFee), nil
}

func (b *Block) Parent(ctx context.Context) (*Block, error) {
	if _, err := b.resolveHeader(ctx); err != nil {
		return nil, err
	}
	if b.header == nil || b.header.Number.Uint64() < 1 {
		return nil, nil
	}
	var (
		num       = rpc.BlockNumber(b.header.Number.Uint64() - 1)
		hash      = b.header.ParentHash
		numOrHash = rpc.BlockNumberOrHash{
			BlockNumber: &num,
			BlockHash:   &hash,
		}
	)
	return &Block{
		r:            b.r,
		numberOrHash: &numOrHash,
		hash:         hash,
	}, nil
}

func (b *Block) Difficulty(ctx context.Context) (hexutil.Big, error) {
	header, err := b.resolveHeader(ctx)
	if err != nil {
		return hexutil.Big{}, err
	}
	return hexutil.Big(*header.Difficulty), nil
}

func (b *Block) Timestamp(ctx context.Context) (hexutil.Uint64, error) {
	header, err := b.resolveHeader(ctx)
	if err != nil {
		return 0, err
	}
	return hexutil.Uint64(header.Time), nil
}

func (b *Block) Nonce(ctx context.Context) (hexutil.Bytes, error) {
	header, err := b.resolveHeader(ctx)
	if err != nil {
		return hexutil.Bytes{}, err
	}
	return header.Nonce[:], nil
}

func (b *Block) MixHash(ctx context.Context) (common.Hash, error) {
	header, err := b.resolveHeader(ctx)
	if err != nil {
		return common.Hash{}, err
	}
	return header.MixDigest, nil
}

func (b *Block) TransactionsRoot(ctx context.Context) (common.Hash, error) {
	header, err := b.resolveHeader(ctx)
	if err != nil {
		return common.Hash{}, err
	}
	return header.TxHash, nil
}

func (b *Block) StateRoot(ctx context.Context) (common.Hash, error) {
	header, err := b.resolveHeader(ctx)
	if err != nil {
		return common.Hash{}, err
	}
	return header.Root, nil
}

func (b *Block) ReceiptsRoot(ctx context.Context) (common.Hash, error) {
	header, err := b.resolveHeader(ctx)
	if err != nil {
		return common.Hash{}, err
	}
	return header.ReceiptHash, nil
}

func (b *Block) OmmerHash(ctx context.Context) (common.Hash, error) {
	header, err := b.resolveHeader(ctx)
	if err != nil {
		return common.Hash{}, err
	}
	return header.UncleHash, nil
}

func (b *Block) OmmerCount(ctx context.Context) (*hexutil.Uint64, error) {
	block, err := b.resolve(ctx)
	if err != nil || block == nil {
		return nil, err
	}
	count := hexutil.Uint64(len(block.Uncles()))
	return &count, err
}

func (b *Block) Ommers(ctx context.Context) (*[]*Block, error) {
	block, err := b.resolve(ctx)
	if err != nil || block == nil {
		return nil, err
	}
	ret := make([]*Block, 0, len(block.Uncles()))
	for _, uncle := range block.Uncles() {
		blockNumberOrHash := rpc.BlockNumberOrHashWithHash(uncle.Hash(), false)
		ret = append(ret, &Block{
			r:            b.r,
			numberOrHash: &blockNumberOrHash,
			header:       uncle,
			hash:         uncle.Hash(),
		})
	}
	return &ret, nil
}

func (b *Block) ExtraData(ctx context.Context) (hexutil.Bytes, error) {
	header, err := b.resolveHeader(ctx)
	if err != nil {
		return hexutil.Bytes{}, err
	}
	return header.Extra, nil
}

func (b *Block) LogsBloom(ctx context.Context) (hexutil.Bytes, error) {
	header, err := b.resolveHeader(ctx)
	if err != nil {
		return hexutil.Bytes{}, err
	}
	return header.Bloom.Bytes(), nil
}

func (b *Block) TotalDifficulty(ctx context.Context) (hexutil.Big, error) {
	hash, err := b.Hash(ctx)
	if err != nil {
		return hexutil.Big{}, err
	}
	td := b.r.backend.GetTd(ctx, hash)
	if td == nil {
		return hexutil.Big{}, fmt.Errorf("total difficulty not found %x", hash)
	}
	return hexutil.Big(*td), nil
}

func (b *Block) RawHeader(ctx context.Context) (hexutil.Bytes, error) {
	header, err := b.resolveHeader(ctx)
	if err != nil {
		return hexutil.Bytes{}, err
	}
	return rlp.EncodeToBytes(header)
}

func (b *Block) Raw(ctx context.Context) (hexutil.Bytes, error) {
	block, err := b.resolve(ctx)
	if err != nil {
		return hexutil.Bytes{}, err
	}
	return rlp.EncodeToBytes(block)
}

// BlockNumberArgs encapsulates arguments to accessors that specify a block number.
type BlockNumberArgs struct {
	// TODO: Ideally we could use input unions to allow the query to specify the
	// block parameter by hash, block number, or tag but input unions aren't part of the
	// standard GraphQL schema SDL yet, see: https://github.com/graphql/graphql-spec/issues/488
	Block *Long
}

// NumberOr returns the provided block number argument, or the "current" block number or hash if none
// was provided.
func (a BlockNumberArgs) NumberOr(current rpc.BlockNumberOrHash) rpc.BlockNumberOrHash {
	if a.Block != nil {
		blockNr := rpc.BlockNumber(*a.Block)
		return rpc.BlockNumberOrHashWithNumber(blockNr)
	}
	return current
}

// NumberOrLatest returns the provided block number argument, or the "latest" block number if none
// was provided.
func (a BlockNumberArgs) NumberOrLatest() rpc.BlockNumberOrHash {
	return a.NumberOr(rpc.BlockNumberOrHashWithNumber(rpc.LatestBlockNumber))
}

func (b *Block) Miner(ctx context.Context, args BlockNumberArgs) (*Account, error) {
	header, err := b.resolveHeader(ctx)
	if err != nil {
		return nil, err
	}
	return &Account{
		r:             b.r,
		address:       header.Coinbase,
		blockNrOrHash: args.NumberOrLatest(),
	}, nil
}

func (b *Block) TransactionCount(ctx context.Context) (*hexutil.Uint64, error) {
	block, err := b.resolve(ctx)
	if err != nil || block == nil {
		return nil, err
	}
	count := hexutil.Uint64(len(block.Transactions()))
	return &count, err
}

func (b *Block) Transactions(ctx context.Context) (*[]*Transaction, error) {
	block, err := b.resolve(ctx)
	if err != nil || block == nil {
		return nil, err
	}
	ret := make([]*Transaction, 0, len(block.Transactions()))
	for i, tx := range block.Transactions() {
		ret = append(ret, &Transaction{
			r:     b.r,
			hash:  tx.Hash(),
			tx:    tx,
			block: b,
			index: uint64(i),
		})
	}
	return &ret, nil
}

func (b *Block) TransactionAt(ctx context.Context, args struct{ Index Long }) (*Transaction, error) {
	block, err := b.resolve(ctx)
	if err != nil || block == nil {
		return nil, err
	}
	txs := block.Transactions()
	if args.Index < 0 || int(args.Index) >= len(txs) {
		return nil, nil
	}
	tx := txs[args.Index]
	return &Transaction{
		r:     b.r,
		hash:  tx.Hash(),
		tx:    tx,
		block: b,
		index: uint64(args.Index),
	}, nil
}

func (b *Block) OmmerAt(ctx context.Context, args struct{ Index Long }) (*Block, error) {
	block, err := b.resolve(ctx)
	if err != nil || block == nil {
		return nil, err
	}
	uncles := block.Uncles()
	if args.Index < 0 || int(args.Index) >= len(uncles) {
		return nil, nil
	}
	uncle := uncles[args.Index]
	blockNumberOrHash := rpc.BlockNumberOrHashWithHash(uncle.Hash(), false)
	return &Block{
		r:            b.r,
		numberOrHash: &blockNumberOrHash,
		header:       uncle,
		hash:         uncle.Hash(),
	}, nil
}

// BlockFilterCriteria encapsulates criteria passed to a `logs` accessor inside
// a block.
type BlockFilterCriteria struct {
	Addresses *[]common.Address // restricts matches to events created by specific contracts

	// The Topic list restricts matches to particular event topics. Each event has a list
	// of topics. Topics matches a prefix of that list. An empty element slice matches any
	// topic. Non-empty elements represent an alternative that matches any of the
	// contained topics.
	//
	// Examples:
	// {} or nil          matches any topic list
	// {{A}}              matches topic A in first position
	// {{}, {B}}          matches any topic in first position, B in second position
	// {{A}, {B}}         matches topic A in first position, B in second position
	// {{A, B}}, {C, D}}  matches topic (A OR B) in first position, (C OR D) in second position
	Topics *[][]common.Hash
}

// runFilter accepts a filter and executes it, returning all its results as
// `Log` objects.
func runFilter(ctx context.Context, r *Resolver, filter *filters.Filter) ([]*Log, error) {
	logs, err := filter.Logs(ctx)
	if err != nil || logs == nil {
		return nil, err
	}
	ret := make([]*Log, 0, len(logs))
	for _, log := range logs {
		ret = append(ret, &Log{
			r:           r,
			transaction: &Transaction{r: r, hash: log.TxHash},
			log:         log,
		})
	}
	return ret, nil
}

func (b *Block) Logs(ctx context.Context, args struct{ Filter BlockFilterCriteria }) ([]*Log, error) {
	var addresses []common.Address
	if args.Filter.Addresses != nil {
		addresses = *args.Filter.Addresses
	}
	var topics [][]common.Hash
	if args.Filter.Topics != nil {
		topics = *args.Filter.Topics
	}
	// Construct the range filter
	hash, err := b.Hash(ctx)
	if err != nil {
		return nil, err
	}
	filter := b.r.filterSystem.NewBlockFilter(hash, addresses, topics)

	// Run the filter and return all the logs
	return runFilter(ctx, b.r, filter)
}

func (b *Block) Account(ctx context.Context, args struct {
	Address common.Address
}) (*Account, error) {
	return &Account{
		r:             b.r,
		address:       args.Address,
		blockNrOrHash: *b.numberOrHash,
	}, nil
}

// CallData encapsulates arguments to `call` or `estimateGas`.
// All arguments are optional.
type CallData struct {
	From                 *common.Address // The Ethereum address the call is from.
	To                   *common.Address // The Ethereum address the call is to.
	Gas                  *Long           // The amount of gas provided for the call.
	GasPrice             *hexutil.Big    // The price of each unit of gas, in wei.
	MaxFeePerGas         *hexutil.Big    // The max price of each unit of gas, in wei (1559).
	MaxPriorityFeePerGas *hexutil.Big    // The max tip of each unit of gas, in wei (1559).
	Value                *hexutil.Big    // The value sent along with the call.
	Data                 *hexutil.Bytes  // Any data sent with the call.
}

// CallResult encapsulates the result of an invocation of the `call` accessor.
type CallResult struct {
	data    hexutil.Bytes  // The return data from the call
	gasUsed hexutil.Uint64 // The amount of gas used
	status  hexutil.Uint64 // The return status of the call - 0 for failure or 1 for success.
}

func (c *CallResult) Data() hexutil.Bytes {
	return c.data
}

func (c *CallResult) GasUsed() hexutil.Uint64 {
	return c.gasUsed
}

func (c *CallResult) Status() hexutil.Uint64 {
	return c.status
}

func (b *Block) Call(ctx context.Context, args struct {
	Data ethapi.TransactionArgs
}) (*CallResult, error) {
<<<<<<< HEAD
	result, err := ethapi.DoCall(ctx, b.r.backend, args.Data, *b.numberOrHash, nil, b.r.backend.RPCEVMTimeout(), b.r.backend.RPCGasCap(), core.MessageEthcallMode)
=======
	result, err := ethapi.DoCall(ctx, b.r.backend, args.Data, *b.numberOrHash, nil, nil, b.r.backend.RPCEVMTimeout(), b.r.backend.RPCGasCap())
>>>>>>> e501b3b0
	if err != nil {
		return nil, err
	}
	status := hexutil.Uint64(1)
	if result.Failed() {
		status = 0
	}

	return &CallResult{
		data:    result.ReturnData,
		gasUsed: hexutil.Uint64(result.UsedGas),
		status:  status,
	}, nil
}

func (b *Block) EstimateGas(ctx context.Context, args struct {
	Data ethapi.TransactionArgs
}) (hexutil.Uint64, error) {
	return ethapi.DoEstimateGas(ctx, b.r.backend, args.Data, *b.numberOrHash, b.r.backend.RPCGasCap())
}

type Pending struct {
	r *Resolver
}

func (p *Pending) TransactionCount(ctx context.Context) (hexutil.Uint64, error) {
	txs, err := p.r.backend.GetPoolTransactions()
	return hexutil.Uint64(len(txs)), err
}

func (p *Pending) Transactions(ctx context.Context) (*[]*Transaction, error) {
	txs, err := p.r.backend.GetPoolTransactions()
	if err != nil {
		return nil, err
	}
	ret := make([]*Transaction, 0, len(txs))
	for i, tx := range txs {
		ret = append(ret, &Transaction{
			r:     p.r,
			hash:  tx.Hash(),
			tx:    tx,
			index: uint64(i),
		})
	}
	return &ret, nil
}

func (p *Pending) Account(ctx context.Context, args struct {
	Address common.Address
}) *Account {
	pendingBlockNr := rpc.BlockNumberOrHashWithNumber(rpc.PendingBlockNumber)
	return &Account{
		r:             p.r,
		address:       args.Address,
		blockNrOrHash: pendingBlockNr,
	}
}

func (p *Pending) Call(ctx context.Context, args struct {
	Data ethapi.TransactionArgs
}) (*CallResult, error) {
	pendingBlockNr := rpc.BlockNumberOrHashWithNumber(rpc.PendingBlockNumber)
<<<<<<< HEAD
	result, err := ethapi.DoCall(ctx, p.r.backend, args.Data, pendingBlockNr, nil, p.r.backend.RPCEVMTimeout(), p.r.backend.RPCGasCap(), core.MessageEthcallMode)
=======
	result, err := ethapi.DoCall(ctx, p.r.backend, args.Data, pendingBlockNr, nil, nil, p.r.backend.RPCEVMTimeout(), p.r.backend.RPCGasCap())
>>>>>>> e501b3b0
	if err != nil {
		return nil, err
	}
	status := hexutil.Uint64(1)
	if result.Failed() {
		status = 0
	}

	return &CallResult{
		data:    result.ReturnData,
		gasUsed: hexutil.Uint64(result.UsedGas),
		status:  status,
	}, nil
}

func (p *Pending) EstimateGas(ctx context.Context, args struct {
	Data ethapi.TransactionArgs
}) (hexutil.Uint64, error) {
	latestBlockNr := rpc.BlockNumberOrHashWithNumber(rpc.LatestBlockNumber)
	return ethapi.DoEstimateGas(ctx, p.r.backend, args.Data, latestBlockNr, p.r.backend.RPCGasCap())
}

// Resolver is the top-level object in the GraphQL hierarchy.
type Resolver struct {
	backend      ethapi.Backend
	filterSystem *filters.FilterSystem
}

func (r *Resolver) Block(ctx context.Context, args struct {
	Number *Long
	Hash   *common.Hash
}) (*Block, error) {
	var numberOrHash rpc.BlockNumberOrHash
	if args.Number != nil {
		if *args.Number < 0 {
			return nil, nil
		}
		number := rpc.BlockNumber(*args.Number)
		numberOrHash = rpc.BlockNumberOrHashWithNumber(number)
	} else if args.Hash != nil {
		numberOrHash = rpc.BlockNumberOrHashWithHash(*args.Hash, false)
	} else {
		numberOrHash = rpc.BlockNumberOrHashWithNumber(rpc.LatestBlockNumber)
	}
	block := &Block{
		r:            r,
		numberOrHash: &numberOrHash,
	}
	// Resolve the header, return nil if it doesn't exist.
	// Note we don't resolve block directly here since it will require an
	// additional network request for light client.
	h, err := block.resolveHeader(ctx)
	if err != nil {
		return nil, err
	} else if h == nil {
		return nil, nil
	}
	return block, nil
}

func (r *Resolver) Blocks(ctx context.Context, args struct {
	From *Long
	To   *Long
}) ([]*Block, error) {
	from := rpc.BlockNumber(*args.From)

	var to rpc.BlockNumber
	if args.To != nil {
		to = rpc.BlockNumber(*args.To)
	} else {
		to = rpc.BlockNumber(r.backend.CurrentBlock().Number.Int64())
	}
	if to < from {
		return []*Block{}, nil
	}
	ret := make([]*Block, 0, to-from+1)
	for i := from; i <= to; i++ {
		numberOrHash := rpc.BlockNumberOrHashWithNumber(i)
		block := &Block{
			r:            r,
			numberOrHash: &numberOrHash,
		}
		// Resolve the header to check for existence.
		// Note we don't resolve block directly here since it will require an
		// additional network request for light client.
		h, err := block.resolveHeader(ctx)
		if err != nil {
			return nil, err
		} else if h == nil {
			// Blocks after must be non-existent too, break.
			break
		}
		ret = append(ret, block)
	}
	return ret, nil
}

func (r *Resolver) Pending(ctx context.Context) *Pending {
	return &Pending{r}
}

func (r *Resolver) Transaction(ctx context.Context, args struct{ Hash common.Hash }) (*Transaction, error) {
	tx := &Transaction{
		r:    r,
		hash: args.Hash,
	}
	// Resolve the transaction; if it doesn't exist, return nil.
	t, _, err := tx.resolve(ctx)
	if err != nil {
		return nil, err
	} else if t == nil {
		return nil, nil
	}
	return tx, nil
}

func (r *Resolver) SendRawTransaction(ctx context.Context, args struct{ Data hexutil.Bytes }) (common.Hash, error) {
	tx := new(types.Transaction)
	if err := tx.UnmarshalBinary(args.Data); err != nil {
		return common.Hash{}, err
	}
	hash, err := ethapi.SubmitTransaction(ctx, r.backend, tx)
	return hash, err
}

// FilterCriteria encapsulates the arguments to `logs` on the root resolver object.
type FilterCriteria struct {
	FromBlock *Long             // beginning of the queried range, nil means genesis block
	ToBlock   *Long             // end of the range, nil means latest block
	Addresses *[]common.Address // restricts matches to events created by specific contracts

	// The Topic list restricts matches to particular event topics. Each event has a list
	// of topics. Topics matches a prefix of that list. An empty element slice matches any
	// topic. Non-empty elements represent an alternative that matches any of the
	// contained topics.
	//
	// Examples:
	// {} or nil          matches any topic list
	// {{A}}              matches topic A in first position
	// {{}, {B}}          matches any topic in first position, B in second position
	// {{A}, {B}}         matches topic A in first position, B in second position
	// {{A, B}}, {C, D}}  matches topic (A OR B) in first position, (C OR D) in second position
	Topics *[][]common.Hash
}

func (r *Resolver) Logs(ctx context.Context, args struct{ Filter FilterCriteria }) ([]*Log, error) {
	// Convert the RPC block numbers into internal representations
	begin := rpc.LatestBlockNumber.Int64()
	if args.Filter.FromBlock != nil {
		begin = int64(*args.Filter.FromBlock)
	}
	end := rpc.LatestBlockNumber.Int64()
	if args.Filter.ToBlock != nil {
		end = int64(*args.Filter.ToBlock)
	}
	var addresses []common.Address
	if args.Filter.Addresses != nil {
		addresses = *args.Filter.Addresses
	}
	var topics [][]common.Hash
	if args.Filter.Topics != nil {
		topics = *args.Filter.Topics
	}
	// Construct the range filter
	filter := r.filterSystem.NewRangeFilter(begin, end, addresses, topics)
	return runFilter(ctx, r, filter)
}

func (r *Resolver) GasPrice(ctx context.Context) (hexutil.Big, error) {
	tipcap, err := r.backend.SuggestGasTipCap(ctx)
	if err != nil {
		return hexutil.Big{}, err
	}
	if head := r.backend.CurrentHeader(); head.BaseFee != nil {
		tipcap.Add(tipcap, head.BaseFee)
	}
	return (hexutil.Big)(*tipcap), nil
}

func (r *Resolver) MaxPriorityFeePerGas(ctx context.Context) (hexutil.Big, error) {
	tipcap, err := r.backend.SuggestGasTipCap(ctx)
	if err != nil {
		return hexutil.Big{}, err
	}
	return (hexutil.Big)(*tipcap), nil
}

func (r *Resolver) ChainID(ctx context.Context) (hexutil.Big, error) {
	return hexutil.Big(*r.backend.ChainConfig().ChainID), nil
}

// SyncState represents the synchronisation status returned from the `syncing` accessor.
type SyncState struct {
	progress ethereum.SyncProgress
}

func (s *SyncState) StartingBlock() hexutil.Uint64 {
	return hexutil.Uint64(s.progress.StartingBlock)
}
func (s *SyncState) CurrentBlock() hexutil.Uint64 {
	return hexutil.Uint64(s.progress.CurrentBlock)
}
func (s *SyncState) HighestBlock() hexutil.Uint64 {
	return hexutil.Uint64(s.progress.HighestBlock)
}
func (s *SyncState) SyncedAccounts() hexutil.Uint64 {
	return hexutil.Uint64(s.progress.SyncedAccounts)
}
func (s *SyncState) SyncedAccountBytes() hexutil.Uint64 {
	return hexutil.Uint64(s.progress.SyncedAccountBytes)
}
func (s *SyncState) SyncedBytecodes() hexutil.Uint64 {
	return hexutil.Uint64(s.progress.SyncedBytecodes)
}
func (s *SyncState) SyncedBytecodeBytes() hexutil.Uint64 {
	return hexutil.Uint64(s.progress.SyncedBytecodeBytes)
}
func (s *SyncState) SyncedStorage() hexutil.Uint64 {
	return hexutil.Uint64(s.progress.SyncedStorage)
}
func (s *SyncState) SyncedStorageBytes() hexutil.Uint64 {
	return hexutil.Uint64(s.progress.SyncedStorageBytes)
}
func (s *SyncState) HealedTrienodes() hexutil.Uint64 {
	return hexutil.Uint64(s.progress.HealedTrienodes)
}
func (s *SyncState) HealedTrienodeBytes() hexutil.Uint64 {
	return hexutil.Uint64(s.progress.HealedTrienodeBytes)
}
func (s *SyncState) HealedBytecodes() hexutil.Uint64 {
	return hexutil.Uint64(s.progress.HealedBytecodes)
}
func (s *SyncState) HealedBytecodeBytes() hexutil.Uint64 {
	return hexutil.Uint64(s.progress.HealedBytecodeBytes)
}
func (s *SyncState) HealingTrienodes() hexutil.Uint64 {
	return hexutil.Uint64(s.progress.HealingTrienodes)
}
func (s *SyncState) HealingBytecode() hexutil.Uint64 {
	return hexutil.Uint64(s.progress.HealingBytecode)
}

// Syncing returns false in case the node is currently not syncing with the network. It can be up-to-date or has not
// yet received the latest block headers from its pears. In case it is synchronizing:
// - startingBlock:       block number this node started to synchronize from
// - currentBlock:        block number this node is currently importing
// - highestBlock:        block number of the highest block header this node has received from peers
// - syncedAccounts:      number of accounts downloaded
// - syncedAccountBytes:  number of account trie bytes persisted to disk
// - syncedBytecodes:     number of bytecodes downloaded
// - syncedBytecodeBytes: number of bytecode bytes downloaded
// - syncedStorage:       number of storage slots downloaded
// - syncedStorageBytes:  number of storage trie bytes persisted to disk
// - healedTrienodes:     number of state trie nodes downloaded
// - healedTrienodeBytes: number of state trie bytes persisted to disk
// - healedBytecodes:     number of bytecodes downloaded
// - healedBytecodeBytes: number of bytecodes persisted to disk
// - healingTrienodes:    number of state trie nodes pending
// - healingBytecode:     number of bytecodes pending
func (r *Resolver) Syncing() (*SyncState, error) {
	progress := r.backend.SyncProgress()

	// Return not syncing if the synchronisation already completed
	if progress.CurrentBlock >= progress.HighestBlock {
		return nil, nil
	}
	// Otherwise gather the block sync stats
	return &SyncState{progress}, nil
}<|MERGE_RESOLUTION|>--- conflicted
+++ resolved
@@ -1072,11 +1072,7 @@
 func (b *Block) Call(ctx context.Context, args struct {
 	Data ethapi.TransactionArgs
 }) (*CallResult, error) {
-<<<<<<< HEAD
-	result, err := ethapi.DoCall(ctx, b.r.backend, args.Data, *b.numberOrHash, nil, b.r.backend.RPCEVMTimeout(), b.r.backend.RPCGasCap(), core.MessageEthcallMode)
-=======
-	result, err := ethapi.DoCall(ctx, b.r.backend, args.Data, *b.numberOrHash, nil, nil, b.r.backend.RPCEVMTimeout(), b.r.backend.RPCGasCap())
->>>>>>> e501b3b0
+	result, err := ethapi.DoCall(ctx, b.r.backend, args.Data, *b.numberOrHash, nil, nil, b.r.backend.RPCEVMTimeout(), b.r.backend.RPCGasCap(), core.MessageEthcallMode)
 	if err != nil {
 		return nil, err
 	}
@@ -1139,11 +1135,7 @@
 	Data ethapi.TransactionArgs
 }) (*CallResult, error) {
 	pendingBlockNr := rpc.BlockNumberOrHashWithNumber(rpc.PendingBlockNumber)
-<<<<<<< HEAD
-	result, err := ethapi.DoCall(ctx, p.r.backend, args.Data, pendingBlockNr, nil, p.r.backend.RPCEVMTimeout(), p.r.backend.RPCGasCap(), core.MessageEthcallMode)
-=======
-	result, err := ethapi.DoCall(ctx, p.r.backend, args.Data, pendingBlockNr, nil, nil, p.r.backend.RPCEVMTimeout(), p.r.backend.RPCGasCap())
->>>>>>> e501b3b0
+	result, err := ethapi.DoCall(ctx, p.r.backend, args.Data, pendingBlockNr, nil, nil, p.r.backend.RPCEVMTimeout(), p.r.backend.RPCGasCap(), core.MessageEthcallMode)
 	if err != nil {
 		return nil, err
 	}
