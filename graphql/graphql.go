--- conflicted
+++ resolved
@@ -954,11 +954,7 @@
 			return nil, err
 		}
 	}
-<<<<<<< HEAD
-	result, err := ethapi.DoCall(ctx, b.backend, args.Data, *b.numberOrHash, nil, 5*time.Second, b.backend.RPCGasCap(), deepmind.NoOpContext)
-=======
-	result, err := ethapi.DoCall(ctx, b.backend, args.Data, *b.numberOrHash, nil, b.backend.RPCEVMTimeout(), b.backend.RPCGasCap())
->>>>>>> 7231b3ef
+	result, err := ethapi.DoCall(ctx, b.backend, args.Data, *b.numberOrHash, nil, b.backend.RPCEVMTimeout(), b.backend.RPCGasCap(), deepmind.NoOpContext)
 	if err != nil {
 		return nil, err
 	}
@@ -1028,11 +1024,7 @@
 	Data ethapi.TransactionArgs
 }) (*CallResult, error) {
 	pendingBlockNr := rpc.BlockNumberOrHashWithNumber(rpc.PendingBlockNumber)
-<<<<<<< HEAD
-	result, err := ethapi.DoCall(ctx, p.backend, args.Data, pendingBlockNr, nil, 5*time.Second, p.backend.RPCGasCap(), deepmind.NoOpContext)
-=======
-	result, err := ethapi.DoCall(ctx, p.backend, args.Data, pendingBlockNr, nil, p.backend.RPCEVMTimeout(), p.backend.RPCGasCap())
->>>>>>> 7231b3ef
+	result, err := ethapi.DoCall(ctx, p.backend, args.Data, pendingBlockNr, nil, p.backend.RPCEVMTimeout(), p.backend.RPCGasCap(), deepmind.NoOpContext)
 	if err != nil {
 		return nil, err
 	}
