--- conflicted
+++ resolved
@@ -420,6 +420,7 @@
 	rpcConfig := rpcEndpointConfig{
 		batchItemLimit:         n.config.BatchRequestLimit,
 		batchResponseSizeLimit: n.config.BatchResponseMaxSize,
+		apiFilter:              n.apiFilter,
 	}
 
 	initHttp := func(server *httpServer, port int) error {
@@ -431,11 +432,7 @@
 			Vhosts:             n.config.HTTPVirtualHosts,
 			Modules:            n.config.HTTPModules,
 			prefix:             n.config.HTTPPathPrefix,
-<<<<<<< HEAD
 			rpcEndpointConfig:  rpcConfig,
-=======
-			apiFilter:          n.apiFilter,
->>>>>>> adc6054a
 		}); err != nil {
 			return err
 		}
@@ -449,17 +446,10 @@
 			return err
 		}
 		if err := server.enableWS(openAPIs, wsConfig{
-<<<<<<< HEAD
 			Modules:           n.config.WSModules,
 			Origins:           n.config.WSOrigins,
 			prefix:            n.config.WSPathPrefix,
 			rpcEndpointConfig: rpcConfig,
-=======
-			Modules:   n.config.WSModules,
-			Origins:   n.config.WSOrigins,
-			prefix:    n.config.WSPathPrefix,
-			apiFilter: n.apiFilter,
->>>>>>> adc6054a
 		}); err != nil {
 			return err
 		}
@@ -480,12 +470,7 @@
 			Vhosts:             n.config.AuthVirtualHosts,
 			Modules:            n.config.AuthModules,
 			prefix:             DefaultAuthPrefix,
-<<<<<<< HEAD
 			rpcEndpointConfig:  sharedConfig,
-=======
-			jwtSecret:          secret,
-			apiFilter:          n.apiFilter,
->>>>>>> adc6054a
 		}); err != nil {
 			return err
 		}
@@ -497,18 +482,10 @@
 			return err
 		}
 		if err := server.enableWS(allAPIs, wsConfig{
-<<<<<<< HEAD
 			Modules:           n.config.AuthModules,
 			Origins:           n.config.AuthOrigins,
 			prefix:            DefaultAuthPrefix,
 			rpcEndpointConfig: sharedConfig,
-=======
-			Modules:   n.config.AuthModules,
-			Origins:   n.config.AuthOrigins,
-			prefix:    DefaultAuthPrefix,
-			jwtSecret: secret,
-			apiFilter: n.apiFilter,
->>>>>>> adc6054a
 		}); err != nil {
 			return err
 		}
