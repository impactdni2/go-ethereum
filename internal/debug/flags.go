--- conflicted
+++ resolved
@@ -91,31 +91,6 @@
 		Name:  "trace",
 		Usage: "Write execution trace to the given file",
 	}
-<<<<<<< HEAD
-	// (Deprecated April 2020)
-	legacyPprofPortFlag = cli.IntFlag{
-		Name:  "pprofport",
-		Usage: "pprof HTTP server listening port (deprecated, use --pprof.port)",
-		Value: 6060,
-	}
-	legacyPprofAddrFlag = cli.StringFlag{
-		Name:  "pprofaddr",
-		Usage: "pprof HTTP server listening interface (deprecated, use --pprof.addr)",
-		Value: "127.0.0.1",
-	}
-	legacyMemprofilerateFlag = cli.IntFlag{
-		Name:  "memprofilerate",
-		Usage: "Turn on memory profiling with the given rate (deprecated, use --pprof.memprofilerate)",
-		Value: runtime.MemProfileRate,
-	}
-	legacyBlockprofilerateFlag = cli.IntFlag{
-		Name:  "blockprofilerate",
-		Usage: "Turn on block profiling with the given rate (deprecated, use --pprof.blockprofilerate)",
-	}
-	legacyCpuprofileFlag = cli.StringFlag{
-		Name:  "cpuprofile",
-		Usage: "Write CPU profile to the given file (deprecated, use --pprof.cpuprofile)",
-	}
 
 	// Deep Mind Flags
 	deepMindFlag = cli.BoolFlag{
@@ -138,8 +113,6 @@
 		Name:  "deep-mind-compaction-disabled",
 		Usage: "Disabled database compaction, enabled by default",
 	}
-=======
->>>>>>> c2d2f4ed
 )
 
 // Flags holds all command-line flags required for debugging.
@@ -149,18 +122,10 @@
 	blockprofilerateFlag, cpuprofileFlag, traceFlag,
 }
 
-<<<<<<< HEAD
-var DeprecatedFlags = []cli.Flag{
-	legacyPprofPortFlag, legacyPprofAddrFlag, legacyMemprofilerateFlag,
-	legacyBlockprofilerateFlag, legacyCpuprofileFlag,
-}
-
 var DeepMindFlags = []cli.Flag{
 	deepMindFlag, deepMindSyncInstrumentationFlag, deepMindMiningEnabledFlag, deepMindBlockProgressFlag, deepMindCompactionDisabledFlag,
 }
 
-=======
->>>>>>> c2d2f4ed
 var (
 	glogger *log.GlogHandler
 )
