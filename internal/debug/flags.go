// Copyright 2016 The go-ethereum Authors
// This file is part of the go-ethereum library.
//
// The go-ethereum library is free software: you can redistribute it and/or modify
// it under the terms of the GNU Lesser General Public License as published by
// the Free Software Foundation, either version 3 of the License, or
// (at your option) any later version.
//
// The go-ethereum library is distributed in the hope that it will be useful,
// but WITHOUT ANY WARRANTY; without even the implied warranty of
// MERCHANTABILITY or FITNESS FOR A PARTICULAR PURPOSE. See the
// GNU Lesser General Public License for more details.
//
// You should have received a copy of the GNU Lesser General Public License
// along with the go-ethereum library. If not, see <http://www.gnu.org/licenses/>.

package debug

import (
	"encoding/json"
	"fmt"
	"io"
	"net/http"
	_ "net/http/pprof"
	"os"
	"runtime"

	"github.com/ethereum/go-ethereum/core"
	"github.com/ethereum/go-ethereum/deepmind"
	"github.com/ethereum/go-ethereum/log"
	"github.com/ethereum/go-ethereum/metrics"
	"github.com/ethereum/go-ethereum/metrics/exp"
	"github.com/fjl/memsize/memsizeui"
	"github.com/mattn/go-colorable"
	"github.com/mattn/go-isatty"
	"gopkg.in/urfave/cli.v1"
)

var Memsize memsizeui.Handler

var (
	verbosityFlag = cli.IntFlag{
		Name:  "verbosity",
		Usage: "Logging verbosity: 0=silent, 1=error, 2=warn, 3=info, 4=debug, 5=detail",
		Value: 3,
	}
	logjsonFlag = cli.BoolFlag{
		Name:  "log.json",
		Usage: "Format logs with JSON",
	}
	vmoduleFlag = cli.StringFlag{
		Name:  "vmodule",
		Usage: "Per-module verbosity: comma-separated list of <pattern>=<level> (e.g. eth/*=5,p2p=4)",
		Value: "",
	}
	backtraceAtFlag = cli.StringFlag{
		Name:  "backtrace",
		Usage: "Request a stack trace at a specific logging statement (e.g. \"block.go:271\")",
		Value: "",
	}
	debugFlag = cli.BoolFlag{
		Name:  "debug",
		Usage: "Prepends log messages with call-site location (file and line number)",
	}
	pprofFlag = cli.BoolFlag{
		Name:  "pprof",
		Usage: "Enable the pprof HTTP server",
	}
	pprofPortFlag = cli.IntFlag{
		Name:  "pprof.port",
		Usage: "pprof HTTP server listening port",
		Value: 6060,
	}
	pprofAddrFlag = cli.StringFlag{
		Name:  "pprof.addr",
		Usage: "pprof HTTP server listening interface",
		Value: "127.0.0.1",
	}
	memprofilerateFlag = cli.IntFlag{
		Name:  "pprof.memprofilerate",
		Usage: "Turn on memory profiling with the given rate",
		Value: runtime.MemProfileRate,
	}
	blockprofilerateFlag = cli.IntFlag{
		Name:  "pprof.blockprofilerate",
		Usage: "Turn on block profiling with the given rate",
	}
	cpuprofileFlag = cli.StringFlag{
		Name:  "pprof.cpuprofile",
		Usage: "Write CPU profile to the given file",
	}
	traceFlag = cli.StringFlag{
		Name:  "trace",
		Usage: "Write execution trace to the given file",
	}

	// Deep Mind Flags
	deepMindFlag = cli.BoolFlag{
		Name:  "firehose-deep-mind",
		Usage: "Activate/deactivate deep-mind instrumentation, disabled by default",
	}
	deepMindSyncInstrumentationFlag = cli.BoolTFlag{
		Name:  "firehose-deep-mind-sync-instrumentation",
		Usage: "Activate/deactivate deep-mind sync output instrumentation, enabled by default",
	}
	deepMindMiningEnabledFlag = cli.BoolFlag{
		Name:  "firehose-deep-mind-mining-enabled",
		Usage: "Activate/deactivate mining code even if deep-mind is active, required speculative execution on local miner node, disabled by default",
	}
	deepMindBlockProgressFlag = cli.BoolFlag{
		Name:  "firehose-deep-mind-block-progress",
		Usage: "Activate/deactivate deep-mind block progress output instrumentation, disabled by default",
	}
	deepMindCompactionDisabledFlag = cli.BoolFlag{
		Name:  "firehose-deep-mind-compaction-disabled",
		Usage: "Disabled database compaction, enabled by default",
	}
	deepMindArchiveBlocksToKeepFlag = cli.Uint64Flag{
		Name:  "firehose-deep-mind-archive-blocks-to-keep",
		Usage: "Controls how many archive blocks the node should keep, this tweaks the core/blockchain.go constant value TriesInMemory, the default value of 0 can be used to use Geth default value instead which is 128",
		Value: deepmind.ArchiveBlocksToKeep,
	}
	deepMindGenesisFileFlag = cli.StringFlag{
		Name:  "firehose-deep-mind-genesis",
		Usage: "On private chains where the genesis config is not known to Geth, you **must** provide the 'genesis.json' file path for proper instrumentation of genesis block",
		Value: "",
	}
)

// Flags holds all command-line flags required for debugging.
var Flags = []cli.Flag{
	verbosityFlag, logjsonFlag, vmoduleFlag, backtraceAtFlag, debugFlag,
	pprofFlag, pprofAddrFlag, pprofPortFlag, memprofilerateFlag,
	blockprofilerateFlag, cpuprofileFlag, traceFlag,
}

// DeepMindFlags holds all dfuse Deep Mind related command-line flags.
var DeepMindFlags = []cli.Flag{
	deepMindFlag, deepMindSyncInstrumentationFlag, deepMindMiningEnabledFlag, deepMindBlockProgressFlag,
	deepMindCompactionDisabledFlag, deepMindArchiveBlocksToKeepFlag, deepMindGenesisFileFlag,
}

var (
	glogger *log.GlogHandler
)

func init() {
	glogger = log.NewGlogHandler(log.StreamHandler(os.Stderr, log.TerminalFormat(false)))
	glogger.Verbosity(log.LvlInfo)
	log.Root().SetHandler(glogger)
}

// Setup initializes profiling and logging based on the CLI flags.
// It should be called as early as possible in the program.
<<<<<<< HEAD
func Setup(ctx *cli.Context) error {
	var ostream log.Handler
	output := io.Writer(os.Stderr)
	if ctx.GlobalBool(logjsonFlag.Name) {
		ostream = log.StreamHandler(output, log.JSONFormat())
	} else {
		usecolor := (isatty.IsTerminal(os.Stderr.Fd()) || isatty.IsCygwinTerminal(os.Stderr.Fd())) && os.Getenv("TERM") != "dumb"
		if usecolor {
			output = colorable.NewColorableStderr()
=======
func Setup(ctx *cli.Context, logdir string, genesis *core.Genesis) error {
	// logging
	log.PrintOrigins(ctx.GlobalBool(debugFlag.Name))
	if logdir != "" {
		rfh, err := log.RotatingFileHandler(
			logdir,
			262144,
			log.JSONFormatOrderedEx(false, true),
		)
		if err != nil {
			return err
>>>>>>> cfbde93b
		}
		ostream = log.StreamHandler(output, log.TerminalFormat(usecolor))
	}
	glogger.SetHandler(ostream)
	// logging
	log.PrintOrigins(ctx.GlobalBool(debugFlag.Name))
	glogger.Verbosity(log.Lvl(ctx.GlobalInt(verbosityFlag.Name)))
	glogger.Vmodule(ctx.GlobalString(vmoduleFlag.Name))
	glogger.BacktraceAt(ctx.GlobalString(backtraceAtFlag.Name))
	log.Root().SetHandler(glogger)

	// profiling, tracing
	runtime.MemProfileRate = ctx.GlobalInt(memprofilerateFlag.Name)

	Handler.SetBlockProfileRate(ctx.GlobalInt(blockprofilerateFlag.Name))

	if traceFile := ctx.GlobalString(traceFlag.Name); traceFile != "" {
		if err := Handler.StartGoTrace(traceFile); err != nil {
			return err
		}
	}

	if cpuFile := ctx.GlobalString(cpuprofileFlag.Name); cpuFile != "" {
		if err := Handler.StartCPUProfile(cpuFile); err != nil {
			return err
		}
	}

	// pprof server
	if ctx.GlobalBool(pprofFlag.Name) {
		listenHost := ctx.GlobalString(pprofAddrFlag.Name)

		port := ctx.GlobalInt(pprofPortFlag.Name)

		address := fmt.Sprintf("%s:%d", listenHost, port)
		// This context value ("metrics.addr") represents the utils.MetricsHTTPFlag.Name.
		// It cannot be imported because it will cause a cyclical dependency.
		StartPProf(address, !ctx.GlobalIsSet("metrics.addr"))
	}

	// Deep mind
	log.Info("Initializing deep mind")
	deepmind.Enabled = ctx.GlobalBool(deepMindFlag.Name)
	deepmind.SyncInstrumentationEnabled = ctx.GlobalBoolT(deepMindSyncInstrumentationFlag.Name)
	deepmind.MiningEnabled = ctx.GlobalBool(deepMindMiningEnabledFlag.Name)
	deepmind.BlockProgressEnabled = ctx.GlobalBool(deepMindBlockProgressFlag.Name)
	deepmind.CompactionDisabled = ctx.GlobalBool(deepMindCompactionDisabledFlag.Name)
	deepmind.ArchiveBlocksToKeep = ctx.GlobalUint64(deepMindArchiveBlocksToKeepFlag.Name)

	genesisProvenance := "unset"

	if genesis != nil {
		deepmind.GenesisConfig = genesis
		genesisProvenance = "Geth Specific Flag"
	} else {
		if genesisFilePath := ctx.GlobalString(deepMindGenesisFileFlag.Name); genesisFilePath != "" {
			file, err := os.Open(genesisFilePath)
			if err != nil {
				return fmt.Errorf("firehose open genesis file: %w", err)
			}
			defer file.Close()

			genesis := &core.Genesis{}
			if err := json.NewDecoder(file).Decode(genesis); err != nil {
				return fmt.Errorf("decode genesis file %q: %w", genesisFilePath, err)
			}

			deepmind.GenesisConfig = genesis
			genesisProvenance = "Flag " + deepMindGenesisFileFlag.Name
		} else {
			deepmind.GenesisConfig = core.DefaultGenesisBlock()
			genesisProvenance = "Geth Default"
		}
	}

	log.Info("Deep mind initialized",
		"enabled", deepmind.Enabled,
		"sync_instrumentation_enabled", deepmind.SyncInstrumentationEnabled,
		"mining_enabled", deepmind.MiningEnabled,
		"block_progress_enabled", deepmind.BlockProgressEnabled,
		"compaction_disabled", deepmind.CompactionDisabled,
		"archive_blocks_to_keep", deepmind.ArchiveBlocksToKeep,
		"genesis_provenance", genesisProvenance,
	)

	return nil
}

func StartPProf(address string, withMetrics bool) {
	// Hook go-metrics into expvar on any /debug/metrics request, load all vars
	// from the registry into expvar, and execute regular expvar handler.
	if withMetrics {
		exp.Exp(metrics.DefaultRegistry)
	}
	http.Handle("/memsize/", http.StripPrefix("/memsize", &Memsize))
	log.Info("Starting pprof server", "addr", fmt.Sprintf("http://%s/debug/pprof", address))
	go func() {
		if err := http.ListenAndServe(address, nil); err != nil {
			log.Error("Failure in running pprof server", "err", err)
		}
	}()
}

// Exit stops all running profiles, flushing their output to the
// respective file.
func Exit() {
	Handler.StopCPUProfile()
	Handler.StopGoTrace()
}<|MERGE_RESOLUTION|>--- conflicted
+++ resolved
@@ -152,8 +152,7 @@
 
 // Setup initializes profiling and logging based on the CLI flags.
 // It should be called as early as possible in the program.
-<<<<<<< HEAD
-func Setup(ctx *cli.Context) error {
+func Setup(ctx *cli.Context, genesis *core.Genesis) error {
 	var ostream log.Handler
 	output := io.Writer(os.Stderr)
 	if ctx.GlobalBool(logjsonFlag.Name) {
@@ -162,19 +161,6 @@
 		usecolor := (isatty.IsTerminal(os.Stderr.Fd()) || isatty.IsCygwinTerminal(os.Stderr.Fd())) && os.Getenv("TERM") != "dumb"
 		if usecolor {
 			output = colorable.NewColorableStderr()
-=======
-func Setup(ctx *cli.Context, logdir string, genesis *core.Genesis) error {
-	// logging
-	log.PrintOrigins(ctx.GlobalBool(debugFlag.Name))
-	if logdir != "" {
-		rfh, err := log.RotatingFileHandler(
-			logdir,
-			262144,
-			log.JSONFormatOrderedEx(false, true),
-		)
-		if err != nil {
-			return err
->>>>>>> cfbde93b
 		}
 		ostream = log.StreamHandler(output, log.TerminalFormat(usecolor))
 	}
