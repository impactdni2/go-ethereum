// Copyright 2015 The go-ethereum Authors
// This file is part of the go-ethereum library.
//
// The go-ethereum library is free software: you can redistribute it and/or modify
// it under the terms of the GNU Lesser General Public License as published by
// the Free Software Foundation, either version 3 of the License, or
// (at your option) any later version.
//
// The go-ethereum library is distributed in the hope that it will be useful,
// but WITHOUT ANY WARRANTY; without even the implied warranty of
// MERCHANTABILITY or FITNESS FOR A PARTICULAR PURPOSE. See the
// GNU Lesser General Public License for more details.
//
// You should have received a copy of the GNU Lesser General Public License
// along with the go-ethereum library. If not, see <http://www.gnu.org/licenses/>.

package ethapi

import (
	"bytes"
	"context"
	"errors"
	"fmt"
	"math/big"
	"strings"
	"time"

	"github.com/davecgh/go-spew/spew"
	"github.com/ethereum/go-ethereum/accounts"
	"github.com/ethereum/go-ethereum/accounts/abi"
	"github.com/ethereum/go-ethereum/accounts/keystore"
	"github.com/ethereum/go-ethereum/accounts/scwallet"
	"github.com/ethereum/go-ethereum/common"
	"github.com/ethereum/go-ethereum/common/hexutil"
	"github.com/ethereum/go-ethereum/common/math"
	"github.com/ethereum/go-ethereum/consensus/clique"
	"github.com/ethereum/go-ethereum/consensus/ethash"
	"github.com/ethereum/go-ethereum/core"
	"github.com/ethereum/go-ethereum/core/types"
	"github.com/ethereum/go-ethereum/core/vm"
	"github.com/ethereum/go-ethereum/crypto"
	"github.com/ethereum/go-ethereum/firehose"
	"github.com/ethereum/go-ethereum/log"
	"github.com/ethereum/go-ethereum/p2p"
	"github.com/ethereum/go-ethereum/params"
	"github.com/ethereum/go-ethereum/rlp"
	"github.com/ethereum/go-ethereum/rpc"
	"github.com/tyler-smith/go-bip39"
)

// PublicEthereumAPI provides an API to access Ethereum related information.
// It offers only methods that operate on public data that is freely available to anyone.
type PublicEthereumAPI struct {
	b Backend
}

// NewPublicEthereumAPI creates a new Ethereum protocol API.
func NewPublicEthereumAPI(b Backend) *PublicEthereumAPI {
	return &PublicEthereumAPI{b}
}

// GasPrice returns a suggestion for a gas price.
func (s *PublicEthereumAPI) GasPrice(ctx context.Context) (*hexutil.Big, error) {
	price, err := s.b.SuggestPrice(ctx)
	return (*hexutil.Big)(price), err
}

// Syncing returns false in case the node is currently not syncing with the network. It can be up to date or has not
// yet received the latest block headers from its pears. In case it is synchronizing:
// - startingBlock: block number this node started to synchronise from
// - currentBlock:  block number this node is currently importing
// - highestBlock:  block number of the highest block header this node has received from peers
// - pulledStates:  number of state entries processed until now
// - knownStates:   number of known state entries that still need to be pulled
func (s *PublicEthereumAPI) Syncing() (interface{}, error) {
	progress := s.b.Downloader().Progress()

	// Return not syncing if the synchronisation already completed
	if progress.CurrentBlock >= progress.HighestBlock {
		return false, nil
	}
	// Otherwise gather the block sync stats
	return map[string]interface{}{
		"startingBlock": hexutil.Uint64(progress.StartingBlock),
		"currentBlock":  hexutil.Uint64(progress.CurrentBlock),
		"highestBlock":  hexutil.Uint64(progress.HighestBlock),
		"pulledStates":  hexutil.Uint64(progress.PulledStates),
		"knownStates":   hexutil.Uint64(progress.KnownStates),
	}, nil
}

// PublicTxPoolAPI offers and API for the transaction pool. It only operates on data that is non confidential.
type PublicTxPoolAPI struct {
	b Backend
}

// NewPublicTxPoolAPI creates a new tx pool service that gives information about the transaction pool.
func NewPublicTxPoolAPI(b Backend) *PublicTxPoolAPI {
	return &PublicTxPoolAPI{b}
}

// Content returns the transactions contained within the transaction pool.
func (s *PublicTxPoolAPI) Content() map[string]map[string]map[string]*RPCTransaction {
	content := map[string]map[string]map[string]*RPCTransaction{
		"pending": make(map[string]map[string]*RPCTransaction),
		"queued":  make(map[string]map[string]*RPCTransaction),
	}
	pending, queue := s.b.TxPoolContent()

	// Flatten the pending transactions
	for account, txs := range pending {
		dump := make(map[string]*RPCTransaction)
		for _, tx := range txs {
			dump[fmt.Sprintf("%d", tx.Nonce())] = newRPCPendingTransaction(tx)
		}
		content["pending"][account.Hex()] = dump
	}
	// Flatten the queued transactions
	for account, txs := range queue {
		dump := make(map[string]*RPCTransaction)
		for _, tx := range txs {
			dump[fmt.Sprintf("%d", tx.Nonce())] = newRPCPendingTransaction(tx)
		}
		content["queued"][account.Hex()] = dump
	}
	return content
}

// Status returns the number of pending and queued transaction in the pool.
func (s *PublicTxPoolAPI) Status() map[string]hexutil.Uint {
	pending, queue := s.b.Stats()
	return map[string]hexutil.Uint{
		"pending": hexutil.Uint(pending),
		"queued":  hexutil.Uint(queue),
	}
}

// Inspect retrieves the content of the transaction pool and flattens it into an
// easily inspectable list.
func (s *PublicTxPoolAPI) Inspect() map[string]map[string]map[string]string {
	content := map[string]map[string]map[string]string{
		"pending": make(map[string]map[string]string),
		"queued":  make(map[string]map[string]string),
	}
	pending, queue := s.b.TxPoolContent()

	// Define a formatter to flatten a transaction into a string
	var format = func(tx *types.Transaction) string {
		if to := tx.To(); to != nil {
			return fmt.Sprintf("%s: %v wei + %v gas × %v wei", tx.To().Hex(), tx.Value(), tx.Gas(), tx.GasPrice())
		}
		return fmt.Sprintf("contract creation: %v wei + %v gas × %v wei", tx.Value(), tx.Gas(), tx.GasPrice())
	}
	// Flatten the pending transactions
	for account, txs := range pending {
		dump := make(map[string]string)
		for _, tx := range txs {
			dump[fmt.Sprintf("%d", tx.Nonce())] = format(tx)
		}
		content["pending"][account.Hex()] = dump
	}
	// Flatten the queued transactions
	for account, txs := range queue {
		dump := make(map[string]string)
		for _, tx := range txs {
			dump[fmt.Sprintf("%d", tx.Nonce())] = format(tx)
		}
		content["queued"][account.Hex()] = dump
	}
	return content
}

// PublicAccountAPI provides an API to access accounts managed by this node.
// It offers only methods that can retrieve accounts.
type PublicAccountAPI struct {
	am *accounts.Manager
}

// NewPublicAccountAPI creates a new PublicAccountAPI.
func NewPublicAccountAPI(am *accounts.Manager) *PublicAccountAPI {
	return &PublicAccountAPI{am: am}
}

// Accounts returns the collection of accounts this node manages
func (s *PublicAccountAPI) Accounts() []common.Address {
	return s.am.Accounts()
}

// PrivateAccountAPI provides an API to access accounts managed by this node.
// It offers methods to create, (un)lock en list accounts. Some methods accept
// passwords and are therefore considered private by default.
type PrivateAccountAPI struct {
	am        *accounts.Manager
	nonceLock *AddrLocker
	b         Backend
}

// NewPrivateAccountAPI create a new PrivateAccountAPI.
func NewPrivateAccountAPI(b Backend, nonceLock *AddrLocker) *PrivateAccountAPI {
	return &PrivateAccountAPI{
		am:        b.AccountManager(),
		nonceLock: nonceLock,
		b:         b,
	}
}

// listAccounts will return a list of addresses for accounts this node manages.
func (s *PrivateAccountAPI) ListAccounts() []common.Address {
	return s.am.Accounts()
}

// rawWallet is a JSON representation of an accounts.Wallet interface, with its
// data contents extracted into plain fields.
type rawWallet struct {
	URL      string             `json:"url"`
	Status   string             `json:"status"`
	Failure  string             `json:"failure,omitempty"`
	Accounts []accounts.Account `json:"accounts,omitempty"`
}

// ListWallets will return a list of wallets this node manages.
func (s *PrivateAccountAPI) ListWallets() []rawWallet {
	wallets := make([]rawWallet, 0) // return [] instead of nil if empty
	for _, wallet := range s.am.Wallets() {
		status, failure := wallet.Status()

		raw := rawWallet{
			URL:      wallet.URL().String(),
			Status:   status,
			Accounts: wallet.Accounts(),
		}
		if failure != nil {
			raw.Failure = failure.Error()
		}
		wallets = append(wallets, raw)
	}
	return wallets
}

// OpenWallet initiates a hardware wallet opening procedure, establishing a USB
// connection and attempting to authenticate via the provided passphrase. Note,
// the method may return an extra challenge requiring a second open (e.g. the
// Trezor PIN matrix challenge).
func (s *PrivateAccountAPI) OpenWallet(url string, passphrase *string) error {
	wallet, err := s.am.Wallet(url)
	if err != nil {
		return err
	}
	pass := ""
	if passphrase != nil {
		pass = *passphrase
	}
	return wallet.Open(pass)
}

// DeriveAccount requests a HD wallet to derive a new account, optionally pinning
// it for later reuse.
func (s *PrivateAccountAPI) DeriveAccount(url string, path string, pin *bool) (accounts.Account, error) {
	wallet, err := s.am.Wallet(url)
	if err != nil {
		return accounts.Account{}, err
	}
	derivPath, err := accounts.ParseDerivationPath(path)
	if err != nil {
		return accounts.Account{}, err
	}
	if pin == nil {
		pin = new(bool)
	}
	return wallet.Derive(derivPath, *pin)
}

// NewAccount will create a new account and returns the address for the new account.
func (s *PrivateAccountAPI) NewAccount(password string) (common.Address, error) {
	ks, err := fetchKeystore(s.am)
	if err != nil {
		return common.Address{}, err
	}
	acc, err := ks.NewAccount(password)
	if err == nil {
		log.Info("Your new key was generated", "address", acc.Address)
		log.Warn("Please backup your key file!", "path", acc.URL.Path)
		log.Warn("Please remember your password!")
		return acc.Address, nil
	}
	return common.Address{}, err
}

// fetchKeystore retrieves the encrypted keystore from the account manager.
func fetchKeystore(am *accounts.Manager) (*keystore.KeyStore, error) {
	if ks := am.Backends(keystore.KeyStoreType); len(ks) > 0 {
		return ks[0].(*keystore.KeyStore), nil
	}
	return nil, errors.New("local keystore not used")
}

// ImportRawKey stores the given hex encoded ECDSA key into the key directory,
// encrypting it with the passphrase.
func (s *PrivateAccountAPI) ImportRawKey(privkey string, password string) (common.Address, error) {
	key, err := crypto.HexToECDSA(privkey)
	if err != nil {
		return common.Address{}, err
	}
	ks, err := fetchKeystore(s.am)
	if err != nil {
		return common.Address{}, err
	}
	acc, err := ks.ImportECDSA(key, password)
	return acc.Address, err
}

// UnlockAccount will unlock the account associated with the given address with
// the given password for duration seconds. If duration is nil it will use a
// default of 300 seconds. It returns an indication if the account was unlocked.
func (s *PrivateAccountAPI) UnlockAccount(ctx context.Context, addr common.Address, password string, duration *uint64) (bool, error) {
	// When the API is exposed by external RPC(http, ws etc), unless the user
	// explicitly specifies to allow the insecure account unlocking, otherwise
	// it is disabled.
	if s.b.ExtRPCEnabled() && !s.b.AccountManager().Config().InsecureUnlockAllowed {
		return false, errors.New("account unlock with HTTP access is forbidden")
	}

	const max = uint64(time.Duration(math.MaxInt64) / time.Second)
	var d time.Duration
	if duration == nil {
		d = 300 * time.Second
	} else if *duration > max {
		return false, errors.New("unlock duration too large")
	} else {
		d = time.Duration(*duration) * time.Second
	}
	ks, err := fetchKeystore(s.am)
	if err != nil {
		return false, err
	}
	err = ks.TimedUnlock(accounts.Account{Address: addr}, password, d)
	if err != nil {
		log.Warn("Failed account unlock attempt", "address", addr, "err", err)
	}
	return err == nil, err
}

// LockAccount will lock the account associated with the given address when it's unlocked.
func (s *PrivateAccountAPI) LockAccount(addr common.Address) bool {
	if ks, err := fetchKeystore(s.am); err == nil {
		return ks.Lock(addr) == nil
	}
	return false
}

// signTransaction sets defaults and signs the given transaction
// NOTE: the caller needs to ensure that the nonceLock is held, if applicable,
// and release it after the transaction has been submitted to the tx pool
func (s *PrivateAccountAPI) signTransaction(ctx context.Context, args *SendTxArgs, passwd string) (*types.Transaction, error) {
	// Look up the wallet containing the requested signer
	account := accounts.Account{Address: args.From}
	wallet, err := s.am.Find(account)
	if err != nil {
		return nil, err
	}
	// Set some sanity defaults and terminate on failure
	if err := args.setDefaults(ctx, s.b); err != nil {
		return nil, err
	}
	// Assemble the transaction and sign with the wallet
	tx := args.toTransaction()

	return wallet.SignTxWithPassphrase(account, passwd, tx, s.b.ChainConfig().ChainID)
}

// SendTransaction will create a transaction from the given arguments and
// tries to sign it with the key associated with args.From. If the given passwd isn't
// able to decrypt the key it fails.
func (s *PrivateAccountAPI) SendTransaction(ctx context.Context, args SendTxArgs, passwd string) (common.Hash, error) {
	if args.Nonce == nil {
		// Hold the addresse's mutex around signing to prevent concurrent assignment of
		// the same nonce to multiple accounts.
		s.nonceLock.LockAddr(args.From)
		defer s.nonceLock.UnlockAddr(args.From)
	}
	signed, err := s.signTransaction(ctx, &args, passwd)
	if err != nil {
		log.Warn("Failed transaction send attempt", "from", args.From, "to", args.To, "value", args.Value.ToInt(), "err", err)
		return common.Hash{}, err
	}
	return SubmitTransaction(ctx, s.b, signed)
}

// SignTransaction will create a transaction from the given arguments and
// tries to sign it with the key associated with args.From. If the given passwd isn't
// able to decrypt the key it fails. The transaction is returned in RLP-form, not broadcast
// to other nodes
func (s *PrivateAccountAPI) SignTransaction(ctx context.Context, args SendTxArgs, passwd string) (*SignTransactionResult, error) {
	// No need to obtain the noncelock mutex, since we won't be sending this
	// tx into the transaction pool, but right back to the user
	if args.Gas == nil {
		return nil, fmt.Errorf("gas not specified")
	}
	if args.GasPrice == nil {
		return nil, fmt.Errorf("gasPrice not specified")
	}
	if args.Nonce == nil {
		return nil, fmt.Errorf("nonce not specified")
	}
	// Before actually sign the transaction, ensure the transaction fee is reasonable.
	if err := checkTxFee(args.GasPrice.ToInt(), uint64(*args.Gas), s.b.RPCTxFeeCap()); err != nil {
		return nil, err
	}
	signed, err := s.signTransaction(ctx, &args, passwd)
	if err != nil {
		log.Warn("Failed transaction sign attempt", "from", args.From, "to", args.To, "value", args.Value.ToInt(), "err", err)
		return nil, err
	}
	data, err := signed.MarshalBinary()
	if err != nil {
		return nil, err
	}
	return &SignTransactionResult{data, signed}, nil
}

// Sign calculates an Ethereum ECDSA signature for:
// keccack256("\x19Ethereum Signed Message:\n" + len(message) + message))
//
// Note, the produced signature conforms to the secp256k1 curve R, S and V values,
// where the V value will be 27 or 28 for legacy reasons.
//
// The key used to calculate the signature is decrypted with the given password.
//
// https://github.com/ethereum/go-ethereum/wiki/Management-APIs#personal_sign
func (s *PrivateAccountAPI) Sign(ctx context.Context, data hexutil.Bytes, addr common.Address, passwd string) (hexutil.Bytes, error) {
	// Look up the wallet containing the requested signer
	account := accounts.Account{Address: addr}

	wallet, err := s.b.AccountManager().Find(account)
	if err != nil {
		return nil, err
	}
	// Assemble sign the data with the wallet
	signature, err := wallet.SignTextWithPassphrase(account, passwd, data)
	if err != nil {
		log.Warn("Failed data sign attempt", "address", addr, "err", err)
		return nil, err
	}
	signature[crypto.RecoveryIDOffset] += 27 // Transform V from 0/1 to 27/28 according to the yellow paper
	return signature, nil
}

// EcRecover returns the address for the account that was used to create the signature.
// Note, this function is compatible with eth_sign and personal_sign. As such it recovers
// the address of:
// hash = keccak256("\x19Ethereum Signed Message:\n"${message length}${message})
// addr = ecrecover(hash, signature)
//
// Note, the signature must conform to the secp256k1 curve R, S and V values, where
// the V value must be 27 or 28 for legacy reasons.
//
// https://github.com/ethereum/go-ethereum/wiki/Management-APIs#personal_ecRecover
func (s *PrivateAccountAPI) EcRecover(ctx context.Context, data, sig hexutil.Bytes) (common.Address, error) {
	if len(sig) != crypto.SignatureLength {
		return common.Address{}, fmt.Errorf("signature must be %d bytes long", crypto.SignatureLength)
	}
	if sig[crypto.RecoveryIDOffset] != 27 && sig[crypto.RecoveryIDOffset] != 28 {
		return common.Address{}, fmt.Errorf("invalid Ethereum signature (V is not 27 or 28)")
	}
	sig[crypto.RecoveryIDOffset] -= 27 // Transform yellow paper V from 27/28 to 0/1

	rpk, err := crypto.SigToPub(accounts.TextHash(data), sig)
	if err != nil {
		return common.Address{}, err
	}
	return crypto.PubkeyToAddress(*rpk), nil
}

// SignAndSendTransaction was renamed to SendTransaction. This method is deprecated
// and will be removed in the future. It primary goal is to give clients time to update.
func (s *PrivateAccountAPI) SignAndSendTransaction(ctx context.Context, args SendTxArgs, passwd string) (common.Hash, error) {
	return s.SendTransaction(ctx, args, passwd)
}

// InitializeWallet initializes a new wallet at the provided URL, by generating and returning a new private key.
func (s *PrivateAccountAPI) InitializeWallet(ctx context.Context, url string) (string, error) {
	wallet, err := s.am.Wallet(url)
	if err != nil {
		return "", err
	}

	entropy, err := bip39.NewEntropy(256)
	if err != nil {
		return "", err
	}

	mnemonic, err := bip39.NewMnemonic(entropy)
	if err != nil {
		return "", err
	}

	seed := bip39.NewSeed(mnemonic, "")

	switch wallet := wallet.(type) {
	case *scwallet.Wallet:
		return mnemonic, wallet.Initialize(seed)
	default:
		return "", fmt.Errorf("specified wallet does not support initialization")
	}
}

// Unpair deletes a pairing between wallet and geth.
func (s *PrivateAccountAPI) Unpair(ctx context.Context, url string, pin string) error {
	wallet, err := s.am.Wallet(url)
	if err != nil {
		return err
	}

	switch wallet := wallet.(type) {
	case *scwallet.Wallet:
		return wallet.Unpair([]byte(pin))
	default:
		return fmt.Errorf("specified wallet does not support pairing")
	}
}

// PublicBlockChainAPI provides an API to access the Ethereum blockchain.
// It offers only methods that operate on public data that is freely available to anyone.
type PublicBlockChainAPI struct {
	b Backend
}

// NewPublicBlockChainAPI creates a new Ethereum blockchain API.
func NewPublicBlockChainAPI(b Backend) *PublicBlockChainAPI {
	return &PublicBlockChainAPI{b}
}

// ChainId returns the chainID value for transaction replay protection.
func (s *PublicBlockChainAPI) ChainId() *hexutil.Big {
	return (*hexutil.Big)(s.b.ChainConfig().ChainID)
}

// BlockNumber returns the block number of the chain head.
func (s *PublicBlockChainAPI) BlockNumber() hexutil.Uint64 {
	header, _ := s.b.HeaderByNumber(context.Background(), rpc.LatestBlockNumber) // latest header should always be available
	return hexutil.Uint64(header.Number.Uint64())
}

// GetBalance returns the amount of wei for the given address in the state of the
// given block number. The rpc.LatestBlockNumber and rpc.PendingBlockNumber meta
// block numbers are also allowed.
func (s *PublicBlockChainAPI) GetBalance(ctx context.Context, address common.Address, blockNrOrHash rpc.BlockNumberOrHash) (*hexutil.Big, error) {
	state, _, err := s.b.StateAndHeaderByNumberOrHash(ctx, blockNrOrHash)
	if state == nil || err != nil {
		return nil, err
	}
	return (*hexutil.Big)(state.GetBalance(address)), state.Error()
}

// Result structs for GetProof
type AccountResult struct {
	Address      common.Address  `json:"address"`
	AccountProof []string        `json:"accountProof"`
	Balance      *hexutil.Big    `json:"balance"`
	CodeHash     common.Hash     `json:"codeHash"`
	Nonce        hexutil.Uint64  `json:"nonce"`
	StorageHash  common.Hash     `json:"storageHash"`
	StorageProof []StorageResult `json:"storageProof"`
}
type StorageResult struct {
	Key   string       `json:"key"`
	Value *hexutil.Big `json:"value"`
	Proof []string     `json:"proof"`
}

// GetProof returns the Merkle-proof for a given account and optionally some storage keys.
func (s *PublicBlockChainAPI) GetProof(ctx context.Context, address common.Address, storageKeys []string, blockNrOrHash rpc.BlockNumberOrHash) (*AccountResult, error) {
	state, _, err := s.b.StateAndHeaderByNumberOrHash(ctx, blockNrOrHash)
	if state == nil || err != nil {
		return nil, err
	}

	storageTrie := state.StorageTrie(address)
	storageHash := types.EmptyRootHash
	codeHash := state.GetCodeHash(address)
	storageProof := make([]StorageResult, len(storageKeys))

	// if we have a storageTrie, (which means the account exists), we can update the storagehash
	if storageTrie != nil {
		storageHash = storageTrie.Hash()
	} else {
		// no storageTrie means the account does not exist, so the codeHash is the hash of an empty bytearray.
		codeHash = crypto.Keccak256Hash(nil)
	}

	// create the proof for the storageKeys
	for i, key := range storageKeys {
		if storageTrie != nil {
			proof, storageError := state.GetStorageProof(address, common.HexToHash(key))
			if storageError != nil {
				return nil, storageError
			}
			storageProof[i] = StorageResult{key, (*hexutil.Big)(state.GetState(address, common.HexToHash(key)).Big()), toHexSlice(proof)}
		} else {
			storageProof[i] = StorageResult{key, &hexutil.Big{}, []string{}}
		}
	}

	// create the accountProof
	accountProof, proofErr := state.GetProof(address)
	if proofErr != nil {
		return nil, proofErr
	}

	return &AccountResult{
		Address:      address,
		AccountProof: toHexSlice(accountProof),
		Balance:      (*hexutil.Big)(state.GetBalance(address)),
		CodeHash:     codeHash,
		Nonce:        hexutil.Uint64(state.GetNonce(address)),
		StorageHash:  storageHash,
		StorageProof: storageProof,
	}, state.Error()
}

// GetHeaderByNumber returns the requested canonical block header.
// * When blockNr is -1 the chain head is returned.
// * When blockNr is -2 the pending chain head is returned.
func (s *PublicBlockChainAPI) GetHeaderByNumber(ctx context.Context, number rpc.BlockNumber) (map[string]interface{}, error) {
	header, err := s.b.HeaderByNumber(ctx, number)
	if header != nil && err == nil {
		response := s.rpcMarshalHeader(ctx, header)
		if number == rpc.PendingBlockNumber {
			// Pending header need to nil out a few fields
			for _, field := range []string{"hash", "nonce", "miner"} {
				response[field] = nil
			}
		}
		return response, err
	}
	return nil, err
}

// GetHeaderByHash returns the requested header by hash.
func (s *PublicBlockChainAPI) GetHeaderByHash(ctx context.Context, hash common.Hash) map[string]interface{} {
	header, _ := s.b.HeaderByHash(ctx, hash)
	if header != nil {
		return s.rpcMarshalHeader(ctx, header)
	}
	return nil
}

// GetBlockByNumber returns the requested canonical block.
// * When blockNr is -1 the chain head is returned.
// * When blockNr is -2 the pending chain head is returned.
// * When fullTx is true all transactions in the block are returned, otherwise
//   only the transaction hash is returned.
func (s *PublicBlockChainAPI) GetBlockByNumber(ctx context.Context, number rpc.BlockNumber, fullTx bool) (map[string]interface{}, error) {
	block, err := s.b.BlockByNumber(ctx, number)
	if block != nil && err == nil {
		response, err := s.rpcMarshalBlock(ctx, block, true, fullTx)
		if err == nil && number == rpc.PendingBlockNumber {
			// Pending blocks need to nil out a few fields
			for _, field := range []string{"hash", "nonce", "miner"} {
				response[field] = nil
			}
		}
		return response, err
	}
	return nil, err
}

// GetBlockByHash returns the requested block. When fullTx is true all transactions in the block are returned in full
// detail, otherwise only the transaction hash is returned.
func (s *PublicBlockChainAPI) GetBlockByHash(ctx context.Context, hash common.Hash, fullTx bool) (map[string]interface{}, error) {
	block, err := s.b.BlockByHash(ctx, hash)
	if block != nil {
		return s.rpcMarshalBlock(ctx, block, true, fullTx)
	}
	return nil, err
}

// GetUncleByBlockNumberAndIndex returns the uncle block for the given block hash and index. When fullTx is true
// all transactions in the block are returned in full detail, otherwise only the transaction hash is returned.
func (s *PublicBlockChainAPI) GetUncleByBlockNumberAndIndex(ctx context.Context, blockNr rpc.BlockNumber, index hexutil.Uint) (map[string]interface{}, error) {
	block, err := s.b.BlockByNumber(ctx, blockNr)
	if block != nil {
		uncles := block.Uncles()
		if index >= hexutil.Uint(len(uncles)) {
			log.Debug("Requested uncle not found", "number", blockNr, "hash", block.Hash(), "index", index)
			return nil, nil
		}
		block = types.NewBlockWithHeader(uncles[index])
		return s.rpcMarshalBlock(ctx, block, false, false)
	}
	return nil, err
}

// GetUncleByBlockHashAndIndex returns the uncle block for the given block hash and index. When fullTx is true
// all transactions in the block are returned in full detail, otherwise only the transaction hash is returned.
func (s *PublicBlockChainAPI) GetUncleByBlockHashAndIndex(ctx context.Context, blockHash common.Hash, index hexutil.Uint) (map[string]interface{}, error) {
	block, err := s.b.BlockByHash(ctx, blockHash)
	if block != nil {
		uncles := block.Uncles()
		if index >= hexutil.Uint(len(uncles)) {
			log.Debug("Requested uncle not found", "number", block.Number(), "hash", blockHash, "index", index)
			return nil, nil
		}
		block = types.NewBlockWithHeader(uncles[index])
		return s.rpcMarshalBlock(ctx, block, false, false)
	}
	return nil, err
}

// GetUncleCountByBlockNumber returns number of uncles in the block for the given block number
func (s *PublicBlockChainAPI) GetUncleCountByBlockNumber(ctx context.Context, blockNr rpc.BlockNumber) *hexutil.Uint {
	if block, _ := s.b.BlockByNumber(ctx, blockNr); block != nil {
		n := hexutil.Uint(len(block.Uncles()))
		return &n
	}
	return nil
}

// GetUncleCountByBlockHash returns number of uncles in the block for the given block hash
func (s *PublicBlockChainAPI) GetUncleCountByBlockHash(ctx context.Context, blockHash common.Hash) *hexutil.Uint {
	if block, _ := s.b.BlockByHash(ctx, blockHash); block != nil {
		n := hexutil.Uint(len(block.Uncles()))
		return &n
	}
	return nil
}

// GetCode returns the code stored at the given address in the state for the given block number.
func (s *PublicBlockChainAPI) GetCode(ctx context.Context, address common.Address, blockNrOrHash rpc.BlockNumberOrHash) (hexutil.Bytes, error) {
	state, _, err := s.b.StateAndHeaderByNumberOrHash(ctx, blockNrOrHash)
	if state == nil || err != nil {
		return nil, err
	}
	code := state.GetCode(address)
	return code, state.Error()
}

// GetStorageAt returns the storage from the state at the given address, key and
// block number. The rpc.LatestBlockNumber and rpc.PendingBlockNumber meta block
// numbers are also allowed.
func (s *PublicBlockChainAPI) GetStorageAt(ctx context.Context, address common.Address, key string, blockNrOrHash rpc.BlockNumberOrHash) (hexutil.Bytes, error) {
	state, _, err := s.b.StateAndHeaderByNumberOrHash(ctx, blockNrOrHash)
	if state == nil || err != nil {
		return nil, err
	}
	res := state.GetState(address, common.HexToHash(key))
	return res[:], state.Error()
}

// CallArgs represents the arguments for a call.
type CallArgs struct {
	From       *common.Address   `json:"from"`
	To         *common.Address   `json:"to"`
	Gas        *hexutil.Uint64   `json:"gas"`
	GasPrice   *hexutil.Big      `json:"gasPrice"`
	Value      *hexutil.Big      `json:"value"`
	Data       *hexutil.Bytes    `json:"data"`
	AccessList *types.AccessList `json:"accessList"`
}

// ToMessage converts CallArgs to the Message type used by the core evm
func (args *CallArgs) ToMessage(globalGasCap uint64) types.Message {
	// Set sender address or use zero address if none specified.
	var addr common.Address
	if args.From != nil {
		addr = *args.From
	}

	// Set default gas & gas price if none were set
	gas := globalGasCap
	if gas == 0 {
		gas = uint64(math.MaxUint64 / 2)
	}
	if args.Gas != nil {
		gas = uint64(*args.Gas)
	}
	if globalGasCap != 0 && globalGasCap < gas {
		log.Warn("Caller gas above allowance, capping", "requested", gas, "cap", globalGasCap)
		gas = globalGasCap
	}
	gasPrice := new(big.Int)
	if args.GasPrice != nil {
		gasPrice = args.GasPrice.ToInt()
	}
	value := new(big.Int)
	if args.Value != nil {
		value = args.Value.ToInt()
	}
	var data []byte
	if args.Data != nil {
		data = *args.Data
	}
	var accessList types.AccessList
	if args.AccessList != nil {
		accessList = *args.AccessList
	}

	msg := types.NewMessage(addr, args.To, 0, value, gas, gasPrice, data, accessList, false)
	return msg
}

// account indicates the overriding fields of account during the execution of
// a message call.
// Note, state and stateDiff can't be specified at the same time. If state is
// set, message execution will only use the data in the given state. Otherwise
// if statDiff is set, all diff will be applied first and then execute the call
// message.
type account struct {
	Nonce     *hexutil.Uint64              `json:"nonce"`
	Code      *hexutil.Bytes               `json:"code"`
	Balance   **hexutil.Big                `json:"balance"`
	State     *map[common.Hash]common.Hash `json:"state"`
	StateDiff *map[common.Hash]common.Hash `json:"stateDiff"`
}

var unsetTrxHash = common.Hash{}

<<<<<<< HEAD
func DoCall(ctx context.Context, b Backend, args CallArgs, blockNrOrHash rpc.BlockNumberOrHash, overrides map[common.Address]account, vmCfg vm.Config, timeout time.Duration, globalGasCap uint64, dmContext *deepmind.Context) (*core.ExecutionResult, error) {
=======
func DoCall(ctx context.Context, b Backend, args CallArgs, blockNrOrHash rpc.BlockNumberOrHash, overrides map[common.Address]account, vmCfg vm.Config, timeout time.Duration, globalGasCap *big.Int, firehoseContext *firehose.Context) ([]byte, uint64, bool, error) {
>>>>>>> d0dfc381
	defer func(start time.Time) { log.Debug("Executing EVM call finished", "runtime", time.Since(start)) }(time.Now())

	state, header, err := b.StateAndHeaderByNumberOrHash(ctx, blockNrOrHash)
	if state == nil || err != nil {
		return nil, err
	}
	// Override the fields of specified contracts before execution.
	for addr, account := range overrides {
		// Override account nonce.
		if account.Nonce != nil {
			state.SetNonce(addr, uint64(*account.Nonce), firehose.NoOpContext)
		}
		// Override account(contract) code.
		if account.Code != nil {
			state.SetCode(addr, *account.Code, firehose.NoOpContext)
		}
		// Override account balance.
		if account.Balance != nil {
			state.SetBalance(addr, (*big.Int)(*account.Balance), firehose.NoOpContext, firehose.IgnoredBalanceChangeReason)
		}
		if account.State != nil && account.StateDiff != nil {
			return nil, fmt.Errorf("account %s has both 'state' and 'stateDiff'", addr.Hex())
		}
		// Replace entire state if caller requires.
		if account.State != nil {
			state.SetStorage(addr, *account.State, firehose.NoOpContext)
		}
		// Apply state diff into specified accounts.
		if account.StateDiff != nil {
			for key, value := range *account.StateDiff {
				state.SetState(addr, key, value, firehose.NoOpContext)
			}
		}
	}
	// Setup context so it may be cancelled the call has completed
	// or, in case of unmetered gas, setup a context with a timeout.
	var cancel context.CancelFunc
	if timeout > 0 {
		ctx, cancel = context.WithTimeout(ctx, timeout)
	} else {
		ctx, cancel = context.WithCancel(ctx)
	}
	// Make sure the context is cancelled when the call has completed
	// this makes sure resources are cleaned up.
	defer cancel()

	// Get a new instance of the EVM.
<<<<<<< HEAD
	msg := args.ToMessage(globalGasCap)
	evm, vmError, err := b.GetEVM(ctx, msg, state, header, dmContext)
=======
	evm, vmError, err := b.GetEVM(ctx, msg, state, header, firehoseContext)
>>>>>>> d0dfc381
	if err != nil {
		return nil, err
	}
	// Wait for the context to be done and cancel the evm. Even if the
	// EVM has finished, cancelling may be done (repeatedly)
	go func() {
		<-ctx.Done()
		evm.Cancel()
	}()

	if firehoseContext.Enabled() {
		firehoseContext.StartTransactionRaw(
			unsetTrxHash,
			msg.To(),
			msg.Value(),
			nil, nil, nil,
			msg.Gas(),
			msg.GasPrice(),
			msg.Nonce(),
			msg.Data(),
			nil,
			nil,
			nil,
			0,
		)
		firehoseContext.RecordTrxFrom(msg.From())
	}

	// Execute the message.
	gp := new(core.GasPool).AddGas(math.MaxUint64)
	result, err := core.ApplyMessage(evm, msg, gp)
	if err := vmError(); err != nil {
		return nil, err
	}

	// If the timer caused an abort, return an appropriate error message
	if evm.Cancelled() {
		return nil, fmt.Errorf("execution aborted (timeout = %v)", timeout)
	}

	if firehoseContext.Enabled() {
		config := evm.ChainConfig()
		// Update the state with pending changes
		var root []byte
		if config.IsByzantium(header.Number) {
			state.Finalise(true)
		} else {
			root = state.IntermediateRoot(config.IsEIP158(header.Number)).Bytes()
		}

		var failed bool
		var gasUsed uint64
		if result != nil {
			failed = result.Failed()
			gasUsed = result.UsedGas
		}

		// FIXME: The ApplyMessage can in speculative mode error out with some errors that in sync mode would
		//        not have been possible. Like ErrNonceTooHight or ErrNonceTooLow. Those error will be in
		//        `err` value but there is no real way to return it right now. You will get a failed transaction
		//        without any call and that's it.

		// Create a new receipt for the transaction, storing the intermediate root and gas used by the tx
		// based on the eip phase, we're passing whether the root touch-delete accounts.
		receipt := types.NewReceipt(root, failed, gasUsed)
		receipt.TxHash = unsetTrxHash
		receipt.GasUsed = gasUsed
		// if the transaction created a contract, store the creation address in the receipt.
		if msg.To() == nil {
			// FIXME (dm): This was `crypto.CreateAddress(vmenv.TxContext.Origin, tx.Nonce())`, is `tx.Nonce()` equivalent to `msg.Nonce()`?
			receipt.ContractAddress = crypto.CreateAddress(evm.TxContext.Origin, msg.Nonce())
		}
		// Set the receipt logs and create a bloom for filtering
		receipt.Logs = state.GetLogs(unsetTrxHash)
		receipt.Bloom = types.CreateBloom(types.Receipts{receipt})
		receipt.BlockHash = header.Hash()
		receipt.BlockNumber = header.Number
		receipt.TransactionIndex = 0

		firehoseContext.EndTransaction(receipt)
	}

	// If in firehose context, we should most probably attach the error here inside the firehose context
	// somehow so it's attached to the top-leve transaction trace and not return this here. The handler above
	// us will need to understand that a nil error and nil result means send me everything. For now, it will
	// simply fail, might even be the "good condition" to do.
	if err != nil {
		return result, fmt.Errorf("err: %w (supplied gas %d)", err, msg.Gas())
	}

	return result, nil
}

func newRevertError(result *core.ExecutionResult) *revertError {
	reason, errUnpack := abi.UnpackRevert(result.Revert())
	err := errors.New("execution reverted")
	if errUnpack == nil {
		err = fmt.Errorf("execution reverted: %v", reason)
	}
	return &revertError{
		error:  err,
		reason: hexutil.Encode(result.Revert()),
	}
}

// revertError is an API error that encompassas an EVM revertal with JSON error
// code and a binary data blob.
type revertError struct {
	error
	reason string // revert reason hex encoded
}

// ErrorCode returns the JSON error code for a revertal.
// See: https://github.com/ethereum/wiki/wiki/JSON-RPC-Error-Codes-Improvement-Proposal
func (e *revertError) ErrorCode() int {
	return 3
}

// ErrorData returns the hex encoded revert reason.
func (e *revertError) ErrorData() interface{} {
	return e.reason
}

// Call executes the given transaction on the state for the given block number.
//
// Additionally, the caller can specify a batch of contract for fields overriding.
//
// Note, this function doesn't make and changes in the state/blockchain and is
// useful to execute and retrieve values.
func (s *PublicBlockChainAPI) Call(ctx context.Context, args CallArgs, blockNrOrHash rpc.BlockNumberOrHash, overrides *map[common.Address]account) (hexutil.Bytes, error) {
	var accounts map[common.Address]account
	if overrides != nil {
		accounts = *overrides
	}
<<<<<<< HEAD
	result, err := DoCall(ctx, s.b, args, blockNrOrHash, accounts, vm.Config{}, 5*time.Second, s.b.RPCGasCap(), deepmind.NoOpContext)
	if err != nil {
		return nil, err
	}
	// If the result contains a revert reason, try to unpack and return it.
	if len(result.Revert()) > 0 {
		return nil, newRevertError(result)
	}
	return result.Return(), result.Err
=======
	result, _, _, err := DoCall(ctx, s.b, args, blockNrOrHash, accounts, vm.Config{}, 5*time.Second, s.b.RPCGasCap(), firehose.NoOpContext)
	return (hexutil.Bytes)(result), err
>>>>>>> d0dfc381
}

// Execute the given contract's call using deep mind instrumentation return raw bytes containing the
// string representation of the deep mind log output
func (s *PublicBlockChainAPI) Execute(ctx context.Context, args CallArgs, blockNrOrHash rpc.BlockNumberOrHash, overrides *map[common.Address]account) (hexutil.Bytes, error) {
	var accounts map[common.Address]account
	if overrides != nil {
		accounts = *overrides
	}

	dmContext := deepmind.NewSpeculativeExecutionContext()
	result, err := DoCall(ctx, s.b, args, blockNrOrHash, accounts, vm.Config{}, 5*time.Second, s.b.RPCGasCap(), dmContext)

	// As soon as we have an execution result, we should have a complete deep mind log, so let's return it
	if result != nil {
		return dmContext.DeepMindLog(), nil
	}

	if err != nil {
		return nil, err
	}

	return nil, errors.New("no error and no result, invalid state")
}

func DoEstimateGas(ctx context.Context, b Backend, args CallArgs, blockNrOrHash rpc.BlockNumberOrHash, gasCap uint64) (hexutil.Uint64, error) {
	// Binary search the gas requirement, as it may be higher than the amount used
	var (
		lo  uint64 = params.TxGas - 1
		hi  uint64
		cap uint64
	)
	// Use zero address if sender unspecified.
	if args.From == nil {
		args.From = new(common.Address)
	}
	// Determine the highest gas limit can be used during the estimation.
	if args.Gas != nil && uint64(*args.Gas) >= params.TxGas {
		hi = uint64(*args.Gas)
	} else {
		// Retrieve the block to act as the gas ceiling
		block, err := b.BlockByNumberOrHash(ctx, blockNrOrHash)
		if err != nil {
			return 0, err
		}
		if block == nil {
			return 0, errors.New("block not found")
		}
		hi = block.GasLimit()
	}
	// Recap the highest gas limit with account's available balance.
	if args.GasPrice != nil && args.GasPrice.ToInt().BitLen() != 0 {
		state, _, err := b.StateAndHeaderByNumberOrHash(ctx, blockNrOrHash)
		if err != nil {
			return 0, err
		}
		balance := state.GetBalance(*args.From) // from can't be nil
		available := new(big.Int).Set(balance)
		if args.Value != nil {
			if args.Value.ToInt().Cmp(available) >= 0 {
				return 0, errors.New("insufficient funds for transfer")
			}
			available.Sub(available, args.Value.ToInt())
		}
		allowance := new(big.Int).Div(available, args.GasPrice.ToInt())

		// If the allowance is larger than maximum uint64, skip checking
		if allowance.IsUint64() && hi > allowance.Uint64() {
			transfer := args.Value
			if transfer == nil {
				transfer = new(hexutil.Big)
			}
			log.Warn("Gas estimation capped by limited funds", "original", hi, "balance", balance,
				"sent", transfer.ToInt(), "gasprice", args.GasPrice.ToInt(), "fundable", allowance)
			hi = allowance.Uint64()
		}
	}
	// Recap the highest gas allowance with specified gascap.
	if gasCap != 0 && hi > gasCap {
		log.Warn("Caller gas above allowance, capping", "requested", hi, "cap", gasCap)
		hi = gasCap
	}
	cap = hi

	// Create a helper to check if a gas allowance results in an executable transaction
	executable := func(gas uint64) (bool, *core.ExecutionResult, error) {
		args.Gas = (*hexutil.Uint64)(&gas)

<<<<<<< HEAD
		result, err := DoCall(ctx, b, args, blockNrOrHash, nil, vm.Config{}, 0, gasCap, deepmind.NoOpContext)
		if err != nil {
			if errors.Is(err, core.ErrIntrinsicGas) {
				return true, nil, nil // Special case, raise gas limit
			}
			return true, nil, err // Bail out
=======
		_, _, failed, err := DoCall(ctx, b, args, blockNrOrHash, nil, vm.Config{}, 0, gasCap, firehose.NoOpContext)
		if err != nil || failed {
			return false
>>>>>>> d0dfc381
		}
		return result.Failed(), result, nil
	}
	// Execute the binary search and hone in on an executable gas limit
	for lo+1 < hi {
		mid := (hi + lo) / 2
		failed, _, err := executable(mid)

		// If the error is not nil(consensus error), it means the provided message
		// call or transaction will never be accepted no matter how much gas it is
		// assigned. Return the error directly, don't struggle any more.
		if err != nil {
			return 0, err
		}
		if failed {
			lo = mid
		} else {
			hi = mid
		}
	}
	// Reject the transaction as invalid if it still fails at the highest allowance
	if hi == cap {
		failed, result, err := executable(hi)
		if err != nil {
			return 0, err
		}
		if failed {
			if result != nil && result.Err != vm.ErrOutOfGas {
				if len(result.Revert()) > 0 {
					return 0, newRevertError(result)
				}
				return 0, result.Err
			}
			// Otherwise, the specified gas cap is too low
			return 0, fmt.Errorf("gas required exceeds allowance (%d)", cap)
		}
	}
	return hexutil.Uint64(hi), nil
}

// EstimateGas returns an estimate of the amount of gas needed to execute the
// given transaction against the current pending block.
func (s *PublicBlockChainAPI) EstimateGas(ctx context.Context, args CallArgs, blockNrOrHash *rpc.BlockNumberOrHash) (hexutil.Uint64, error) {
	bNrOrHash := rpc.BlockNumberOrHashWithNumber(rpc.PendingBlockNumber)
	if blockNrOrHash != nil {
		bNrOrHash = *blockNrOrHash
	}
	return DoEstimateGas(ctx, s.b, args, bNrOrHash, s.b.RPCGasCap())
}

// ExecutionResult groups all structured logs emitted by the EVM
// while replaying a transaction in debug mode as well as transaction
// execution status, the amount of gas used and the return value
type ExecutionResult struct {
	Gas         uint64         `json:"gas"`
	Failed      bool           `json:"failed"`
	ReturnValue string         `json:"returnValue"`
	StructLogs  []StructLogRes `json:"structLogs"`
}

// StructLogRes stores a structured log emitted by the EVM while replaying a
// transaction in debug mode
type StructLogRes struct {
	Pc      uint64             `json:"pc"`
	Op      string             `json:"op"`
	Gas     uint64             `json:"gas"`
	GasCost uint64             `json:"gasCost"`
	Depth   int                `json:"depth"`
	Error   error              `json:"error,omitempty"`
	Stack   *[]string          `json:"stack,omitempty"`
	Memory  *[]string          `json:"memory,omitempty"`
	Storage *map[string]string `json:"storage,omitempty"`
}

// FormatLogs formats EVM returned structured logs for json output
func FormatLogs(logs []vm.StructLog) []StructLogRes {
	formatted := make([]StructLogRes, len(logs))
	for index, trace := range logs {
		formatted[index] = StructLogRes{
			Pc:      trace.Pc,
			Op:      trace.Op.String(),
			Gas:     trace.Gas,
			GasCost: trace.GasCost,
			Depth:   trace.Depth,
			Error:   trace.Err,
		}
		if trace.Stack != nil {
			stack := make([]string, len(trace.Stack))
			for i, stackValue := range trace.Stack {
				stack[i] = fmt.Sprintf("%x", math.PaddedBigBytes(stackValue, 32))
			}
			formatted[index].Stack = &stack
		}
		if trace.Memory != nil {
			memory := make([]string, 0, (len(trace.Memory)+31)/32)
			for i := 0; i+32 <= len(trace.Memory); i += 32 {
				memory = append(memory, fmt.Sprintf("%x", trace.Memory[i:i+32]))
			}
			formatted[index].Memory = &memory
		}
		if trace.Storage != nil {
			storage := make(map[string]string)
			for i, storageValue := range trace.Storage {
				storage[fmt.Sprintf("%x", i)] = fmt.Sprintf("%x", storageValue)
			}
			formatted[index].Storage = &storage
		}
	}
	return formatted
}

// RPCMarshalHeader converts the given header to the RPC output .
func RPCMarshalHeader(head *types.Header) map[string]interface{} {
	return map[string]interface{}{
		"number":           (*hexutil.Big)(head.Number),
		"hash":             head.Hash(),
		"parentHash":       head.ParentHash,
		"nonce":            head.Nonce,
		"mixHash":          head.MixDigest,
		"sha3Uncles":       head.UncleHash,
		"logsBloom":        head.Bloom,
		"stateRoot":        head.Root,
		"miner":            head.Coinbase,
		"difficulty":       (*hexutil.Big)(head.Difficulty),
		"extraData":        hexutil.Bytes(head.Extra),
		"size":             hexutil.Uint64(head.Size()),
		"gasLimit":         hexutil.Uint64(head.GasLimit),
		"gasUsed":          hexutil.Uint64(head.GasUsed),
		"timestamp":        hexutil.Uint64(head.Time),
		"transactionsRoot": head.TxHash,
		"receiptsRoot":     head.ReceiptHash,
	}
}

// RPCMarshalBlock converts the given block to the RPC output which depends on fullTx. If inclTx is true transactions are
// returned. When fullTx is true the returned block contains full transaction details, otherwise it will only contain
// transaction hashes.
func RPCMarshalBlock(block *types.Block, inclTx bool, fullTx bool) (map[string]interface{}, error) {
	fields := RPCMarshalHeader(block.Header())
	fields["size"] = hexutil.Uint64(block.Size())

	if inclTx {
		formatTx := func(tx *types.Transaction) (interface{}, error) {
			return tx.Hash(), nil
		}
		if fullTx {
			formatTx = func(tx *types.Transaction) (interface{}, error) {
				return newRPCTransactionFromBlockHash(block, tx.Hash()), nil
			}
		}
		txs := block.Transactions()
		transactions := make([]interface{}, len(txs))
		var err error
		for i, tx := range txs {
			if transactions[i], err = formatTx(tx); err != nil {
				return nil, err
			}
		}
		fields["transactions"] = transactions
	}
	uncles := block.Uncles()
	uncleHashes := make([]common.Hash, len(uncles))
	for i, uncle := range uncles {
		uncleHashes[i] = uncle.Hash()
	}
	fields["uncles"] = uncleHashes

	return fields, nil
}

// rpcMarshalHeader uses the generalized output filler, then adds the total difficulty field, which requires
// a `PublicBlockchainAPI`.
func (s *PublicBlockChainAPI) rpcMarshalHeader(ctx context.Context, header *types.Header) map[string]interface{} {
	fields := RPCMarshalHeader(header)
	fields["totalDifficulty"] = (*hexutil.Big)(s.b.GetTd(ctx, header.Hash()))
	return fields
}

// rpcMarshalBlock uses the generalized output filler, then adds the total difficulty field, which requires
// a `PublicBlockchainAPI`.
func (s *PublicBlockChainAPI) rpcMarshalBlock(ctx context.Context, b *types.Block, inclTx bool, fullTx bool) (map[string]interface{}, error) {
	fields, err := RPCMarshalBlock(b, inclTx, fullTx)
	if err != nil {
		return nil, err
	}
	if inclTx {
		fields["totalDifficulty"] = (*hexutil.Big)(s.b.GetTd(ctx, b.Hash()))
	}
	return fields, err
}

// RPCTransaction represents a transaction that will serialize to the RPC representation of a transaction
type RPCTransaction struct {
	BlockHash        *common.Hash      `json:"blockHash"`
	BlockNumber      *hexutil.Big      `json:"blockNumber"`
	From             common.Address    `json:"from"`
	Gas              hexutil.Uint64    `json:"gas"`
	GasPrice         *hexutil.Big      `json:"gasPrice"`
	Hash             common.Hash       `json:"hash"`
	Input            hexutil.Bytes     `json:"input"`
	Nonce            hexutil.Uint64    `json:"nonce"`
	To               *common.Address   `json:"to"`
	TransactionIndex *hexutil.Uint64   `json:"transactionIndex"`
	Value            *hexutil.Big      `json:"value"`
	Type             hexutil.Uint64    `json:"type"`
	Accesses         *types.AccessList `json:"accessList,omitempty"`
	ChainID          *hexutil.Big      `json:"chainId,omitempty"`
	V                *hexutil.Big      `json:"v"`
	R                *hexutil.Big      `json:"r"`
	S                *hexutil.Big      `json:"s"`
}

// newRPCTransaction returns a transaction that will serialize to the RPC
// representation, with the given location metadata set (if available).
func newRPCTransaction(tx *types.Transaction, blockHash common.Hash, blockNumber uint64, index uint64) *RPCTransaction {
	// Determine the signer. For replay-protected transactions, use the most permissive
	// signer, because we assume that signers are backwards-compatible with old
	// transactions. For non-protected transactions, the homestead signer signer is used
	// because the return value of ChainId is zero for those transactions.
	var signer types.Signer
	if tx.Protected() {
		signer = types.LatestSignerForChainID(tx.ChainId())
	} else {
		signer = types.HomesteadSigner{}
	}

	from, _ := types.Sender(signer, tx)
	v, r, s := tx.RawSignatureValues()
	result := &RPCTransaction{
		Type:     hexutil.Uint64(tx.Type()),
		From:     from,
		Gas:      hexutil.Uint64(tx.Gas()),
		GasPrice: (*hexutil.Big)(tx.GasPrice()),
		Hash:     tx.Hash(),
		Input:    hexutil.Bytes(tx.Data()),
		Nonce:    hexutil.Uint64(tx.Nonce()),
		To:       tx.To(),
		Value:    (*hexutil.Big)(tx.Value()),
		V:        (*hexutil.Big)(v),
		R:        (*hexutil.Big)(r),
		S:        (*hexutil.Big)(s),
	}
	if blockHash != (common.Hash{}) {
		result.BlockHash = &blockHash
		result.BlockNumber = (*hexutil.Big)(new(big.Int).SetUint64(blockNumber))
		result.TransactionIndex = (*hexutil.Uint64)(&index)
	}
	if tx.Type() == types.AccessListTxType {
		al := tx.AccessList()
		result.Accesses = &al
		result.ChainID = (*hexutil.Big)(tx.ChainId())
	}
	return result
}

// newRPCPendingTransaction returns a pending transaction that will serialize to the RPC representation
func newRPCPendingTransaction(tx *types.Transaction) *RPCTransaction {
	return newRPCTransaction(tx, common.Hash{}, 0, 0)
}

// newRPCTransactionFromBlockIndex returns a transaction that will serialize to the RPC representation.
func newRPCTransactionFromBlockIndex(b *types.Block, index uint64) *RPCTransaction {
	txs := b.Transactions()
	if index >= uint64(len(txs)) {
		return nil
	}
	return newRPCTransaction(txs[index], b.Hash(), b.NumberU64(), index)
}

// newRPCRawTransactionFromBlockIndex returns the bytes of a transaction given a block and a transaction index.
func newRPCRawTransactionFromBlockIndex(b *types.Block, index uint64) hexutil.Bytes {
	txs := b.Transactions()
	if index >= uint64(len(txs)) {
		return nil
	}
	blob, _ := txs[index].MarshalBinary()
	return blob
}

// newRPCTransactionFromBlockHash returns a transaction that will serialize to the RPC representation.
func newRPCTransactionFromBlockHash(b *types.Block, hash common.Hash) *RPCTransaction {
	for idx, tx := range b.Transactions() {
		if tx.Hash() == hash {
			return newRPCTransactionFromBlockIndex(b, uint64(idx))
		}
	}
	return nil
}

// PublicTransactionPoolAPI exposes methods for the RPC interface
type PublicTransactionPoolAPI struct {
	b         Backend
	nonceLock *AddrLocker
	signer    types.Signer
}

// NewPublicTransactionPoolAPI creates a new RPC service with methods specific for the transaction pool.
func NewPublicTransactionPoolAPI(b Backend, nonceLock *AddrLocker) *PublicTransactionPoolAPI {
	// The signer used by the API should always be the 'latest' known one because we expect
	// signers to be backwards-compatible with old transactions.
	signer := types.LatestSigner(b.ChainConfig())
	return &PublicTransactionPoolAPI{b, nonceLock, signer}
}

// GetBlockTransactionCountByNumber returns the number of transactions in the block with the given block number.
func (s *PublicTransactionPoolAPI) GetBlockTransactionCountByNumber(ctx context.Context, blockNr rpc.BlockNumber) *hexutil.Uint {
	if block, _ := s.b.BlockByNumber(ctx, blockNr); block != nil {
		n := hexutil.Uint(len(block.Transactions()))
		return &n
	}
	return nil
}

// GetBlockTransactionCountByHash returns the number of transactions in the block with the given hash.
func (s *PublicTransactionPoolAPI) GetBlockTransactionCountByHash(ctx context.Context, blockHash common.Hash) *hexutil.Uint {
	if block, _ := s.b.BlockByHash(ctx, blockHash); block != nil {
		n := hexutil.Uint(len(block.Transactions()))
		return &n
	}
	return nil
}

// GetTransactionByBlockNumberAndIndex returns the transaction for the given block number and index.
func (s *PublicTransactionPoolAPI) GetTransactionByBlockNumberAndIndex(ctx context.Context, blockNr rpc.BlockNumber, index hexutil.Uint) *RPCTransaction {
	if block, _ := s.b.BlockByNumber(ctx, blockNr); block != nil {
		return newRPCTransactionFromBlockIndex(block, uint64(index))
	}
	return nil
}

// GetTransactionByBlockHashAndIndex returns the transaction for the given block hash and index.
func (s *PublicTransactionPoolAPI) GetTransactionByBlockHashAndIndex(ctx context.Context, blockHash common.Hash, index hexutil.Uint) *RPCTransaction {
	if block, _ := s.b.BlockByHash(ctx, blockHash); block != nil {
		return newRPCTransactionFromBlockIndex(block, uint64(index))
	}
	return nil
}

// GetRawTransactionByBlockNumberAndIndex returns the bytes of the transaction for the given block number and index.
func (s *PublicTransactionPoolAPI) GetRawTransactionByBlockNumberAndIndex(ctx context.Context, blockNr rpc.BlockNumber, index hexutil.Uint) hexutil.Bytes {
	if block, _ := s.b.BlockByNumber(ctx, blockNr); block != nil {
		return newRPCRawTransactionFromBlockIndex(block, uint64(index))
	}
	return nil
}

// GetRawTransactionByBlockHashAndIndex returns the bytes of the transaction for the given block hash and index.
func (s *PublicTransactionPoolAPI) GetRawTransactionByBlockHashAndIndex(ctx context.Context, blockHash common.Hash, index hexutil.Uint) hexutil.Bytes {
	if block, _ := s.b.BlockByHash(ctx, blockHash); block != nil {
		return newRPCRawTransactionFromBlockIndex(block, uint64(index))
	}
	return nil
}

// GetTransactionCount returns the number of transactions the given address has sent for the given block number
func (s *PublicTransactionPoolAPI) GetTransactionCount(ctx context.Context, address common.Address, blockNrOrHash rpc.BlockNumberOrHash) (*hexutil.Uint64, error) {
	// Ask transaction pool for the nonce which includes pending transactions
	if blockNr, ok := blockNrOrHash.Number(); ok && blockNr == rpc.PendingBlockNumber {
		nonce, err := s.b.GetPoolNonce(ctx, address)
		if err != nil {
			return nil, err
		}
		return (*hexutil.Uint64)(&nonce), nil
	}
	// Resolve block number and use its state to ask for the nonce
	state, _, err := s.b.StateAndHeaderByNumberOrHash(ctx, blockNrOrHash)
	if state == nil || err != nil {
		return nil, err
	}
	nonce := state.GetNonce(address)
	return (*hexutil.Uint64)(&nonce), state.Error()
}

// GetTransactionByHash returns the transaction for the given hash
func (s *PublicTransactionPoolAPI) GetTransactionByHash(ctx context.Context, hash common.Hash) (*RPCTransaction, error) {
	// Try to return an already finalized transaction
	tx, blockHash, blockNumber, index, err := s.b.GetTransaction(ctx, hash)
	if err != nil {
		return nil, err
	}
	if tx != nil {
		return newRPCTransaction(tx, blockHash, blockNumber, index), nil
	}
	// No finalized transaction, try to retrieve it from the pool
	if tx := s.b.GetPoolTransaction(hash); tx != nil {
		return newRPCPendingTransaction(tx), nil
	}

	// Transaction unknown, return as such
	return nil, nil
}

// GetRawTransactionByHash returns the bytes of the transaction for the given hash.
func (s *PublicTransactionPoolAPI) GetRawTransactionByHash(ctx context.Context, hash common.Hash) (hexutil.Bytes, error) {
	// Retrieve a finalized transaction, or a pooled otherwise
	tx, _, _, _, err := s.b.GetTransaction(ctx, hash)
	if err != nil {
		return nil, err
	}
	if tx == nil {
		if tx = s.b.GetPoolTransaction(hash); tx == nil {
			// Transaction not found anywhere, abort
			return nil, nil
		}
	}
	// Serialize to RLP and return
	return tx.MarshalBinary()
}

// GetTransactionReceipt returns the transaction receipt for the given transaction hash.
func (s *PublicTransactionPoolAPI) GetTransactionReceipt(ctx context.Context, hash common.Hash) (map[string]interface{}, error) {
	tx, blockHash, blockNumber, index, err := s.b.GetTransaction(ctx, hash)
	if err != nil {
		return nil, nil
	}
	receipts, err := s.b.GetReceipts(ctx, blockHash)
	if err != nil {
		return nil, err
	}
	if len(receipts) <= int(index) {
		return nil, nil
	}
	receipt := receipts[index]

	// Derive the sender.
	bigblock := new(big.Int).SetUint64(blockNumber)
	signer := types.MakeSigner(s.b.ChainConfig(), bigblock)
	from, _ := types.Sender(signer, tx)

	fields := map[string]interface{}{
		"blockHash":         blockHash,
		"blockNumber":       hexutil.Uint64(blockNumber),
		"transactionHash":   hash,
		"transactionIndex":  hexutil.Uint64(index),
		"from":              from,
		"to":                tx.To(),
		"gasUsed":           hexutil.Uint64(receipt.GasUsed),
		"cumulativeGasUsed": hexutil.Uint64(receipt.CumulativeGasUsed),
		"contractAddress":   nil,
		"logs":              receipt.Logs,
		"logsBloom":         receipt.Bloom,
		"type":              hexutil.Uint(tx.Type()),
	}

	// Assign receipt status or post state.
	if len(receipt.PostState) > 0 {
		fields["root"] = hexutil.Bytes(receipt.PostState)
	} else {
		fields["status"] = hexutil.Uint(receipt.Status)
	}
	if receipt.Logs == nil {
		fields["logs"] = [][]*types.Log{}
	}
	// If the ContractAddress is 20 0x0 bytes, assume it is not a contract creation
	if receipt.ContractAddress != (common.Address{}) {
		fields["contractAddress"] = receipt.ContractAddress
	}
	return fields, nil
}

// sign is a helper function that signs a transaction with the private key of the given address.
func (s *PublicTransactionPoolAPI) sign(addr common.Address, tx *types.Transaction) (*types.Transaction, error) {
	// Look up the wallet containing the requested signer
	account := accounts.Account{Address: addr}

	wallet, err := s.b.AccountManager().Find(account)
	if err != nil {
		return nil, err
	}
	// Request the wallet to sign the transaction
	return wallet.SignTx(account, tx, s.b.ChainConfig().ChainID)
}

// SendTxArgs represents the arguments to sumbit a new transaction into the transaction pool.
type SendTxArgs struct {
	From     common.Address  `json:"from"`
	To       *common.Address `json:"to"`
	Gas      *hexutil.Uint64 `json:"gas"`
	GasPrice *hexutil.Big    `json:"gasPrice"`
	Value    *hexutil.Big    `json:"value"`
	Nonce    *hexutil.Uint64 `json:"nonce"`
	// We accept "data" and "input" for backwards-compatibility reasons. "input" is the
	// newer name and should be preferred by clients.
	Data  *hexutil.Bytes `json:"data"`
	Input *hexutil.Bytes `json:"input"`

	// For non-legacy transactions
	AccessList *types.AccessList `json:"accessList,omitempty"`
	ChainID    *hexutil.Big      `json:"chainId,omitempty"`
}

// setDefaults fills in default values for unspecified tx fields.
func (args *SendTxArgs) setDefaults(ctx context.Context, b Backend) error {
	if args.GasPrice == nil {
		price, err := b.SuggestPrice(ctx)
		if err != nil {
			return err
		}
		args.GasPrice = (*hexutil.Big)(price)
	}
	if args.Value == nil {
		args.Value = new(hexutil.Big)
	}
	if args.Nonce == nil {
		nonce, err := b.GetPoolNonce(ctx, args.From)
		if err != nil {
			return err
		}
		args.Nonce = (*hexutil.Uint64)(&nonce)
	}
	if args.Data != nil && args.Input != nil && !bytes.Equal(*args.Data, *args.Input) {
		return errors.New(`both "data" and "input" are set and not equal. Please use "input" to pass transaction call data`)
	}
	if args.To == nil {
		// Contract creation
		var input []byte
		if args.Data != nil {
			input = *args.Data
		} else if args.Input != nil {
			input = *args.Input
		}
		if len(input) == 0 {
			return errors.New(`contract creation without any data provided`)
		}
	}

	// Estimate the gas usage if necessary.
	if args.Gas == nil {
		// For backwards-compatibility reason, we try both input and data
		// but input is preferred.
		input := args.Input
		if input == nil {
			input = args.Data
		}
		callArgs := CallArgs{
			From:       &args.From, // From shouldn't be nil
			To:         args.To,
			GasPrice:   args.GasPrice,
			Value:      args.Value,
			Data:       input,
			AccessList: args.AccessList,
		}
		pendingBlockNr := rpc.BlockNumberOrHashWithNumber(rpc.PendingBlockNumber)
		estimated, err := DoEstimateGas(ctx, b, callArgs, pendingBlockNr, b.RPCGasCap())
		if err != nil {
			return err
		}
		args.Gas = &estimated
		log.Trace("Estimate gas usage automatically", "gas", args.Gas)
	}
	if args.ChainID == nil {
		id := (*hexutil.Big)(b.ChainConfig().ChainID)
		args.ChainID = id
	}
	return nil
}

// toTransaction converts the arguments to a transaction.
// This assumes that setDefaults has been called.
func (args *SendTxArgs) toTransaction() *types.Transaction {
	var input []byte
	if args.Input != nil {
		input = *args.Input
	} else if args.Data != nil {
		input = *args.Data
	}

	var data types.TxData
	if args.AccessList == nil {
		data = &types.LegacyTx{
			To:       args.To,
			Nonce:    uint64(*args.Nonce),
			Gas:      uint64(*args.Gas),
			GasPrice: (*big.Int)(args.GasPrice),
			Value:    (*big.Int)(args.Value),
			Data:     input,
		}
	} else {
		data = &types.AccessListTx{
			To:         args.To,
			ChainID:    (*big.Int)(args.ChainID),
			Nonce:      uint64(*args.Nonce),
			Gas:        uint64(*args.Gas),
			GasPrice:   (*big.Int)(args.GasPrice),
			Value:      (*big.Int)(args.Value),
			Data:       input,
			AccessList: *args.AccessList,
		}
	}
	return types.NewTx(data)
}

// SubmitTransaction is a helper function that submits tx to txPool and logs a message.
func SubmitTransaction(ctx context.Context, b Backend, tx *types.Transaction) (common.Hash, error) {
	// If the transaction fee cap is already specified, ensure the
	// fee of the given transaction is _reasonable_.
	if err := checkTxFee(tx.GasPrice(), tx.Gas(), b.RPCTxFeeCap()); err != nil {
		return common.Hash{}, err
	}
	if !b.UnprotectedAllowed() && !tx.Protected() {
		// Ensure only eip155 signed transactions are submitted if EIP155Required is set.
		return common.Hash{}, errors.New("only replay-protected (EIP-155) transactions allowed over RPC")
	}
	if err := b.SendTx(ctx, tx); err != nil {
		return common.Hash{}, err
	}
	// Print a log with full tx details for manual investigations and interventions
	signer := types.MakeSigner(b.ChainConfig(), b.CurrentBlock().Number())
	from, err := types.Sender(signer, tx)
	if err != nil {
		return common.Hash{}, err
	}

	if tx.To() == nil {
		addr := crypto.CreateAddress(from, tx.Nonce())
		log.Info("Submitted contract creation", "hash", tx.Hash().Hex(), "from", from, "nonce", tx.Nonce(), "contract", addr.Hex(), "value", tx.Value())
	} else {
		log.Info("Submitted transaction", "hash", tx.Hash().Hex(), "from", from, "nonce", tx.Nonce(), "recipient", tx.To(), "value", tx.Value())
	}
	return tx.Hash(), nil
}

// SendTransaction creates a transaction for the given argument, sign it and submit it to the
// transaction pool.
func (s *PublicTransactionPoolAPI) SendTransaction(ctx context.Context, args SendTxArgs) (common.Hash, error) {
	// Look up the wallet containing the requested signer
	account := accounts.Account{Address: args.From}

	wallet, err := s.b.AccountManager().Find(account)
	if err != nil {
		return common.Hash{}, err
	}

	if args.Nonce == nil {
		// Hold the addresse's mutex around signing to prevent concurrent assignment of
		// the same nonce to multiple accounts.
		s.nonceLock.LockAddr(args.From)
		defer s.nonceLock.UnlockAddr(args.From)
	}

	// Set some sanity defaults and terminate on failure
	if err := args.setDefaults(ctx, s.b); err != nil {
		return common.Hash{}, err
	}
	// Assemble the transaction and sign with the wallet
	tx := args.toTransaction()

	signed, err := wallet.SignTx(account, tx, s.b.ChainConfig().ChainID)
	if err != nil {
		return common.Hash{}, err
	}
	return SubmitTransaction(ctx, s.b, signed)
}

// FillTransaction fills the defaults (nonce, gas, gasPrice) on a given unsigned transaction,
// and returns it to the caller for further processing (signing + broadcast)
func (s *PublicTransactionPoolAPI) FillTransaction(ctx context.Context, args SendTxArgs) (*SignTransactionResult, error) {
	// Set some sanity defaults and terminate on failure
	if err := args.setDefaults(ctx, s.b); err != nil {
		return nil, err
	}
	// Assemble the transaction and obtain rlp
	tx := args.toTransaction()
	data, err := tx.MarshalBinary()
	if err != nil {
		return nil, err
	}
	return &SignTransactionResult{data, tx}, nil
}

// SendRawTransaction will add the signed transaction to the transaction pool.
// The sender is responsible for signing the transaction and using the correct nonce.
func (s *PublicTransactionPoolAPI) SendRawTransaction(ctx context.Context, input hexutil.Bytes) (common.Hash, error) {
	tx := new(types.Transaction)
	if err := tx.UnmarshalBinary(input); err != nil {
		return common.Hash{}, err
	}
	return SubmitTransaction(ctx, s.b, tx)
}

// Sign calculates an ECDSA signature for:
// keccack256("\x19Ethereum Signed Message:\n" + len(message) + message).
//
// Note, the produced signature conforms to the secp256k1 curve R, S and V values,
// where the V value will be 27 or 28 for legacy reasons.
//
// The account associated with addr must be unlocked.
//
// https://github.com/ethereum/wiki/wiki/JSON-RPC#eth_sign
func (s *PublicTransactionPoolAPI) Sign(addr common.Address, data hexutil.Bytes) (hexutil.Bytes, error) {
	// Look up the wallet containing the requested signer
	account := accounts.Account{Address: addr}

	wallet, err := s.b.AccountManager().Find(account)
	if err != nil {
		return nil, err
	}
	// Sign the requested hash with the wallet
	signature, err := wallet.SignText(account, data)
	if err == nil {
		signature[64] += 27 // Transform V from 0/1 to 27/28 according to the yellow paper
	}
	return signature, err
}

// SignTransactionResult represents a RLP encoded signed transaction.
type SignTransactionResult struct {
	Raw hexutil.Bytes      `json:"raw"`
	Tx  *types.Transaction `json:"tx"`
}

// SignTransaction will sign the given transaction with the from account.
// The node needs to have the private key of the account corresponding with
// the given from address and it needs to be unlocked.
func (s *PublicTransactionPoolAPI) SignTransaction(ctx context.Context, args SendTxArgs) (*SignTransactionResult, error) {
	if args.Gas == nil {
		return nil, fmt.Errorf("gas not specified")
	}
	if args.GasPrice == nil {
		return nil, fmt.Errorf("gasPrice not specified")
	}
	if args.Nonce == nil {
		return nil, fmt.Errorf("nonce not specified")
	}
	if err := args.setDefaults(ctx, s.b); err != nil {
		return nil, err
	}
	// Before actually sign the transaction, ensure the transaction fee is reasonable.
	if err := checkTxFee(args.GasPrice.ToInt(), uint64(*args.Gas), s.b.RPCTxFeeCap()); err != nil {
		return nil, err
	}
	tx, err := s.sign(args.From, args.toTransaction())
	if err != nil {
		return nil, err
	}
	data, err := tx.MarshalBinary()
	if err != nil {
		return nil, err
	}
	return &SignTransactionResult{data, tx}, nil
}

// PendingTransactions returns the transactions that are in the transaction pool
// and have a from address that is one of the accounts this node manages.
func (s *PublicTransactionPoolAPI) PendingTransactions() ([]*RPCTransaction, error) {
	pending, err := s.b.GetPoolTransactions()
	if err != nil {
		return nil, err
	}
	accounts := make(map[common.Address]struct{})
	for _, wallet := range s.b.AccountManager().Wallets() {
		for _, account := range wallet.Accounts() {
			accounts[account.Address] = struct{}{}
		}
	}
	transactions := make([]*RPCTransaction, 0, len(pending))
	for _, tx := range pending {
		from, _ := types.Sender(s.signer, tx)
		if _, exists := accounts[from]; exists {
			transactions = append(transactions, newRPCPendingTransaction(tx))
		}
	}
	return transactions, nil
}

// Resend accepts an existing transaction and a new gas price and limit. It will remove
// the given transaction from the pool and reinsert it with the new gas price and limit.
func (s *PublicTransactionPoolAPI) Resend(ctx context.Context, sendArgs SendTxArgs, gasPrice *hexutil.Big, gasLimit *hexutil.Uint64) (common.Hash, error) {
	if sendArgs.Nonce == nil {
		return common.Hash{}, fmt.Errorf("missing transaction nonce in transaction spec")
	}
	if err := sendArgs.setDefaults(ctx, s.b); err != nil {
		return common.Hash{}, err
	}
	matchTx := sendArgs.toTransaction()

	// Before replacing the old transaction, ensure the _new_ transaction fee is reasonable.
	var price = matchTx.GasPrice()
	if gasPrice != nil {
		price = gasPrice.ToInt()
	}
	var gas = matchTx.Gas()
	if gasLimit != nil {
		gas = uint64(*gasLimit)
	}
	if err := checkTxFee(price, gas, s.b.RPCTxFeeCap()); err != nil {
		return common.Hash{}, err
	}
	// Iterate the pending list for replacement
	pending, err := s.b.GetPoolTransactions()
	if err != nil {
		return common.Hash{}, err
	}
	for _, p := range pending {
		wantSigHash := s.signer.Hash(matchTx)
		pFrom, err := types.Sender(s.signer, p)
		if err == nil && pFrom == sendArgs.From && s.signer.Hash(p) == wantSigHash {
			// Match. Re-sign and send the transaction.
			if gasPrice != nil && (*big.Int)(gasPrice).Sign() != 0 {
				sendArgs.GasPrice = gasPrice
			}
			if gasLimit != nil && *gasLimit != 0 {
				sendArgs.Gas = gasLimit
			}
			signedTx, err := s.sign(sendArgs.From, sendArgs.toTransaction())
			if err != nil {
				return common.Hash{}, err
			}
			if err = s.b.SendTx(ctx, signedTx); err != nil {
				return common.Hash{}, err
			}
			return signedTx.Hash(), nil
		}
	}
	return common.Hash{}, fmt.Errorf("transaction %#x not found", matchTx.Hash())
}

// PublicDebugAPI is the collection of Ethereum APIs exposed over the public
// debugging endpoint.
type PublicDebugAPI struct {
	b Backend
}

// NewPublicDebugAPI creates a new API definition for the public debug methods
// of the Ethereum service.
func NewPublicDebugAPI(b Backend) *PublicDebugAPI {
	return &PublicDebugAPI{b: b}
}

// GetBlockRlp retrieves the RLP encoded for of a single block.
func (api *PublicDebugAPI) GetBlockRlp(ctx context.Context, number uint64) (string, error) {
	block, _ := api.b.BlockByNumber(ctx, rpc.BlockNumber(number))
	if block == nil {
		return "", fmt.Errorf("block #%d not found", number)
	}
	encoded, err := rlp.EncodeToBytes(block)
	if err != nil {
		return "", err
	}
	return fmt.Sprintf("%x", encoded), nil
}

// TestSignCliqueBlock fetches the given block number, and attempts to sign it as a clique header with the
// given address, returning the address of the recovered signature
//
// This is a temporary method to debug the externalsigner integration,
// TODO: Remove this method when the integration is mature
func (api *PublicDebugAPI) TestSignCliqueBlock(ctx context.Context, address common.Address, number uint64) (common.Address, error) {
	block, _ := api.b.BlockByNumber(ctx, rpc.BlockNumber(number))
	if block == nil {
		return common.Address{}, fmt.Errorf("block #%d not found", number)
	}
	header := block.Header()
	header.Extra = make([]byte, 32+65)
	encoded := clique.CliqueRLP(header)

	// Look up the wallet containing the requested signer
	account := accounts.Account{Address: address}
	wallet, err := api.b.AccountManager().Find(account)
	if err != nil {
		return common.Address{}, err
	}

	signature, err := wallet.SignData(account, accounts.MimetypeClique, encoded)
	if err != nil {
		return common.Address{}, err
	}
	sealHash := clique.SealHash(header).Bytes()
	log.Info("test signing of clique block",
		"Sealhash", fmt.Sprintf("%x", sealHash),
		"signature", fmt.Sprintf("%x", signature))
	pubkey, err := crypto.Ecrecover(sealHash, signature)
	if err != nil {
		return common.Address{}, err
	}
	var signer common.Address
	copy(signer[:], crypto.Keccak256(pubkey[1:])[12:])

	return signer, nil
}

// PrintBlock retrieves a block and returns its pretty printed form.
func (api *PublicDebugAPI) PrintBlock(ctx context.Context, number uint64) (string, error) {
	block, _ := api.b.BlockByNumber(ctx, rpc.BlockNumber(number))
	if block == nil {
		return "", fmt.Errorf("block #%d not found", number)
	}
	return spew.Sdump(block), nil
}

// SeedHash retrieves the seed hash of a block.
func (api *PublicDebugAPI) SeedHash(ctx context.Context, number uint64) (string, error) {
	block, _ := api.b.BlockByNumber(ctx, rpc.BlockNumber(number))
	if block == nil {
		return "", fmt.Errorf("block #%d not found", number)
	}
	return fmt.Sprintf("0x%x", ethash.SeedHash(number)), nil
}

// PrivateDebugAPI is the collection of Ethereum APIs exposed over the private
// debugging endpoint.
type PrivateDebugAPI struct {
	b Backend
}

// NewPrivateDebugAPI creates a new API definition for the private debug methods
// of the Ethereum service.
func NewPrivateDebugAPI(b Backend) *PrivateDebugAPI {
	return &PrivateDebugAPI{b: b}
}

// ChaindbProperty returns leveldb properties of the key-value database.
func (api *PrivateDebugAPI) ChaindbProperty(property string) (string, error) {
	if property == "" {
		property = "leveldb.stats"
	} else if !strings.HasPrefix(property, "leveldb.") {
		property = "leveldb." + property
	}
	return api.b.ChainDb().Stat(property)
}

// ChaindbCompact flattens the entire key-value database into a single level,
// removing all unused slots and merging all keys.
func (api *PrivateDebugAPI) ChaindbCompact() error {
	for b := byte(0); b < 255; b++ {
		log.Info("Compacting chain database", "range", fmt.Sprintf("0x%0.2X-0x%0.2X", b, b+1))
		if err := api.b.ChainDb().Compact([]byte{b}, []byte{b + 1}); err != nil {
			log.Error("Database compaction failed", "err", err)
			return err
		}
	}
	return nil
}

// SetHead rewinds the head of the blockchain to a previous block.
func (api *PrivateDebugAPI) SetHead(number hexutil.Uint64) {
	api.b.SetHead(uint64(number))
}

// PublicNetAPI offers network related RPC methods
type PublicNetAPI struct {
	net            *p2p.Server
	networkVersion uint64
}

// NewPublicNetAPI creates a new net API instance.
func NewPublicNetAPI(net *p2p.Server, networkVersion uint64) *PublicNetAPI {
	return &PublicNetAPI{net, networkVersion}
}

// Listening returns an indication if the node is listening for network connections.
func (s *PublicNetAPI) Listening() bool {
	return true // always listening
}

// PeerCount returns the number of connected peers
func (s *PublicNetAPI) PeerCount() hexutil.Uint {
	return hexutil.Uint(s.net.PeerCount())
}

// Version returns the current ethereum protocol version.
func (s *PublicNetAPI) Version() string {
	return fmt.Sprintf("%d", s.networkVersion)
}

// checkTxFee is an internal function used to check whether the fee of
// the given transaction is _reasonable_(under the cap).
func checkTxFee(gasPrice *big.Int, gas uint64, cap float64) error {
	// Short circuit if there is no cap for transaction fee at all.
	if cap == 0 {
		return nil
	}
	feeEth := new(big.Float).Quo(new(big.Float).SetInt(new(big.Int).Mul(gasPrice, new(big.Int).SetUint64(gas))), new(big.Float).SetInt(big.NewInt(params.Ether)))
	feeFloat, _ := feeEth.Float64()
	if feeFloat > cap {
		return fmt.Errorf("tx fee (%.2f ether) exceeds the configured cap (%.2f ether)", feeFloat, cap)
	}
	return nil
}

// toHexSlice creates a slice of hex-strings based on []byte.
func toHexSlice(b [][]byte) []string {
	r := make([]string, len(b))
	for i := range b {
		r[i] = hexutil.Encode(b[i])
	}
	return r
}<|MERGE_RESOLUTION|>--- conflicted
+++ resolved
@@ -815,11 +815,7 @@
 
 var unsetTrxHash = common.Hash{}
 
-<<<<<<< HEAD
-func DoCall(ctx context.Context, b Backend, args CallArgs, blockNrOrHash rpc.BlockNumberOrHash, overrides map[common.Address]account, vmCfg vm.Config, timeout time.Duration, globalGasCap uint64, dmContext *deepmind.Context) (*core.ExecutionResult, error) {
-=======
-func DoCall(ctx context.Context, b Backend, args CallArgs, blockNrOrHash rpc.BlockNumberOrHash, overrides map[common.Address]account, vmCfg vm.Config, timeout time.Duration, globalGasCap *big.Int, firehoseContext *firehose.Context) ([]byte, uint64, bool, error) {
->>>>>>> d0dfc381
+func DoCall(ctx context.Context, b Backend, args CallArgs, blockNrOrHash rpc.BlockNumberOrHash, overrides map[common.Address]account, vmCfg vm.Config, timeout time.Duration, globalGasCap uint64, firehoseContext *firehose.Context) (*core.ExecutionResult, error) {
 	defer func(start time.Time) { log.Debug("Executing EVM call finished", "runtime", time.Since(start)) }(time.Now())
 
 	state, header, err := b.StateAndHeaderByNumberOrHash(ctx, blockNrOrHash)
@@ -867,12 +863,8 @@
 	defer cancel()
 
 	// Get a new instance of the EVM.
-<<<<<<< HEAD
 	msg := args.ToMessage(globalGasCap)
-	evm, vmError, err := b.GetEVM(ctx, msg, state, header, dmContext)
-=======
 	evm, vmError, err := b.GetEVM(ctx, msg, state, header, firehoseContext)
->>>>>>> d0dfc381
 	if err != nil {
 		return nil, err
 	}
@@ -1007,8 +999,7 @@
 	if overrides != nil {
 		accounts = *overrides
 	}
-<<<<<<< HEAD
-	result, err := DoCall(ctx, s.b, args, blockNrOrHash, accounts, vm.Config{}, 5*time.Second, s.b.RPCGasCap(), deepmind.NoOpContext)
+	result, err := DoCall(ctx, s.b, args, blockNrOrHash, accounts, vm.Config{}, 5*time.Second, s.b.RPCGasCap(), firehose.NoOpContext)
 	if err != nil {
 		return nil, err
 	}
@@ -1017,26 +1008,22 @@
 		return nil, newRevertError(result)
 	}
 	return result.Return(), result.Err
-=======
-	result, _, _, err := DoCall(ctx, s.b, args, blockNrOrHash, accounts, vm.Config{}, 5*time.Second, s.b.RPCGasCap(), firehose.NoOpContext)
-	return (hexutil.Bytes)(result), err
->>>>>>> d0dfc381
-}
-
-// Execute the given contract's call using deep mind instrumentation return raw bytes containing the
-// string representation of the deep mind log output
+}
+
+// Execute the given contract's call using Firehose instrumentation return raw bytes containing the
+// string representation of the Firehose log output
 func (s *PublicBlockChainAPI) Execute(ctx context.Context, args CallArgs, blockNrOrHash rpc.BlockNumberOrHash, overrides *map[common.Address]account) (hexutil.Bytes, error) {
 	var accounts map[common.Address]account
 	if overrides != nil {
 		accounts = *overrides
 	}
 
-	dmContext := deepmind.NewSpeculativeExecutionContext()
-	result, err := DoCall(ctx, s.b, args, blockNrOrHash, accounts, vm.Config{}, 5*time.Second, s.b.RPCGasCap(), dmContext)
-
-	// As soon as we have an execution result, we should have a complete deep mind log, so let's return it
+	firehoseContext := firehose.NewSpeculativeExecutionContext()
+	result, err := DoCall(ctx, s.b, args, blockNrOrHash, accounts, vm.Config{}, 5*time.Second, s.b.RPCGasCap(), firehoseContext)
+
+	// As soon as we have an execution result, we should have a complete Firehose log, so let's return it
 	if result != nil {
-		return dmContext.DeepMindLog(), nil
+		return firehoseContext.DeepMindLog(), nil
 	}
 
 	if err != nil {
@@ -1109,18 +1096,12 @@
 	executable := func(gas uint64) (bool, *core.ExecutionResult, error) {
 		args.Gas = (*hexutil.Uint64)(&gas)
 
-<<<<<<< HEAD
-		result, err := DoCall(ctx, b, args, blockNrOrHash, nil, vm.Config{}, 0, gasCap, deepmind.NoOpContext)
+		result, err := DoCall(ctx, b, args, blockNrOrHash, nil, vm.Config{}, 0, gasCap, firehose.NoOpContext)
 		if err != nil {
 			if errors.Is(err, core.ErrIntrinsicGas) {
 				return true, nil, nil // Special case, raise gas limit
 			}
 			return true, nil, err // Bail out
-=======
-		_, _, failed, err := DoCall(ctx, b, args, blockNrOrHash, nil, vm.Config{}, 0, gasCap, firehose.NoOpContext)
-		if err != nil || failed {
-			return false
->>>>>>> d0dfc381
 		}
 		return result.Failed(), result, nil
 	}
