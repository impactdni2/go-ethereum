--- conflicted
+++ resolved
@@ -1207,70 +1207,6 @@
 	return DoEstimateGas(ctx, s.b, args, bNrOrHash, s.b.RPCGasCap())
 }
 
-<<<<<<< HEAD
-// ExecutionResult groups all structured logs emitted by the EVM
-// while replaying a transaction in debug mode as well as transaction
-// execution status, the amount of gas used and the return value
-type ExecutionResult struct {
-	Gas         uint64         `json:"gas"`
-	Failed      bool           `json:"failed"`
-	ReturnValue string         `json:"returnValue"`
-	StructLogs  []StructLogRes `json:"structLogs"`
-}
-
-// StructLogRes stores a structured log emitted by the EVM while replaying a
-// transaction in debug mode
-type StructLogRes struct {
-	Pc      uint64             `json:"pc"`
-	Op      string             `json:"op"`
-	Gas     uint64             `json:"gas"`
-	GasCost uint64             `json:"gasCost"`
-	Depth   int                `json:"depth"`
-	Error   string             `json:"error,omitempty"`
-	Stack   *[]string          `json:"stack,omitempty"`
-	Memory  *[]string          `json:"memory,omitempty"`
-	Storage *map[string]string `json:"storage,omitempty"`
-}
-
-// FormatLogs formats EVM returned structured logs for json output
-func FormatLogs(logs []logger.StructLog) []StructLogRes {
-	formatted := make([]StructLogRes, len(logs))
-	for index, trace := range logs {
-		formatted[index] = StructLogRes{
-			Pc:      trace.Pc,
-			Op:      trace.Op.String(),
-			Gas:     trace.Gas,
-			GasCost: trace.GasCost,
-			Depth:   trace.Depth,
-			Error:   trace.ErrorString(),
-		}
-		if trace.Stack != nil {
-			stack := make([]string, len(trace.Stack))
-			for i, stackValue := range trace.Stack {
-				stack[i] = stackValue.Hex()
-			}
-			formatted[index].Stack = &stack
-		}
-		if trace.Memory != nil {
-			memory := make([]string, 0, (len(trace.Memory)+31)/32)
-			for i := 0; i+32 <= len(trace.Memory); i += 32 {
-				memory = append(memory, fmt.Sprintf("%x", trace.Memory[i:i+32]))
-			}
-			formatted[index].Memory = &memory
-		}
-		if trace.Storage != nil {
-			storage := make(map[string]string)
-			for i, storageValue := range trace.Storage {
-				storage[fmt.Sprintf("%x", i)] = fmt.Sprintf("%x", storageValue)
-			}
-			formatted[index].Storage = &storage
-		}
-	}
-	return formatted
-}
-
-=======
->>>>>>> d90f67b2
 // RPCMarshalHeader converts the given header to the RPC output .
 func RPCMarshalHeader(head *types.Header) map[string]interface{} {
 	result := map[string]interface{}{
@@ -2013,18 +1949,6 @@
 		return nil, fmt.Errorf("header #%d not found", number)
 	}
 	return rlp.EncodeToBytes(header)
-<<<<<<< HEAD
-}
-
-// GetBlockRlp retrieves the RLP encoded for of a single block.
-func (api *PublicDebugAPI) GetBlockRlp(ctx context.Context, number uint64) (hexutil.Bytes, error) {
-	block, _ := api.b.BlockByNumber(ctx, rpc.BlockNumber(number))
-	if block == nil {
-		return nil, fmt.Errorf("block #%d not found", number)
-	}
-	return rlp.EncodeToBytes(block)
-=======
->>>>>>> d90f67b2
 }
 
 // GetBlockRlp retrieves the RLP encoded for of a single block.
