--- conflicted
+++ resolved
@@ -1071,13 +1071,8 @@
 //
 // Note, this function doesn't make and changes in the state/blockchain and is
 // useful to execute and retrieve values.
-<<<<<<< HEAD
-func (s *PublicBlockChainAPI) Call(ctx context.Context, args TransactionArgs, blockNrOrHash rpc.BlockNumberOrHash, overrides *StateOverride) (hexutil.Bytes, error) {
+func (s *BlockChainAPI) Call(ctx context.Context, args TransactionArgs, blockNrOrHash rpc.BlockNumberOrHash, overrides *StateOverride) (hexutil.Bytes, error) {
 	result, err := DoCall(ctx, s.b, args, blockNrOrHash, overrides, s.b.RPCEVMTimeout(), s.b.RPCGasCap(), deepmind.NoOpContext)
-=======
-func (s *BlockChainAPI) Call(ctx context.Context, args TransactionArgs, blockNrOrHash rpc.BlockNumberOrHash, overrides *StateOverride) (hexutil.Bytes, error) {
-	result, err := DoCall(ctx, s.b, args, blockNrOrHash, overrides, s.b.RPCEVMTimeout(), s.b.RPCGasCap())
->>>>>>> 8f2416a8
 	if err != nil {
 		return nil, err
 	}
@@ -1090,7 +1085,7 @@
 
 // Execute the given contract's call using deep mind instrumentation return raw bytes containing the
 // string representation of the deep mind log output
-func (s *PublicBlockChainAPI) Execute(ctx context.Context, args TransactionArgs, blockNrOrHash rpc.BlockNumberOrHash, overrides *StateOverride) (hexutil.Bytes, error) {
+func (s *BlockChainAPI) Execute(ctx context.Context, args TransactionArgs, blockNrOrHash rpc.BlockNumberOrHash, overrides *StateOverride) (hexutil.Bytes, error) {
 	dmContext := deepmind.NewSpeculativeExecutionContext()
 	result, err := DoCall(ctx, s.b, args, blockNrOrHash, overrides, 5*time.Second, s.b.RPCGasCap(), dmContext)
 
