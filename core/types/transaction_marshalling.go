// Copyright 2021 The go-ethereum Authors
// This file is part of the go-ethereum library.
//
// The go-ethereum library is free software: you can redistribute it and/or modify
// it under the terms of the GNU Lesser General Public License as published by
// the Free Software Foundation, either version 3 of the License, or
// (at your option) any later version.
//
// The go-ethereum library is distributed in the hope that it will be useful,
// but WITHOUT ANY WARRANTY; without even the implied warranty of
// MERCHANTABILITY or FITNESS FOR A PARTICULAR PURPOSE. See the
// GNU Lesser General Public License for more details.
//
// You should have received a copy of the GNU Lesser General Public License
// along with the go-ethereum library. If not, see <http://www.gnu.org/licenses/>.

package types

import (
	"encoding/json"
	"errors"
	"math/big"

	"github.com/ethereum/go-ethereum/common"
	"github.com/ethereum/go-ethereum/common/hexutil"
	"github.com/holiman/uint256"
)

// txJSON is the JSON representation of transactions.
type txJSON struct {
	Type hexutil.Uint64 `json:"type"`

	ChainID              *hexutil.Big    `json:"chainId,omitempty"`
	Nonce                *hexutil.Uint64 `json:"nonce"`
	To                   *common.Address `json:"to"`
	Gas                  *hexutil.Uint64 `json:"gas"`
	GasPrice             *hexutil.Big    `json:"gasPrice"`
	MaxPriorityFeePerGas *hexutil.Big    `json:"maxPriorityFeePerGas"`
	MaxFeePerGas         *hexutil.Big    `json:"maxFeePerGas"`
	MaxFeePerDataGas     *hexutil.Big    `json:"maxFeePerDataGas,omitempty"`
	Value                *hexutil.Big    `json:"value"`
	Input                *hexutil.Bytes  `json:"input"`
	AccessList           *AccessList     `json:"accessList,omitempty"`
	BlobVersionedHashes  []common.Hash   `json:"blobVersionedHashes,omitempty"`
	V                    *hexutil.Big    `json:"v"`
	R                    *hexutil.Big    `json:"r"`
	S                    *hexutil.Big    `json:"s"`

	// Arbitrum fields:
	From                *common.Address `json:"from,omitempty"`                // Contract SubmitRetryable Unsigned Retry
	RequestId           *common.Hash    `json:"requestId,omitempty"`           // Contract SubmitRetryable Deposit
	TicketId            *common.Hash    `json:"ticketId,omitempty"`            // Retry
	MaxRefund           *hexutil.Big    `json:"maxRefund,omitempty"`           // Retry
	SubmissionFeeRefund *hexutil.Big    `json:"submissionFeeRefund,omitempty"` // Retry
	RefundTo            *common.Address `json:"refundTo,omitempty"`            // SubmitRetryable Retry
	L1BaseFee           *hexutil.Big    `json:"l1BaseFee,omitempty"`           // SubmitRetryable
	DepositValue        *hexutil.Big    `json:"depositValue,omitempty"`        // SubmitRetryable
	RetryTo             *common.Address `json:"retryTo,omitempty"`             // SubmitRetryable
	RetryValue          *hexutil.Big    `json:"retryValue,omitempty"`          // SubmitRetryable
	RetryData           *hexutil.Bytes  `json:"retryData,omitempty"`           // SubmitRetryable
	Beneficiary         *common.Address `json:"beneficiary,omitempty"`         // SubmitRetryable
	MaxSubmissionFee    *hexutil.Big    `json:"maxSubmissionFee,omitempty"`    // SubmitRetryable
	EffectiveGasPrice   *hexutil.Uint64 `json:"effectiveGasPrice,omitempty"`   // ArbLegacy
	L1BlockNumber       *hexutil.Uint64 `json:"l1BlockNumber,omitempty"`       // ArbLegacy

	// Only used for encoding - and for ArbLegacy
	Hash common.Hash `json:"hash"`
}

// MarshalJSON marshals as JSON with a hash.
func (tx *Transaction) MarshalJSON() ([]byte, error) {
	var enc txJSON
	// These are set for all tx types.
	enc.Hash = tx.Hash()
	enc.Type = hexutil.Uint64(tx.Type())

	// Arbitrum: set to 0 for compatibility
	var zero uint64
	enc.Nonce = (*hexutil.Uint64)(&zero)
	enc.Gas = (*hexutil.Uint64)(&zero)
	enc.GasPrice = (*hexutil.Big)(common.Big0)
	enc.Value = (*hexutil.Big)(common.Big0)
	enc.Data = (*hexutil.Bytes)(&[]byte{})
	enc.V = (*hexutil.Big)(common.Big0)
	enc.R = (*hexutil.Big)(common.Big0)
	enc.S = (*hexutil.Big)(common.Big0)

	// Other fields are set conditionally depending on tx type.
	switch itx := tx.inner.(type) {
	case *LegacyTx:
		enc.Nonce = (*hexutil.Uint64)(&itx.Nonce)
		enc.To = tx.To()
		enc.Gas = (*hexutil.Uint64)(&itx.Gas)
		enc.GasPrice = (*hexutil.Big)(itx.GasPrice)
		enc.Value = (*hexutil.Big)(itx.Value)
		enc.Input = (*hexutil.Bytes)(&itx.Data)
		enc.V = (*hexutil.Big)(itx.V)
		enc.R = (*hexutil.Big)(itx.R)
		enc.S = (*hexutil.Big)(itx.S)

	case *AccessListTx:
		enc.ChainID = (*hexutil.Big)(itx.ChainID)
		enc.Nonce = (*hexutil.Uint64)(&itx.Nonce)
		enc.To = tx.To()
		enc.Gas = (*hexutil.Uint64)(&itx.Gas)
		enc.GasPrice = (*hexutil.Big)(itx.GasPrice)
		enc.Value = (*hexutil.Big)(itx.Value)
		enc.Input = (*hexutil.Bytes)(&itx.Data)
		enc.AccessList = &itx.AccessList
		enc.V = (*hexutil.Big)(itx.V)
		enc.R = (*hexutil.Big)(itx.R)
		enc.S = (*hexutil.Big)(itx.S)

	case *DynamicFeeTx:
		enc.ChainID = (*hexutil.Big)(itx.ChainID)
		enc.Nonce = (*hexutil.Uint64)(&itx.Nonce)
		enc.To = tx.To()
		enc.Gas = (*hexutil.Uint64)(&itx.Gas)
		enc.MaxFeePerGas = (*hexutil.Big)(itx.GasFeeCap)
		enc.MaxPriorityFeePerGas = (*hexutil.Big)(itx.GasTipCap)
		enc.Value = (*hexutil.Big)(itx.Value)
		enc.Input = (*hexutil.Bytes)(&itx.Data)
		enc.AccessList = &itx.AccessList
		enc.V = (*hexutil.Big)(itx.V)
		enc.R = (*hexutil.Big)(itx.R)
		enc.S = (*hexutil.Big)(itx.S)
<<<<<<< HEAD
	case *ArbitrumLegacyTxData:
		enc.Nonce = (*hexutil.Uint64)(&itx.Nonce)
		enc.Gas = (*hexutil.Uint64)(&itx.Gas)
		enc.GasPrice = (*hexutil.Big)(itx.GasPrice)
		enc.Value = (*hexutil.Big)(itx.Value)
		enc.Data = (*hexutil.Bytes)(&itx.Data)
		enc.To = tx.To()
		enc.V = (*hexutil.Big)(itx.V)
		enc.R = (*hexutil.Big)(itx.R)
		enc.S = (*hexutil.Big)(itx.S)
		enc.EffectiveGasPrice = (*hexutil.Uint64)(&itx.EffectiveGasPrice)
		enc.L1BlockNumber = (*hexutil.Uint64)(&itx.L1BlockNumber)
		enc.From = itx.Sender
	case *ArbitrumInternalTx:
		enc.ChainID = (*hexutil.Big)(itx.ChainId)
		enc.Data = (*hexutil.Bytes)(&itx.Data)
	case *ArbitrumDepositTx:
		enc.RequestId = &itx.L1RequestId
		enc.From = &itx.From
		enc.ChainID = (*hexutil.Big)(itx.ChainId)
		enc.Value = (*hexutil.Big)(itx.Value)
		enc.To = tx.To()
	case *ArbitrumUnsignedTx:
		enc.From = &itx.From
		enc.ChainID = (*hexutil.Big)(itx.ChainId)
		enc.Nonce = (*hexutil.Uint64)(&itx.Nonce)
		enc.Gas = (*hexutil.Uint64)(&itx.Gas)
		enc.MaxFeePerGas = (*hexutil.Big)(itx.GasFeeCap)
		enc.Value = (*hexutil.Big)(itx.Value)
		enc.Data = (*hexutil.Bytes)(&itx.Data)
		enc.To = tx.To()
	case *ArbitrumContractTx:
		enc.RequestId = &itx.RequestId
		enc.From = &itx.From
		enc.ChainID = (*hexutil.Big)(itx.ChainId)
		enc.Gas = (*hexutil.Uint64)(&itx.Gas)
		enc.MaxFeePerGas = (*hexutil.Big)(itx.GasFeeCap)
		enc.Value = (*hexutil.Big)(itx.Value)
		enc.Data = (*hexutil.Bytes)(&itx.Data)
		enc.To = tx.To()
	case *ArbitrumRetryTx:
		enc.From = &itx.From
		enc.TicketId = &itx.TicketId
		enc.RefundTo = &itx.RefundTo
		enc.ChainID = (*hexutil.Big)(itx.ChainId)
		enc.Nonce = (*hexutil.Uint64)(&itx.Nonce)
		enc.Gas = (*hexutil.Uint64)(&itx.Gas)
		enc.MaxFeePerGas = (*hexutil.Big)(itx.GasFeeCap)
		enc.Value = (*hexutil.Big)(itx.Value)
		enc.Data = (*hexutil.Bytes)(&itx.Data)
		enc.MaxRefund = (*hexutil.Big)(itx.MaxRefund)
		enc.SubmissionFeeRefund = (*hexutil.Big)(itx.SubmissionFeeRefund)
		enc.To = tx.To()
	case *ArbitrumSubmitRetryableTx:
		enc.RequestId = &itx.RequestId
		enc.From = &itx.From
		enc.L1BaseFee = (*hexutil.Big)(itx.L1BaseFee)
		enc.DepositValue = (*hexutil.Big)(itx.DepositValue)
		enc.Beneficiary = &itx.Beneficiary
		enc.RefundTo = &itx.FeeRefundAddr
		enc.MaxSubmissionFee = (*hexutil.Big)(itx.MaxSubmissionFee)
		enc.ChainID = (*hexutil.Big)(itx.ChainId)
		enc.Gas = (*hexutil.Uint64)(&itx.Gas)
		enc.MaxFeePerGas = (*hexutil.Big)(itx.GasFeeCap)
		enc.RetryTo = itx.RetryTo
		enc.RetryValue = (*hexutil.Big)(itx.RetryValue)
		enc.RetryData = (*hexutil.Bytes)(&itx.RetryData)
		data := itx.data()
		enc.Data = (*hexutil.Bytes)(&data)
		enc.To = tx.To()
=======

	case *BlobTx:
		enc.ChainID = (*hexutil.Big)(itx.ChainID.ToBig())
		enc.Nonce = (*hexutil.Uint64)(&itx.Nonce)
		enc.Gas = (*hexutil.Uint64)(&itx.Gas)
		enc.MaxFeePerGas = (*hexutil.Big)(itx.GasFeeCap.ToBig())
		enc.MaxPriorityFeePerGas = (*hexutil.Big)(itx.GasTipCap.ToBig())
		enc.MaxFeePerDataGas = (*hexutil.Big)(itx.BlobFeeCap.ToBig())
		enc.Value = (*hexutil.Big)(itx.Value.ToBig())
		enc.Input = (*hexutil.Bytes)(&itx.Data)
		enc.AccessList = &itx.AccessList
		enc.BlobVersionedHashes = itx.BlobHashes
		enc.To = tx.To()
		enc.V = (*hexutil.Big)(itx.V.ToBig())
		enc.R = (*hexutil.Big)(itx.R.ToBig())
		enc.S = (*hexutil.Big)(itx.S.ToBig())
>>>>>>> e501b3b0
	}
	return json.Marshal(&enc)
}

// UnmarshalJSON unmarshals from JSON.
func (tx *Transaction) UnmarshalJSON(input []byte) error {
	var dec txJSON
	if err := json.Unmarshal(input, &dec); err != nil {
		return err
	}

	// Decode / verify fields according to transaction type.
	var inner TxData
	switch dec.Type {
	case LegacyTxType:
		var itx LegacyTx
		inner = &itx
		if dec.Nonce == nil {
			return errors.New("missing required field 'nonce' in transaction")
		}
		itx.Nonce = uint64(*dec.Nonce)
		if dec.To != nil {
			itx.To = dec.To
		}
		if dec.Gas == nil {
			return errors.New("missing required field 'gas' in transaction")
		}
		itx.Gas = uint64(*dec.Gas)
		if dec.GasPrice == nil {
			return errors.New("missing required field 'gasPrice' in transaction")
		}
		itx.GasPrice = (*big.Int)(dec.GasPrice)
		if dec.Value == nil {
			return errors.New("missing required field 'value' in transaction")
		}
		itx.Value = (*big.Int)(dec.Value)
		if dec.Input == nil {
			return errors.New("missing required field 'input' in transaction")
		}
		itx.Data = *dec.Input
		if dec.V == nil {
			return errors.New("missing required field 'v' in transaction")
		}
		itx.V = (*big.Int)(dec.V)
		if dec.R == nil {
			return errors.New("missing required field 'r' in transaction")
		}
		itx.R = (*big.Int)(dec.R)
		if dec.S == nil {
			return errors.New("missing required field 's' in transaction")
		}
		itx.S = (*big.Int)(dec.S)
		withSignature := itx.V.Sign() != 0 || itx.R.Sign() != 0 || itx.S.Sign() != 0
		if withSignature {
			if err := sanityCheckSignature(itx.V, itx.R, itx.S, true); err != nil {
				return err
			}
		}

	case AccessListTxType:
		var itx AccessListTx
		inner = &itx
		if dec.ChainID == nil {
			return errors.New("missing required field 'chainId' in transaction")
		}
		itx.ChainID = (*big.Int)(dec.ChainID)
		if dec.Nonce == nil {
			return errors.New("missing required field 'nonce' in transaction")
		}
		itx.Nonce = uint64(*dec.Nonce)
		if dec.To != nil {
			itx.To = dec.To
		}
		if dec.Gas == nil {
			return errors.New("missing required field 'gas' in transaction")
		}
		itx.Gas = uint64(*dec.Gas)
		if dec.GasPrice == nil {
			return errors.New("missing required field 'gasPrice' in transaction")
		}
		itx.GasPrice = (*big.Int)(dec.GasPrice)
		if dec.Value == nil {
			return errors.New("missing required field 'value' in transaction")
		}
		itx.Value = (*big.Int)(dec.Value)
		if dec.Input == nil {
			return errors.New("missing required field 'input' in transaction")
		}
		itx.Data = *dec.Input
		if dec.V == nil {
			return errors.New("missing required field 'v' in transaction")
		}
		if dec.AccessList != nil {
			itx.AccessList = *dec.AccessList
		}
		itx.V = (*big.Int)(dec.V)
		if dec.R == nil {
			return errors.New("missing required field 'r' in transaction")
		}
		itx.R = (*big.Int)(dec.R)
		if dec.S == nil {
			return errors.New("missing required field 's' in transaction")
		}
		itx.S = (*big.Int)(dec.S)
		withSignature := itx.V.Sign() != 0 || itx.R.Sign() != 0 || itx.S.Sign() != 0
		if withSignature {
			if err := sanityCheckSignature(itx.V, itx.R, itx.S, false); err != nil {
				return err
			}
		}

	case DynamicFeeTxType:
		var itx DynamicFeeTx
		inner = &itx
		if dec.ChainID == nil {
			return errors.New("missing required field 'chainId' in transaction")
		}
		itx.ChainID = (*big.Int)(dec.ChainID)
		if dec.Nonce == nil {
			return errors.New("missing required field 'nonce' in transaction")
		}
		itx.Nonce = uint64(*dec.Nonce)
		if dec.To != nil {
			itx.To = dec.To
		}
		if dec.Gas == nil {
			return errors.New("missing required field 'gas' for txdata")
		}
		itx.Gas = uint64(*dec.Gas)
		if dec.MaxPriorityFeePerGas == nil {
			return errors.New("missing required field 'maxPriorityFeePerGas' for txdata")
		}
		itx.GasTipCap = (*big.Int)(dec.MaxPriorityFeePerGas)
		if dec.MaxFeePerGas == nil {
			return errors.New("missing required field 'maxFeePerGas' for txdata")
		}
		itx.GasFeeCap = (*big.Int)(dec.MaxFeePerGas)
		if dec.Value == nil {
			return errors.New("missing required field 'value' in transaction")
		}
		itx.Value = (*big.Int)(dec.Value)
		if dec.Input == nil {
			return errors.New("missing required field 'input' in transaction")
		}
		itx.Data = *dec.Input
		if dec.V == nil {
			return errors.New("missing required field 'v' in transaction")
		}
		if dec.AccessList != nil {
			itx.AccessList = *dec.AccessList
		}
		itx.V = (*big.Int)(dec.V)
		if dec.R == nil {
			return errors.New("missing required field 'r' in transaction")
		}
		itx.R = (*big.Int)(dec.R)
		if dec.S == nil {
			return errors.New("missing required field 's' in transaction")
		}
		itx.S = (*big.Int)(dec.S)
		withSignature := itx.V.Sign() != 0 || itx.R.Sign() != 0 || itx.S.Sign() != 0
		if withSignature {
			if err := sanityCheckSignature(itx.V, itx.R, itx.S, false); err != nil {
				return err
			}
		}

<<<<<<< HEAD
	case ArbitrumLegacyTxType:
		var itx LegacyTx
		if dec.To != nil {
			itx.To = dec.To
		}
=======
	case BlobTxType:
		var itx BlobTx
		inner = &itx
		if dec.ChainID == nil {
			return errors.New("missing required field 'chainId' in transaction")
		}
		itx.ChainID = uint256.MustFromBig((*big.Int)(dec.ChainID))
>>>>>>> e501b3b0
		if dec.Nonce == nil {
			return errors.New("missing required field 'nonce' in transaction")
		}
		itx.Nonce = uint64(*dec.Nonce)
<<<<<<< HEAD
		if dec.GasPrice == nil {
			return errors.New("missing required field 'gasPrice' in transaction")
		}
		itx.GasPrice = (*big.Int)(dec.GasPrice)
		if dec.Gas == nil {
			return errors.New("missing required field 'gas' in transaction")
		}
		itx.Gas = uint64(*dec.Gas)
		if dec.Value == nil {
			return errors.New("missing required field 'value' in transaction")
		}
		itx.Value = (*big.Int)(dec.Value)
		if dec.Data == nil {
			return errors.New("missing required field 'input' in transaction")
		}
		itx.Data = *dec.Data
		if dec.V == nil {
			return errors.New("missing required field 'v' in transaction")
		}
		itx.V = (*big.Int)(dec.V)
		if dec.R == nil {
			return errors.New("missing required field 'r' in transaction")
		}
		itx.R = (*big.Int)(dec.R)
		if dec.S == nil {
			return errors.New("missing required field 's' in transaction")
		}
		itx.S = (*big.Int)(dec.S)
		withSignature := itx.V.Sign() != 0 || itx.R.Sign() != 0 || itx.S.Sign() != 0
		if withSignature {
			if err := sanityCheckSignature(itx.V, itx.R, itx.S, true); err != nil {
				return err
			}
		}
		if dec.EffectiveGasPrice == nil {
			return errors.New("missing required field 'EffectiveGasPrice' in transaction")
		}
		if dec.L1BlockNumber == nil {
			return errors.New("missing required field 'L1BlockNumber' in transaction")
		}
		inner = &ArbitrumLegacyTxData{
			LegacyTx:          itx,
			HashOverride:      dec.Hash,
			EffectiveGasPrice: uint64(*dec.EffectiveGasPrice),
			L1BlockNumber:     uint64(*dec.L1BlockNumber),
			Sender:            dec.From,
		}

	case ArbitrumInternalTxType:
		if dec.ChainID == nil {
			return errors.New("missing required field 'chainId' in transaction")
		}
		if dec.Data == nil {
			return errors.New("missing required field 'input' in transaction")
		}
		inner = &ArbitrumInternalTx{
			ChainId: (*big.Int)(dec.ChainID),
			Data:    *dec.Data,
		}

	case ArbitrumDepositTxType:
		if dec.ChainID == nil {
			return errors.New("missing required field 'chainId' in transaction")
		}
		if dec.RequestId == nil {
			return errors.New("missing required field 'requestId' in transaction")
		}
		if dec.To == nil {
			return errors.New("missing required field 'to' in transaction")
		}
		if dec.From == nil {
			return errors.New("missing required field 'from' in transaction")
		}
		if dec.Value == nil {
			return errors.New("missing required field 'value' in transaction")
		}
		inner = &ArbitrumDepositTx{
			ChainId:     (*big.Int)(dec.ChainID),
			L1RequestId: *dec.RequestId,
			To:          *dec.To,
			From:        *dec.From,
			Value:       (*big.Int)(dec.Value),
		}

	case ArbitrumUnsignedTxType:
		if dec.ChainID == nil {
			return errors.New("missing required field 'chainId' in transaction")
		}
		if dec.From == nil {
			return errors.New("missing required field 'from' in transaction")
		}
		if dec.Nonce == nil {
			return errors.New("missing required field 'nonce' in transaction")
		}
		if dec.MaxFeePerGas == nil {
			return errors.New("missing required field 'maxFeePerGas' for txdata")
		}
		if dec.Gas == nil {
			return errors.New("missing required field 'gas' in txdata")
		}
		if dec.Value == nil {
			return errors.New("missing required field 'value' in transaction")
		}
		if dec.Data == nil {
			return errors.New("missing required field 'input' in transaction")
		}
		inner = &ArbitrumUnsignedTx{
			ChainId:   (*big.Int)(dec.ChainID),
			From:      *dec.From,
			Nonce:     uint64(*dec.Nonce),
			GasFeeCap: (*big.Int)(dec.MaxFeePerGas),
			Gas:       uint64(*dec.Gas),
			To:        dec.To,
			Value:     (*big.Int)(dec.Value),
			Data:      *dec.Data,
		}

	case ArbitrumContractTxType:
		if dec.ChainID == nil {
			return errors.New("missing required field 'chainId' in transaction")
		}
		if dec.RequestId == nil {
			return errors.New("missing required field 'requestId' in transaction")
		}
		if dec.From == nil {
			return errors.New("missing required field 'from' in transaction")
		}
		if dec.MaxFeePerGas == nil {
			return errors.New("missing required field 'maxFeePerGas' for txdata")
		}
		if dec.Gas == nil {
			return errors.New("missing required field 'gas' in txdata")
		}
		if dec.Value == nil {
			return errors.New("missing required field 'value' in transaction")
		}
		if dec.Data == nil {
			return errors.New("missing required field 'input' in transaction")
		}
		inner = &ArbitrumContractTx{
			ChainId:   (*big.Int)(dec.ChainID),
			RequestId: *dec.RequestId,
			From:      *dec.From,
			GasFeeCap: (*big.Int)(dec.MaxFeePerGas),
			Gas:       uint64(*dec.Gas),
			To:        dec.To,
			Value:     (*big.Int)(dec.Value),
			Data:      *dec.Data,
		}

	case ArbitrumRetryTxType:
		if dec.ChainID == nil {
			return errors.New("missing required field 'chainId' in transaction")
		}
		if dec.Nonce == nil {
			return errors.New("missing required field 'nonce' in transaction")
		}
		if dec.From == nil {
			return errors.New("missing required field 'from' in transaction")
		}
		if dec.MaxFeePerGas == nil {
			return errors.New("missing required field 'maxFeePerGas' for txdata")
		}
		if dec.Gas == nil {
			return errors.New("missing required field 'gas' in txdata")
		}
		if dec.Value == nil {
			return errors.New("missing required field 'value' in transaction")
		}
		if dec.Data == nil {
			return errors.New("missing required field 'input' in transaction")
		}
		if dec.TicketId == nil {
			return errors.New("missing required field 'ticketId' in transaction")
		}
		if dec.RefundTo == nil {
			return errors.New("missing required field 'refundTo' in transaction")
		}
		if dec.MaxRefund == nil {
			return errors.New("missing required field 'maxRefund' in transaction")
		}
		if dec.SubmissionFeeRefund == nil {
			return errors.New("missing required field 'submissionFeeRefund' in transaction")
		}
		inner = &ArbitrumRetryTx{
			ChainId:             (*big.Int)(dec.ChainID),
			Nonce:               uint64(*dec.Nonce),
			From:                *dec.From,
			GasFeeCap:           (*big.Int)(dec.MaxFeePerGas),
			Gas:                 uint64(*dec.Gas),
			To:                  dec.To,
			Value:               (*big.Int)(dec.Value),
			Data:                *dec.Data,
			TicketId:            *dec.TicketId,
			RefundTo:            *dec.RefundTo,
			MaxRefund:           (*big.Int)(dec.MaxRefund),
			SubmissionFeeRefund: (*big.Int)(dec.SubmissionFeeRefund),
		}

	case ArbitrumSubmitRetryableTxType:
		if dec.ChainID == nil {
			return errors.New("missing required field 'chainId' in transaction")
		}
		if dec.RequestId == nil {
			return errors.New("missing required field 'requestId' in transaction")
		}
		if dec.From == nil {
			return errors.New("missing required field 'from' in transaction")
		}
		if dec.L1BaseFee == nil {
			return errors.New("missing required field 'l1BaseFee' in transaction")
		}
		if dec.DepositValue == nil {
			return errors.New("missing required field 'depositValue' in transaction")
		}
		if dec.MaxFeePerGas == nil {
			return errors.New("missing required field 'maxFeePerGas' for txdata")
		}
		if dec.Gas == nil {
			return errors.New("missing required field 'gas' in txdata")
		}
		if dec.Beneficiary == nil {
			return errors.New("missing required field 'beneficiary' in transaction")
		}
		if dec.MaxSubmissionFee == nil {
			return errors.New("missing required field 'maxSubmissionFee' in transaction")
		}
		if dec.RefundTo == nil {
			return errors.New("missing required field 'refundTo' in transaction")
		}
		if dec.RetryValue == nil {
			return errors.New("missing required field 'retryValue' in transaction")
		}
		if dec.RetryData == nil {
			return errors.New("missing required field 'retryData' in transaction")
		}
		inner = &ArbitrumSubmitRetryableTx{
			ChainId:          (*big.Int)(dec.ChainID),
			RequestId:        *dec.RequestId,
			From:             *dec.From,
			L1BaseFee:        (*big.Int)(dec.L1BaseFee),
			DepositValue:     (*big.Int)(dec.DepositValue),
			GasFeeCap:        (*big.Int)(dec.MaxFeePerGas),
			Gas:              uint64(*dec.Gas),
			RetryTo:          dec.RetryTo,
			RetryValue:       (*big.Int)(dec.RetryValue),
			Beneficiary:      *dec.Beneficiary,
			MaxSubmissionFee: (*big.Int)(dec.MaxSubmissionFee),
			FeeRefundAddr:    *dec.RefundTo,
			RetryData:        *dec.RetryData,
		}
=======
		if dec.To != nil {
			itx.To = dec.To
		}
		if dec.Gas == nil {
			return errors.New("missing required field 'gas' for txdata")
		}
		itx.Gas = uint64(*dec.Gas)
		if dec.MaxPriorityFeePerGas == nil {
			return errors.New("missing required field 'maxPriorityFeePerGas' for txdata")
		}
		itx.GasTipCap = uint256.MustFromBig((*big.Int)(dec.MaxPriorityFeePerGas))
		if dec.MaxFeePerGas == nil {
			return errors.New("missing required field 'maxFeePerGas' for txdata")
		}
		itx.GasFeeCap = uint256.MustFromBig((*big.Int)(dec.MaxFeePerGas))
		if dec.MaxFeePerDataGas == nil {
			return errors.New("missing required field 'maxFeePerDataGas' for txdata")
		}
		itx.BlobFeeCap = uint256.MustFromBig((*big.Int)(dec.MaxFeePerDataGas))
		if dec.Value == nil {
			return errors.New("missing required field 'value' in transaction")
		}
		itx.Value = uint256.MustFromBig((*big.Int)(dec.Value))
		if dec.Input == nil {
			return errors.New("missing required field 'input' in transaction")
		}
		itx.Data = *dec.Input
		if dec.V == nil {
			return errors.New("missing required field 'v' in transaction")
		}
		if dec.AccessList != nil {
			itx.AccessList = *dec.AccessList
		}
		if dec.BlobVersionedHashes == nil {
			return errors.New("missing required field 'blobVersionedHashes' in transaction")
		}
		itx.BlobHashes = dec.BlobVersionedHashes
		itx.V = uint256.MustFromBig((*big.Int)(dec.V))
		if dec.R == nil {
			return errors.New("missing required field 'r' in transaction")
		}
		itx.R = uint256.MustFromBig((*big.Int)(dec.R))
		if dec.S == nil {
			return errors.New("missing required field 's' in transaction")
		}
		itx.S = uint256.MustFromBig((*big.Int)(dec.S))
		withSignature := itx.V.Sign() != 0 || itx.R.Sign() != 0 || itx.S.Sign() != 0
		if withSignature {
			if err := sanityCheckSignature(itx.V.ToBig(), itx.R.ToBig(), itx.S.ToBig(), false); err != nil {
				return err
			}
		}
>>>>>>> e501b3b0

	default:
		return ErrTxTypeNotSupported
	}

	// Now set the inner transaction.
	tx.setDecoded(inner, 0)

	// TODO: check hash here?
	return nil
}<|MERGE_RESOLUTION|>--- conflicted
+++ resolved
@@ -80,7 +80,7 @@
 	enc.Gas = (*hexutil.Uint64)(&zero)
 	enc.GasPrice = (*hexutil.Big)(common.Big0)
 	enc.Value = (*hexutil.Big)(common.Big0)
-	enc.Data = (*hexutil.Bytes)(&[]byte{})
+	enc.Input = (*hexutil.Bytes)(&[]byte{})
 	enc.V = (*hexutil.Big)(common.Big0)
 	enc.R = (*hexutil.Big)(common.Big0)
 	enc.S = (*hexutil.Big)(common.Big0)
@@ -124,13 +124,13 @@
 		enc.V = (*hexutil.Big)(itx.V)
 		enc.R = (*hexutil.Big)(itx.R)
 		enc.S = (*hexutil.Big)(itx.S)
-<<<<<<< HEAD
+
 	case *ArbitrumLegacyTxData:
 		enc.Nonce = (*hexutil.Uint64)(&itx.Nonce)
 		enc.Gas = (*hexutil.Uint64)(&itx.Gas)
 		enc.GasPrice = (*hexutil.Big)(itx.GasPrice)
 		enc.Value = (*hexutil.Big)(itx.Value)
-		enc.Data = (*hexutil.Bytes)(&itx.Data)
+		enc.Input = (*hexutil.Bytes)(&itx.Data)
 		enc.To = tx.To()
 		enc.V = (*hexutil.Big)(itx.V)
 		enc.R = (*hexutil.Big)(itx.R)
@@ -140,7 +140,7 @@
 		enc.From = itx.Sender
 	case *ArbitrumInternalTx:
 		enc.ChainID = (*hexutil.Big)(itx.ChainId)
-		enc.Data = (*hexutil.Bytes)(&itx.Data)
+		enc.Input = (*hexutil.Bytes)(&itx.Data)
 	case *ArbitrumDepositTx:
 		enc.RequestId = &itx.L1RequestId
 		enc.From = &itx.From
@@ -154,7 +154,7 @@
 		enc.Gas = (*hexutil.Uint64)(&itx.Gas)
 		enc.MaxFeePerGas = (*hexutil.Big)(itx.GasFeeCap)
 		enc.Value = (*hexutil.Big)(itx.Value)
-		enc.Data = (*hexutil.Bytes)(&itx.Data)
+		enc.Input = (*hexutil.Bytes)(&itx.Data)
 		enc.To = tx.To()
 	case *ArbitrumContractTx:
 		enc.RequestId = &itx.RequestId
@@ -163,7 +163,7 @@
 		enc.Gas = (*hexutil.Uint64)(&itx.Gas)
 		enc.MaxFeePerGas = (*hexutil.Big)(itx.GasFeeCap)
 		enc.Value = (*hexutil.Big)(itx.Value)
-		enc.Data = (*hexutil.Bytes)(&itx.Data)
+		enc.Input = (*hexutil.Bytes)(&itx.Data)
 		enc.To = tx.To()
 	case *ArbitrumRetryTx:
 		enc.From = &itx.From
@@ -174,7 +174,7 @@
 		enc.Gas = (*hexutil.Uint64)(&itx.Gas)
 		enc.MaxFeePerGas = (*hexutil.Big)(itx.GasFeeCap)
 		enc.Value = (*hexutil.Big)(itx.Value)
-		enc.Data = (*hexutil.Bytes)(&itx.Data)
+		enc.Input = (*hexutil.Bytes)(&itx.Data)
 		enc.MaxRefund = (*hexutil.Big)(itx.MaxRefund)
 		enc.SubmissionFeeRefund = (*hexutil.Big)(itx.SubmissionFeeRefund)
 		enc.To = tx.To()
@@ -193,9 +193,8 @@
 		enc.RetryValue = (*hexutil.Big)(itx.RetryValue)
 		enc.RetryData = (*hexutil.Bytes)(&itx.RetryData)
 		data := itx.data()
-		enc.Data = (*hexutil.Bytes)(&data)
-		enc.To = tx.To()
-=======
+		enc.Input = (*hexutil.Bytes)(&data)
+		enc.To = tx.To()
 
 	case *BlobTx:
 		enc.ChainID = (*hexutil.Big)(itx.ChainID.ToBig())
@@ -212,7 +211,6 @@
 		enc.V = (*hexutil.Big)(itx.V.ToBig())
 		enc.R = (*hexutil.Big)(itx.R.ToBig())
 		enc.S = (*hexutil.Big)(itx.S.ToBig())
->>>>>>> e501b3b0
 	}
 	return json.Marshal(&enc)
 }
@@ -380,26 +378,15 @@
 			}
 		}
 
-<<<<<<< HEAD
 	case ArbitrumLegacyTxType:
 		var itx LegacyTx
 		if dec.To != nil {
 			itx.To = dec.To
 		}
-=======
-	case BlobTxType:
-		var itx BlobTx
-		inner = &itx
-		if dec.ChainID == nil {
-			return errors.New("missing required field 'chainId' in transaction")
-		}
-		itx.ChainID = uint256.MustFromBig((*big.Int)(dec.ChainID))
->>>>>>> e501b3b0
 		if dec.Nonce == nil {
 			return errors.New("missing required field 'nonce' in transaction")
 		}
 		itx.Nonce = uint64(*dec.Nonce)
-<<<<<<< HEAD
 		if dec.GasPrice == nil {
 			return errors.New("missing required field 'gasPrice' in transaction")
 		}
@@ -412,10 +399,10 @@
 			return errors.New("missing required field 'value' in transaction")
 		}
 		itx.Value = (*big.Int)(dec.Value)
-		if dec.Data == nil {
-			return errors.New("missing required field 'input' in transaction")
-		}
-		itx.Data = *dec.Data
+		if dec.Input == nil {
+			return errors.New("missing required field 'input' in transaction")
+		}
+		itx.Data = *dec.Input
 		if dec.V == nil {
 			return errors.New("missing required field 'v' in transaction")
 		}
@@ -452,12 +439,12 @@
 		if dec.ChainID == nil {
 			return errors.New("missing required field 'chainId' in transaction")
 		}
-		if dec.Data == nil {
+		if dec.Input == nil {
 			return errors.New("missing required field 'input' in transaction")
 		}
 		inner = &ArbitrumInternalTx{
 			ChainId: (*big.Int)(dec.ChainID),
-			Data:    *dec.Data,
+			Data:    *dec.Input,
 		}
 
 	case ArbitrumDepositTxType:
@@ -503,7 +490,7 @@
 		if dec.Value == nil {
 			return errors.New("missing required field 'value' in transaction")
 		}
-		if dec.Data == nil {
+		if dec.Input == nil {
 			return errors.New("missing required field 'input' in transaction")
 		}
 		inner = &ArbitrumUnsignedTx{
@@ -514,7 +501,7 @@
 			Gas:       uint64(*dec.Gas),
 			To:        dec.To,
 			Value:     (*big.Int)(dec.Value),
-			Data:      *dec.Data,
+			Data:      *dec.Input,
 		}
 
 	case ArbitrumContractTxType:
@@ -536,7 +523,7 @@
 		if dec.Value == nil {
 			return errors.New("missing required field 'value' in transaction")
 		}
-		if dec.Data == nil {
+		if dec.Input == nil {
 			return errors.New("missing required field 'input' in transaction")
 		}
 		inner = &ArbitrumContractTx{
@@ -547,7 +534,7 @@
 			Gas:       uint64(*dec.Gas),
 			To:        dec.To,
 			Value:     (*big.Int)(dec.Value),
-			Data:      *dec.Data,
+			Data:      *dec.Input,
 		}
 
 	case ArbitrumRetryTxType:
@@ -569,7 +556,7 @@
 		if dec.Value == nil {
 			return errors.New("missing required field 'value' in transaction")
 		}
-		if dec.Data == nil {
+		if dec.Input == nil {
 			return errors.New("missing required field 'input' in transaction")
 		}
 		if dec.TicketId == nil {
@@ -592,7 +579,7 @@
 			Gas:                 uint64(*dec.Gas),
 			To:                  dec.To,
 			Value:               (*big.Int)(dec.Value),
-			Data:                *dec.Data,
+			Data:                *dec.Input,
 			TicketId:            *dec.TicketId,
 			RefundTo:            *dec.RefundTo,
 			MaxRefund:           (*big.Int)(dec.MaxRefund),
@@ -651,7 +638,19 @@
 			FeeRefundAddr:    *dec.RefundTo,
 			RetryData:        *dec.RetryData,
 		}
-=======
+
+	case BlobTxType:
+		var itx BlobTx
+		inner = &itx
+		if dec.ChainID == nil {
+			return errors.New("missing required field 'chainId' in transaction")
+		}
+		itx.ChainID = uint256.MustFromBig((*big.Int)(dec.ChainID))
+
+		if dec.Nonce == nil {
+			return errors.New("missing required field 'nonce' in transaction")
+		}
+		itx.Nonce = uint64(*dec.Nonce)
 		if dec.To != nil {
 			itx.To = dec.To
 		}
@@ -704,7 +703,6 @@
 				return err
 			}
 		}
->>>>>>> e501b3b0
 
 	default:
 		return ErrTxTypeNotSupported
