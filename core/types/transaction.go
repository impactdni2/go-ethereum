// Copyright 2014 The go-ethereum Authors
// This file is part of the go-ethereum library.
//
// The go-ethereum library is free software: you can redistribute it and/or modify
// it under the terms of the GNU Lesser General Public License as published by
// the Free Software Foundation, either version 3 of the License, or
// (at your option) any later version.
//
// The go-ethereum library is distributed in the hope that it will be useful,
// but WITHOUT ANY WARRANTY; without even the implied warranty of
// MERCHANTABILITY or FITNESS FOR A PARTICULAR PURPOSE. See the
// GNU Lesser General Public License for more details.
//
// You should have received a copy of the GNU Lesser General Public License
// along with the go-ethereum library. If not, see <http://www.gnu.org/licenses/>.

package types

import (
	"bytes"
	"container/heap"
	"errors"
	"io"
	"math/big"
	"sync/atomic"
	"time"

	"github.com/protolambda/ztyp/codec"

	"github.com/ethereum/go-ethereum/common"
	"github.com/ethereum/go-ethereum/common/math"
	"github.com/ethereum/go-ethereum/crypto"
	"github.com/ethereum/go-ethereum/params"
	"github.com/ethereum/go-ethereum/rlp"
)

var (
	ErrInvalidSig           = errors.New("invalid transaction v, r, s values")
	ErrUnexpectedProtection = errors.New("transaction type does not supported EIP-155 protected signatures")
	ErrInvalidTxType        = errors.New("transaction type not valid in this context")
	ErrTxTypeNotSupported   = errors.New("transaction type not supported")
	ErrGasFeeCapTooLow      = errors.New("fee cap less than base fee")
	errShortTypedTx         = errors.New("typed transaction too short")
)

// Transaction types.
const (
	LegacyTxType = iota
	AccessListTxType
	DynamicFeeTxType
<<<<<<< HEAD
	ArbitrumDepositTxType         = 100
	ArbitrumUnsignedTxType        = 101
	ArbitrumContractTxType        = 102
	ArbitrumRetryTxType           = 104
	ArbitrumSubmitRetryableTxType = 105
	ArbitrumInternalTxType        = 106
	ArbitrumLegacyTxType          = 120
=======
	// 4 is reserved
	BlobTxType = 5
>>>>>>> 8925aee7
)

// Transaction is an Ethereum transaction.
type Transaction struct {
	inner TxData    // Consensus contents of a transaction
	time  time.Time // Time first seen locally (spam avoidance)

	// Arbitrum cache: must be atomically accessed
	CalldataUnits uint64

	// caches
	hash atomic.Value
	size atomic.Value
	from atomic.Value

	// sizeWrapData, 0 if there is no wrapData
	sizeWrapData atomic.Value

	// For network propagation and disk, not embedded in the execution payload
	wrapData TxWrapData
}

type TxOption func(tx *Transaction)

// NewTx creates a new transaction.
func NewTx(inner TxData, options ...TxOption) *Transaction {
	tx := new(Transaction)
	tx.setDecoded(inner.copy(), 0)
	for _, txOpt := range options {
		txOpt(tx)
	}
	return tx
}

// WithTxWrapData is a TxOption to add additional data to a transaction.
// wrapData may be nil to downgrade a transaction to a minimal tx.
func WithTxWrapData(wrapData TxWrapData) TxOption {
	return func(tx *Transaction) {
		if wrapData != nil {
			tx.wrapData = wrapData.copy()
		}
	}
}

type TxWrapData interface {
	copy() TxWrapData
	kzgs() BlobKzgs
	blobs() Blobs
	aggregatedProof() KZGProof
	encodeTyped(w io.Writer, txdata TxData) error
	sizeWrapData() common.StorageSize
	verifyBlobs(inner TxData) error
}

// TxData is the underlying data of a transaction.
//
// This is implemented by DynamicFeeTx, LegacyTx, AccessListTx & SignedBlobTx.
type TxData interface {
	txType() byte // returns the type ID
	copy() TxData // creates a deep copy and initializes all fields

	chainID() *big.Int
	accessList() AccessList
	dataHashes() []common.Hash
	data() []byte
	gas() uint64
	gasPrice() *big.Int
	gasTipCap() *big.Int
	gasFeeCap() *big.Int
	maxFeePerDataGas() *big.Int
	value() *big.Int
	nonce() uint64
	to() *common.Address

	rawSignatureValues() (v, r, s *big.Int)
	setSignatureValues(chainID, v, r, s *big.Int)

	isFake() bool
}

// EncodeRLP implements rlp.Encoder
func (tx *Transaction) EncodeRLP(w io.Writer) error {
	if tx.Type() == LegacyTxType {
		return rlp.Encode(w, tx.inner)
	}
	// It's an EIP-2718 typed TX envelope.
	buf := encodeBufferPool.Get().(*bytes.Buffer)
	defer encodeBufferPool.Put(buf)
	buf.Reset()
	if err := tx.encodeTypedMinimal(buf); err != nil {
		return err
	}
	return rlp.Encode(w, buf.Bytes())
}

// encodeTyped writes the canonical encoding of a typed transaction to w, including wrapper data.
func (tx *Transaction) encodeTyped(w io.Writer) error {
	if tx.wrapData != nil {
		return tx.wrapData.encodeTyped(w, tx.inner)
	} else {
		return tx.encodeTypedMinimal(w)
	}
}

func (tx *Transaction) encodeTypedMinimal(w io.Writer) error {
	if _, err := w.Write([]byte{tx.Type()}); err != nil {
		return err
	}
	if tx.Type() == BlobTxType {
		blobTx, ok := tx.inner.(*SignedBlobTx)
		if !ok {
			return ErrInvalidTxType
		}
		return EncodeSSZ(w, blobTx)
	} else {
		return rlp.Encode(w, tx.inner)
	}
}

// MarshalBinary returns the canonical encoding of the transaction.
// For legacy transactions, it returns the RLP encoding. For EIP-2718 typed
// transactions, it returns the type and payload.
func (tx *Transaction) MarshalBinary() ([]byte, error) {
	if tx.Type() == LegacyTxType {
		return rlp.EncodeToBytes(tx.inner)
	}
	var buf bytes.Buffer
	err := tx.encodeTyped(&buf)
	return buf.Bytes(), err
}

// MarshalMinimal returns the minimal unwrapped encoding of the transaction.
func (tx *Transaction) MarshalMinimal() ([]byte, error) {
	if tx.Type() == LegacyTxType {
		return rlp.EncodeToBytes(tx.inner)
	}
	var buf bytes.Buffer
	err := tx.encodeTypedMinimal(&buf)
	return buf.Bytes(), err
}

// DecodeRLP implements rlp.Decoder
func (tx *Transaction) DecodeRLP(s *rlp.Stream) error {
	kind, size, err := s.Kind()
	switch {
	case err != nil:
		return err
	case kind == rlp.List:
		// It's a legacy transaction.
		var inner LegacyTx
		err := s.Decode(&inner)
		if err == nil {
			tx.setDecoded(&inner, int(rlp.ListSize(size)))
		}
		return err
	default:
		// It's an EIP-2718 typed TX envelope.
		var b []byte
		if b, err = s.Bytes(); err != nil {
			return err
		}
<<<<<<< HEAD
		inner, err := tx.decodeTyped(b, true)
=======
		inner, err := tx.decodeTypedMinimal(b)
>>>>>>> 8925aee7
		if err == nil {
			tx.setDecoded(inner, len(b))
		}
		return err
	}
}

// UnmarshalBinary decodes the canonical encoding of transactions.
// It supports legacy RLP transactions and EIP2718 typed transactions.
func (tx *Transaction) UnmarshalBinary(b []byte) error {
	if len(b) > 0 && b[0] > 0x7f {
		// It's a legacy transaction.
		var data LegacyTx
		err := rlp.DecodeBytes(b, &data)
		if err != nil {
			return err
		}
		tx.setDecoded(&data, len(b))
		return nil
	}
	// It's an EIP2718 typed transaction envelope.
<<<<<<< HEAD
	inner, err := tx.decodeTyped(b, false)
=======
	inner, wrapData, err := tx.decodeTyped(b)
	if err != nil {
		return err
	}
	tx.setDecoded(inner, 0)
	tx.wrapData = wrapData
	return nil
}

// UnmarshalMinimal decodes the minimal encoding of transactions.
// It supports legacy RLP transactions and EIP2718 typed transactions.
func (tx *Transaction) UnmarshalMinimal(b []byte) error {
	if len(b) > 0 && b[0] > 0x7f {
		return tx.UnmarshalBinary(b)
	}
	// It's an EIP2718 typed transaction envelope.
	inner, err := tx.decodeTypedMinimal(b)
>>>>>>> 8925aee7
	if err != nil {
		return err
	}
	tx.setDecoded(inner, len(b))
	tx.wrapData = nil
	return nil
}

func DecodeSSZ(data []byte, dest codec.Deserializable) error {
	return dest.Deserialize(codec.NewDecodingReader(bytes.NewReader(data), uint64(len(data))))
}

func EncodeSSZ(w io.Writer, obj codec.Serializable) error {
	return obj.Serialize(codec.NewEncodingWriter(w))
}

// decodeTyped decodes a typed transaction from the canonical format.
<<<<<<< HEAD
func (tx *Transaction) decodeTyped(b []byte, arbParsing bool) (TxData, error) {
=======
func (tx *Transaction) decodeTyped(b []byte) (TxData, TxWrapData, error) {
	if len(b) == 0 {
		return nil, nil, errShortTypedTx
	}
	switch b[0] {
	case BlobTxType:
		var wrapped BlobTxWrapper
		err := DecodeSSZ(b[1:], &wrapped)
		return &wrapped.Tx, &BlobTxWrapData{BlobKzgs: wrapped.BlobKzgs, Blobs: wrapped.Blobs, KzgAggregatedProof: wrapped.KzgAggregatedProof}, err
	default:
		minimal, err := tx.decodeTypedMinimal(b)
		return minimal, nil, err
	}
}

// decodeTyped decodes a typed transaction from the canonical format.
func (tx *Transaction) decodeTypedMinimal(b []byte) (TxData, error) {
>>>>>>> 8925aee7
	if len(b) <= 1 {
		return nil, errShortTypedTx
	}
	if arbParsing {
		switch b[0] {
		case ArbitrumDepositTxType:
			var inner ArbitrumDepositTx
			err := rlp.DecodeBytes(b[1:], &inner)
			return &inner, err
		case ArbitrumInternalTxType:
			var inner ArbitrumInternalTx
			err := rlp.DecodeBytes(b[1:], &inner)
			return &inner, err
		case ArbitrumUnsignedTxType:
			var inner ArbitrumUnsignedTx
			err := rlp.DecodeBytes(b[1:], &inner)
			return &inner, err
		case ArbitrumContractTxType:
			var inner ArbitrumContractTx
			err := rlp.DecodeBytes(b[1:], &inner)
			return &inner, err
		case ArbitrumRetryTxType:
			var inner ArbitrumRetryTx
			err := rlp.DecodeBytes(b[1:], &inner)
			return &inner, err
		case ArbitrumSubmitRetryableTxType:
			var inner ArbitrumSubmitRetryableTx
			err := rlp.DecodeBytes(b[1:], &inner)
			return &inner, err
		case ArbitrumLegacyTxType:
			var inner ArbitrumLegacyTxData
			err := rlp.DecodeBytes(b[1:], &inner)
			return &inner, err
		}
	}
	switch b[0] {
	case AccessListTxType:
		var inner AccessListTx
		err := rlp.DecodeBytes(b[1:], &inner)
		return &inner, err
	case DynamicFeeTxType:
		var inner DynamicFeeTx
		err := rlp.DecodeBytes(b[1:], &inner)
		return &inner, err
	case BlobTxType:
		var inner SignedBlobTx
		err := DecodeSSZ(b[1:], &inner)
		return &inner, err
	default:
		return nil, ErrTxTypeNotSupported
	}
}

// setDecoded sets the inner transaction and size after decoding.
func (tx *Transaction) setDecoded(inner TxData, size int) {
	tx.inner = inner
	tx.time = time.Now()
	if size > 0 {
		tx.size.Store(common.StorageSize(size))
	}
}

func sanityCheckSignature(v *big.Int, r *big.Int, s *big.Int, maybeProtected bool) error {
	if isProtectedV(v) && !maybeProtected {
		return ErrUnexpectedProtection
	}

	var plainV byte
	if isProtectedV(v) {
		chainID := deriveChainId(v).Uint64()
		plainV = byte(v.Uint64() - 35 - 2*chainID)
	} else if maybeProtected {
		// Only EIP-155 signatures can be optionally protected. Since
		// we determined this v value is not protected, it must be a
		// raw 27 or 28.
		plainV = byte(v.Uint64() - 27)
	} else {
		// If the signature is not optionally protected, we assume it
		// must already be equal to the recovery id.
		plainV = byte(v.Uint64())
	}
	if !crypto.ValidateSignatureValues(plainV, r, s, false) {
		return ErrInvalidSig
	}

	return nil
}

func isProtectedV(V *big.Int) bool {
	if V.BitLen() <= 8 {
		v := V.Uint64()
		return v != 27 && v != 28 && v != 1 && v != 0
	}
	// anything not 27 or 28 is considered protected
	return true
}

// Protected says whether the transaction is replay-protected.
func (tx *Transaction) Protected() bool {
	switch tx := tx.inner.(type) {
	case *LegacyTx:
		return tx.V != nil && isProtectedV(tx.V)
	default:
		return true
	}
}

// Type returns the transaction type.
func (tx *Transaction) Type() uint8 {
	return tx.inner.txType()
}

func (tx *Transaction) GetInner() TxData {
	return tx.inner.copy()
}

// ChainId returns the EIP155 chain ID of the transaction. The return value will always be
// non-nil. For legacy transactions which are not replay-protected, the return value is
// zero.
func (tx *Transaction) ChainId() *big.Int {
	return tx.inner.chainID()
}

// Data returns the input data of the transaction.
func (tx *Transaction) Data() []byte { return tx.inner.data() }

// AccessList returns the access list of the transaction.
func (tx *Transaction) AccessList() AccessList { return tx.inner.accessList() }

// DataHashes returns the blob versioned hashes of the transaction.
func (tx *Transaction) DataHashes() []common.Hash { return tx.inner.dataHashes() }

// Gas returns the gas limit of the transaction.
func (tx *Transaction) Gas() uint64 { return tx.inner.gas() }

// GasPrice returns the gas price of the transaction.
func (tx *Transaction) GasPrice() *big.Int { return new(big.Int).Set(tx.inner.gasPrice()) }

// GasTipCap returns the gasTipCap per gas of the transaction.
func (tx *Transaction) GasTipCap() *big.Int { return new(big.Int).Set(tx.inner.gasTipCap()) }

// GasFeeCap returns the fee cap per gas of the transaction.
func (tx *Transaction) GasFeeCap() *big.Int { return new(big.Int).Set(tx.inner.gasFeeCap()) }

// MaxFeePerDataGas returns the max_fee_per_data_gas value for the transaction
func (tx *Transaction) MaxFeePerDataGas() *big.Int {
	return new(big.Int).Set(tx.inner.maxFeePerDataGas())
}

// Value returns the ether amount of the transaction.
func (tx *Transaction) Value() *big.Int { return new(big.Int).Set(tx.inner.value()) }

// Nonce returns the sender account nonce of the transaction.
func (tx *Transaction) Nonce() uint64 { return tx.inner.nonce() }

// To returns the recipient address of the transaction.
// For contract-creation transactions, To returns nil.
func (tx *Transaction) To() *common.Address {
	return copyAddressPtr(tx.inner.to())
}

// Cost returns (gas * gasPrice) + (DataGas() * maxDataFeePerGas) + value.
func (tx *Transaction) Cost() *big.Int {
	total := new(big.Int).Mul(tx.GasPrice(), new(big.Int).SetUint64(tx.Gas()))
	total.Add(total, tx.Value())
	dataGasFee := tx.DataGas()
	dataGasFee.Mul(dataGasFee, tx.MaxFeePerDataGas())
	total.Add(total, dataGasFee)
	return total
}

// DataGas implements get_total_data_gas from EIP-4844. While this returns a big.Int for
// convenience, it should never exceed math.MaxUint64.
func (tx *Transaction) DataGas() *big.Int {
	r := new(big.Int)
	l := int64(len(tx.DataHashes()))
	if l != 0 {
		r.SetInt64(l)
		r.Mul(r, big.NewInt(params.DataGasPerBlob))
	}
	return r
}

// RawSignatureValues returns the V, R, S signature values of the transaction.
// The return values should not be modified by the caller.
func (tx *Transaction) RawSignatureValues() (v, r, s *big.Int) {
	return tx.inner.rawSignatureValues()
}

// GasFeeCapCmp compares the fee cap of two transactions.
func (tx *Transaction) GasFeeCapCmp(other *Transaction) int {
	return tx.inner.gasFeeCap().Cmp(other.inner.gasFeeCap())
}

// GasFeeCapIntCmp compares the fee cap of the transaction against the given fee cap.
func (tx *Transaction) GasFeeCapIntCmp(other *big.Int) int {
	return tx.inner.gasFeeCap().Cmp(other)
}

// GasTipCapCmp compares the gasTipCap of two transactions.
func (tx *Transaction) GasTipCapCmp(other *Transaction) int {
	return tx.inner.gasTipCap().Cmp(other.inner.gasTipCap())
}

// GasTipCapIntCmp compares the gasTipCap of the transaction against the given gasTipCap.
func (tx *Transaction) GasTipCapIntCmp(other *big.Int) int {
	return tx.inner.gasTipCap().Cmp(other)
}

// EffectiveGasTip returns the effective miner gasTipCap for the given base fee.
// Note: if the effective gasTipCap is negative, this method returns both error
// the actual negative value, _and_ ErrGasFeeCapTooLow
func (tx *Transaction) EffectiveGasTip(baseFee *big.Int) (*big.Int, error) {
	if baseFee == nil {
		return tx.GasTipCap(), nil
	}
	var err error
	gasFeeCap := tx.GasFeeCap()
	if gasFeeCap.Cmp(baseFee) == -1 {
		err = ErrGasFeeCapTooLow
	}
	return math.BigMin(tx.GasTipCap(), gasFeeCap.Sub(gasFeeCap, baseFee)), err
}

// EffectiveGasTipValue is identical to EffectiveGasTip, but does not return an
// error in case the effective gasTipCap is negative
func (tx *Transaction) EffectiveGasTipValue(baseFee *big.Int) *big.Int {
	effectiveTip, _ := tx.EffectiveGasTip(baseFee)
	return effectiveTip
}

// EffectiveGasTipCmp compares the effective gasTipCap of two transactions assuming the given base fee.
func (tx *Transaction) EffectiveGasTipCmp(other *Transaction, baseFee *big.Int) int {
	if baseFee == nil {
		return tx.GasTipCapCmp(other)
	}
	return tx.EffectiveGasTipValue(baseFee).Cmp(other.EffectiveGasTipValue(baseFee))
}

// EffectiveGasTipIntCmp compares the effective gasTipCap of a transaction to the given gasTipCap.
func (tx *Transaction) EffectiveGasTipIntCmp(other *big.Int, baseFee *big.Int) int {
	if baseFee == nil {
		return tx.GasTipCapIntCmp(other)
	}
	return tx.EffectiveGasTipValue(baseFee).Cmp(other)
}

// Hash returns the transaction hash.
func (tx *Transaction) Hash() common.Hash {
	if hash := tx.hash.Load(); hash != nil {
		return hash.(common.Hash)
	}

	var h common.Hash
	if tx.Type() == LegacyTxType {
		h = rlpHash(tx.inner)
	} else if tx.Type() == ArbitrumLegacyTxType {
		h = tx.inner.(*ArbitrumLegacyTxData).HashOverride
	} else {
		h = prefixedRlpHash(tx.Type(), tx.inner)
	}
	tx.hash.Store(h)
	return h
}

// Size returns the true RLP encoded storage size of the transaction, either by
// encoding and returning it, or returning a previously cached value.
// This *excludes* wrap-data.
func (tx *Transaction) Size() common.StorageSize {
	if size := tx.size.Load(); size != nil {
		return size.(common.StorageSize)
	}
	c := writeCounter(0)
	rlp.Encode(&c, &tx.inner)
	tx.size.Store(common.StorageSize(c))
	return common.StorageSize(c)
}

func (tx *Transaction) WrapDataSize() common.StorageSize {
	if size := tx.sizeWrapData.Load(); size != nil {
		return size.(common.StorageSize)
	}
	var size common.StorageSize
	if tx.wrapData != nil {
		size = tx.wrapData.sizeWrapData()
	}
	tx.sizeWrapData.Store(size)
	return size
}

// IsIncomplete returns true if the transaction can be wrapped but is not.
func (tx *Transaction) IsIncomplete() bool {
	return tx.Type() == BlobTxType && tx.wrapData == nil
}

// VerifyBlobs verifies the blob transaction
func (tx *Transaction) VerifyBlobs() error {
	if tx.wrapData != nil {
		return tx.wrapData.verifyBlobs(tx.inner)
	}
	return nil
}

// BlobWrapData returns the blob and kzg data, if any.
// kzgs and blobs may be empty if the transaction is not wrapped.
func (tx *Transaction) BlobWrapData() (versionedHashes []common.Hash, kzgs BlobKzgs, blobs Blobs, aggProof KZGProof) {
	if blobWrap, ok := tx.wrapData.(*BlobTxWrapData); ok {
		if signedBlobTx, ok := tx.inner.(*SignedBlobTx); ok {
			return signedBlobTx.Message.BlobVersionedHashes, blobWrap.BlobKzgs, blobWrap.Blobs, blobWrap.KzgAggregatedProof
		}
	}
	return nil, nil, nil, KZGProof{}
}

// WithSignature returns a new transaction with the given signature.
// This signature needs to be in the [R || S || V] format where V is 0 or 1.
func (tx *Transaction) WithSignature(signer Signer, sig []byte) (*Transaction, error) {
	r, s, v, err := signer.SignatureValues(tx, sig)
	if err != nil {
		return nil, err
	}
	cpy := tx.inner.copy()
	cpy.setSignatureValues(signer.ChainID(), v, r, s)
	out := &Transaction{inner: cpy, time: tx.time}
	if tx.wrapData != nil {
		out.wrapData = tx.wrapData.copy()
	}
	return out, nil
}

// Transactions implements DerivableList for transactions.
type Transactions []*Transaction

// Len returns the length of s.
func (s Transactions) Len() int { return len(s) }

// EncodeIndex encodes the i'th transaction to w. Note that this does not check for errors
// because we assume that *Transaction will only ever contain valid txs that were either
// constructed by decoding or via public API in this package.
func (s Transactions) EncodeIndex(i int, w *bytes.Buffer) {
	tx := s[i]
	if tx.Type() == LegacyTxType {
		rlp.Encode(w, tx.inner)
	} else if tx.Type() == ArbitrumLegacyTxType {
		arbData := tx.inner.(*ArbitrumLegacyTxData)
		arbData.EncodeOnlyLegacyInto(w)
	} else {
		tx.encodeTypedMinimal(w)
	}
}

// TxDifference returns a new set which is the difference between a and b.
func TxDifference(a, b Transactions) Transactions {
	keep := make(Transactions, 0, len(a))

	remove := make(map[common.Hash]struct{})
	for _, tx := range b {
		remove[tx.Hash()] = struct{}{}
	}

	for _, tx := range a {
		if _, ok := remove[tx.Hash()]; !ok {
			keep = append(keep, tx)
		}
	}

	return keep
}

// HashDifference returns a new set which is the difference between a and b.
func HashDifference(a, b []common.Hash) []common.Hash {
	keep := make([]common.Hash, 0, len(a))

	remove := make(map[common.Hash]struct{})
	for _, hash := range b {
		remove[hash] = struct{}{}
	}

	for _, hash := range a {
		if _, ok := remove[hash]; !ok {
			keep = append(keep, hash)
		}
	}

	return keep
}

// TxByNonce implements the sort interface to allow sorting a list of transactions
// by their nonces. This is usually only useful for sorting transactions from a
// single account, otherwise a nonce comparison doesn't make much sense.
type TxByNonce Transactions

func (s TxByNonce) Len() int           { return len(s) }
func (s TxByNonce) Less(i, j int) bool { return s[i].Nonce() < s[j].Nonce() }
func (s TxByNonce) Swap(i, j int)      { s[i], s[j] = s[j], s[i] }

// TxWithMinerFee wraps a transaction with its gas price or effective miner gasTipCap
type TxWithMinerFee struct {
	tx       *Transaction
	minerFee *big.Int
}

// NewTxWithMinerFee creates a wrapped transaction, calculating the effective
// miner gasTipCap if a base fee is provided.
// Returns error in case of a negative effective miner gasTipCap.
func NewTxWithMinerFee(tx *Transaction, baseFee *big.Int) (*TxWithMinerFee, error) {
	minerFee, err := tx.EffectiveGasTip(baseFee)
	if err != nil {
		return nil, err
	}
	return &TxWithMinerFee{
		tx:       tx,
		minerFee: minerFee,
	}, nil
}

// TxByPriceAndTime implements both the sort and the heap interface, making it useful
// for all at once sorting as well as individually adding and removing elements.
type TxByPriceAndTime []*TxWithMinerFee

func (s TxByPriceAndTime) Len() int { return len(s) }
func (s TxByPriceAndTime) Less(i, j int) bool {
	// If the prices are equal, use the time the transaction was first seen for
	// deterministic sorting
	cmp := s[i].minerFee.Cmp(s[j].minerFee)
	if cmp == 0 {
		return s[i].tx.time.Before(s[j].tx.time)
	}
	return cmp > 0
}
func (s TxByPriceAndTime) Swap(i, j int) { s[i], s[j] = s[j], s[i] }

func (s *TxByPriceAndTime) Push(x interface{}) {
	*s = append(*s, x.(*TxWithMinerFee))
}

func (s *TxByPriceAndTime) Pop() interface{} {
	old := *s
	n := len(old)
	x := old[n-1]
	*s = old[0 : n-1]
	return x
}

// TransactionsByPriceAndNonce represents a set of transactions that can return
// transactions in a profit-maximizing sorted order, while supporting removing
// entire batches of transactions for non-executable accounts.
type TransactionsByPriceAndNonce struct {
	txs     map[common.Address]Transactions // Per account nonce-sorted list of transactions
	heads   TxByPriceAndTime                // Next transaction for each unique account (price heap)
	signer  Signer                          // Signer for the set of transactions
	baseFee *big.Int                        // Current base fee
}

// NewTransactionsByPriceAndNonce creates a transaction set that can retrieve
// price sorted transactions in a nonce-honouring way.
//
// Note, the input map is reowned so the caller should not interact any more with
// if after providing it to the constructor.
func NewTransactionsByPriceAndNonce(signer Signer, txs map[common.Address]Transactions, baseFee *big.Int) *TransactionsByPriceAndNonce {
	// Initialize a price and received time based heap with the head transactions
	heads := make(TxByPriceAndTime, 0, len(txs))
	for from, accTxs := range txs {
		acc, _ := Sender(signer, accTxs[0])
		wrapped, err := NewTxWithMinerFee(accTxs[0], baseFee)
		// Remove transaction if sender doesn't match from, or if wrapping fails.
		if acc != from || err != nil {
			delete(txs, from)
			continue
		}
		heads = append(heads, wrapped)
		txs[from] = accTxs[1:]
	}
	heap.Init(&heads)

	// Assemble and return the transaction set
	return &TransactionsByPriceAndNonce{
		txs:     txs,
		heads:   heads,
		signer:  signer,
		baseFee: baseFee,
	}
}

// Peek returns the next transaction by price.
func (t *TransactionsByPriceAndNonce) Peek() *Transaction {
	if len(t.heads) == 0 {
		return nil
	}
	return t.heads[0].tx
}

// Shift replaces the current best head with the next one from the same account.
func (t *TransactionsByPriceAndNonce) Shift() {
	acc, _ := Sender(t.signer, t.heads[0].tx)
	if txs, ok := t.txs[acc]; ok && len(txs) > 0 {
		if wrapped, err := NewTxWithMinerFee(txs[0], t.baseFee); err == nil {
			t.heads[0], t.txs[acc] = wrapped, txs[1:]
			heap.Fix(&t.heads, 0)
			return
		}
	}
	heap.Pop(&t.heads)
}

// Pop removes the best transaction, *not* replacing it with the next one from
// the same account. This should be used when a transaction cannot be executed
// and hence all subsequent ones should be discarded from the same account.
func (t *TransactionsByPriceAndNonce) Pop() {
	heap.Pop(&t.heads)
}

// Message is a fully derived transaction and implements core.Message
//
// NOTE: In a future PR this will be removed.
type Message struct {
<<<<<<< HEAD
	tx        *Transaction
	TxRunMode MessageRunMode

	to         *common.Address
	from       common.Address
	nonce      uint64
	amount     *big.Int
	gasLimit   uint64
	gasPrice   *big.Int
	gasFeeCap  *big.Int
	gasTipCap  *big.Int
	data       []byte
	accessList AccessList
	isFake     bool
}

type MessageRunMode uint8

const (
	MessageCommitMode MessageRunMode = iota
	MessageGasEstimationMode
	MessageEthcallMode
)

func NewMessage(from common.Address, to *common.Address, nonce uint64, amount *big.Int, gasLimit uint64, gasPrice, gasFeeCap, gasTipCap *big.Int, data []byte, accessList AccessList, isFake bool) Message {
=======
	to               *common.Address
	from             common.Address
	nonce            uint64
	amount           *big.Int
	gasLimit         uint64
	gasPrice         *big.Int
	gasFeeCap        *big.Int
	gasTipCap        *big.Int
	maxFeePerDataGas *big.Int
	data             []byte
	accessList       AccessList
	dataHashes       []common.Hash
	isFake           bool
}

func NewMessage(from common.Address, to *common.Address, nonce uint64, amount *big.Int, gasLimit uint64, gasPrice, gasFeeCap, gasTipCap, maxFeePerDataGas *big.Int, data []byte, accessList AccessList, dataHashes []common.Hash, isFake bool) Message {
>>>>>>> 8925aee7
	return Message{
		from:             from,
		to:               to,
		nonce:            nonce,
		amount:           amount,
		gasLimit:         gasLimit,
		gasPrice:         gasPrice,
		gasFeeCap:        gasFeeCap,
		gasTipCap:        gasTipCap,
		maxFeePerDataGas: maxFeePerDataGas,
		data:             data,
		accessList:       accessList,
		dataHashes:       dataHashes,
		isFake:           isFake,
	}
}

// AsMessage returns the transaction as a core.Message.
func (tx *Transaction) AsMessage(s Signer, baseFee *big.Int) (Message, error) {
	msg := Message{
<<<<<<< HEAD
		tx: tx,

		nonce:      tx.Nonce(),
		gasLimit:   tx.Gas(),
		gasPrice:   new(big.Int).Set(tx.GasPrice()),
		gasFeeCap:  new(big.Int).Set(tx.GasFeeCap()),
		gasTipCap:  new(big.Int).Set(tx.GasTipCap()),
		to:         tx.To(),
		amount:     tx.Value(),
		data:       tx.Data(),
		accessList: tx.AccessList(),
		isFake:     tx.inner.isFake(),
=======
		nonce:            tx.Nonce(),
		gasLimit:         tx.Gas(),
		gasPrice:         new(big.Int).Set(tx.GasPrice()),
		gasFeeCap:        new(big.Int).Set(tx.GasFeeCap()),
		gasTipCap:        new(big.Int).Set(tx.GasTipCap()),
		maxFeePerDataGas: new(big.Int).Set(tx.MaxFeePerDataGas()),
		to:               tx.To(),
		amount:           tx.Value(),
		data:             tx.Data(),
		accessList:       tx.AccessList(),
		dataHashes:       tx.DataHashes(),
		isFake:           false,
>>>>>>> 8925aee7
	}
	// If baseFee provided, set gasPrice to effectiveGasPrice.
	if baseFee != nil {
		msg.gasPrice = math.BigMin(msg.gasPrice.Add(msg.gasTipCap, baseFee), msg.gasFeeCap)
	}
	var err error
	msg.from, err = Sender(s, tx)
	return msg, err
}

<<<<<<< HEAD
func (m Message) UnderlyingTransaction() *Transaction { return m.tx }
func (m Message) RunMode() MessageRunMode             { return m.TxRunMode }

func (m Message) From() common.Address   { return m.from }
func (m Message) To() *common.Address    { return m.to }
func (m Message) GasPrice() *big.Int     { return m.gasPrice }
func (m Message) GasFeeCap() *big.Int    { return m.gasFeeCap }
func (m Message) GasTipCap() *big.Int    { return m.gasTipCap }
func (m Message) Value() *big.Int        { return m.amount }
func (m Message) Gas() uint64            { return m.gasLimit }
func (m Message) Nonce() uint64          { return m.nonce }
func (m Message) Data() []byte           { return m.data }
func (m Message) AccessList() AccessList { return m.accessList }
func (m Message) IsFake() bool           { return m.isFake }
=======
func (m Message) From() common.Address       { return m.from }
func (m Message) To() *common.Address        { return m.to }
func (m Message) GasPrice() *big.Int         { return m.gasPrice }
func (m Message) GasFeeCap() *big.Int        { return m.gasFeeCap }
func (m Message) GasTipCap() *big.Int        { return m.gasTipCap }
func (m Message) MaxFeePerDataGas() *big.Int { return m.maxFeePerDataGas }
func (m Message) Value() *big.Int            { return m.amount }
func (m Message) Gas() uint64                { return m.gasLimit }
func (m Message) Nonce() uint64              { return m.nonce }
func (m Message) Data() []byte               { return m.data }
func (m Message) AccessList() AccessList     { return m.accessList }
func (m Message) DataHashes() []common.Hash  { return m.dataHashes }
func (m Message) IsFake() bool               { return m.isFake }
>>>>>>> 8925aee7

// copyAddressPtr copies an address.
func copyAddressPtr(a *common.Address) *common.Address {
	if a == nil {
		return nil
	}
	cpy := *a
	return &cpy
}

// NetworkTransaction is a Transaction wrapper that encodes its maximal representation
type NetworkTransaction struct {
	Tx *Transaction
}

func NewNetworkTransaction(tx *Transaction) *NetworkTransaction {
	return &NetworkTransaction{Tx: tx}
}

// EncodeRLP implements rlp.Encoder
func (tx *NetworkTransaction) EncodeRLP(w io.Writer) error {
	if tx.Tx.Type() == LegacyTxType {
		return rlp.Encode(w, tx.Tx)
	}
	// It's an EIP-2718 typed TX envelope.
	buf := encodeBufferPool.Get().(*bytes.Buffer)
	defer encodeBufferPool.Put(buf)
	buf.Reset()
	if err := tx.Tx.encodeTyped(buf); err != nil {
		return err
	}
	return rlp.Encode(w, buf.Bytes())
}

// DecodeRLP implements rlp.Decoder
func (tx *NetworkTransaction) DecodeRLP(s *rlp.Stream) error {
	kind, size, err := s.Kind()
	switch {
	case err != nil:
		return err
	case kind == rlp.List:
		// It's a legacy transaction.
		var inner LegacyTx
		err := s.Decode(&inner)
		if err == nil {
			tx.Tx = new(Transaction)
			tx.Tx.setDecoded(&inner, int(rlp.ListSize(size)))
		}
		return err
	default:
		// It's an EIP-2718 typed TX envelope.
		var b []byte
		if b, err = s.Bytes(); err != nil {
			return err
		}
		inner, wrapData, err := tx.Tx.decodeTyped(b)
		if err == nil {
			tx.Tx = new(Transaction)
			tx.Tx.setDecoded(inner, 0)
			tx.Tx.wrapData = wrapData
		}
		return err
	}
}

// Hash returns the transaction hash.
func (tx *NetworkTransaction) Hash() common.Hash {
	return tx.Tx.Hash()
}

type NetworkTransactions []*NetworkTransaction<|MERGE_RESOLUTION|>--- conflicted
+++ resolved
@@ -48,7 +48,8 @@
 	LegacyTxType = iota
 	AccessListTxType
 	DynamicFeeTxType
-<<<<<<< HEAD
+	// 4 is reserved
+	BlobTxType                    = 5
 	ArbitrumDepositTxType         = 100
 	ArbitrumUnsignedTxType        = 101
 	ArbitrumContractTxType        = 102
@@ -56,10 +57,6 @@
 	ArbitrumSubmitRetryableTxType = 105
 	ArbitrumInternalTxType        = 106
 	ArbitrumLegacyTxType          = 120
-=======
-	// 4 is reserved
-	BlobTxType = 5
->>>>>>> 8925aee7
 )
 
 // Transaction is an Ethereum transaction.
@@ -221,11 +218,7 @@
 		if b, err = s.Bytes(); err != nil {
 			return err
 		}
-<<<<<<< HEAD
-		inner, err := tx.decodeTyped(b, true)
-=======
-		inner, err := tx.decodeTypedMinimal(b)
->>>>>>> 8925aee7
+		inner, _, err := tx.decodeTyped(b, true)
 		if err == nil {
 			tx.setDecoded(inner, len(b))
 		}
@@ -247,10 +240,7 @@
 		return nil
 	}
 	// It's an EIP2718 typed transaction envelope.
-<<<<<<< HEAD
-	inner, err := tx.decodeTyped(b, false)
-=======
-	inner, wrapData, err := tx.decodeTyped(b)
+	inner, wrapData, err := tx.decodeTyped(b, false)
 	if err != nil {
 		return err
 	}
@@ -259,23 +249,6 @@
 	return nil
 }
 
-// UnmarshalMinimal decodes the minimal encoding of transactions.
-// It supports legacy RLP transactions and EIP2718 typed transactions.
-func (tx *Transaction) UnmarshalMinimal(b []byte) error {
-	if len(b) > 0 && b[0] > 0x7f {
-		return tx.UnmarshalBinary(b)
-	}
-	// It's an EIP2718 typed transaction envelope.
-	inner, err := tx.decodeTypedMinimal(b)
->>>>>>> 8925aee7
-	if err != nil {
-		return err
-	}
-	tx.setDecoded(inner, len(b))
-	tx.wrapData = nil
-	return nil
-}
-
 func DecodeSSZ(data []byte, dest codec.Deserializable) error {
 	return dest.Deserialize(codec.NewDecodingReader(bytes.NewReader(data), uint64(len(data))))
 }
@@ -285,10 +258,7 @@
 }
 
 // decodeTyped decodes a typed transaction from the canonical format.
-<<<<<<< HEAD
-func (tx *Transaction) decodeTyped(b []byte, arbParsing bool) (TxData, error) {
-=======
-func (tx *Transaction) decodeTyped(b []byte) (TxData, TxWrapData, error) {
+func (tx *Transaction) decodeTyped(b []byte, arbParsing bool) (TxData, TxWrapData, error) {
 	if len(b) == 0 {
 		return nil, nil, errShortTypedTx
 	}
@@ -298,14 +268,13 @@
 		err := DecodeSSZ(b[1:], &wrapped)
 		return &wrapped.Tx, &BlobTxWrapData{BlobKzgs: wrapped.BlobKzgs, Blobs: wrapped.Blobs, KzgAggregatedProof: wrapped.KzgAggregatedProof}, err
 	default:
-		minimal, err := tx.decodeTypedMinimal(b)
+		minimal, err := tx.decodeTypedMinimal(b, arbParsing)
 		return minimal, nil, err
 	}
 }
 
 // decodeTyped decodes a typed transaction from the canonical format.
-func (tx *Transaction) decodeTypedMinimal(b []byte) (TxData, error) {
->>>>>>> 8925aee7
+func (tx *Transaction) decodeTypedMinimal(b []byte, arbParsing bool) (TxData, error) {
 	if len(b) <= 1 {
 		return nil, errShortTypedTx
 	}
@@ -822,33 +791,9 @@
 //
 // NOTE: In a future PR this will be removed.
 type Message struct {
-<<<<<<< HEAD
 	tx        *Transaction
 	TxRunMode MessageRunMode
 
-	to         *common.Address
-	from       common.Address
-	nonce      uint64
-	amount     *big.Int
-	gasLimit   uint64
-	gasPrice   *big.Int
-	gasFeeCap  *big.Int
-	gasTipCap  *big.Int
-	data       []byte
-	accessList AccessList
-	isFake     bool
-}
-
-type MessageRunMode uint8
-
-const (
-	MessageCommitMode MessageRunMode = iota
-	MessageGasEstimationMode
-	MessageEthcallMode
-)
-
-func NewMessage(from common.Address, to *common.Address, nonce uint64, amount *big.Int, gasLimit uint64, gasPrice, gasFeeCap, gasTipCap *big.Int, data []byte, accessList AccessList, isFake bool) Message {
-=======
 	to               *common.Address
 	from             common.Address
 	nonce            uint64
@@ -864,8 +809,15 @@
 	isFake           bool
 }
 
+type MessageRunMode uint8
+
+const (
+	MessageCommitMode MessageRunMode = iota
+	MessageGasEstimationMode
+	MessageEthcallMode
+)
+
 func NewMessage(from common.Address, to *common.Address, nonce uint64, amount *big.Int, gasLimit uint64, gasPrice, gasFeeCap, gasTipCap, maxFeePerDataGas *big.Int, data []byte, accessList AccessList, dataHashes []common.Hash, isFake bool) Message {
->>>>>>> 8925aee7
 	return Message{
 		from:             from,
 		to:               to,
@@ -886,20 +838,8 @@
 // AsMessage returns the transaction as a core.Message.
 func (tx *Transaction) AsMessage(s Signer, baseFee *big.Int) (Message, error) {
 	msg := Message{
-<<<<<<< HEAD
 		tx: tx,
 
-		nonce:      tx.Nonce(),
-		gasLimit:   tx.Gas(),
-		gasPrice:   new(big.Int).Set(tx.GasPrice()),
-		gasFeeCap:  new(big.Int).Set(tx.GasFeeCap()),
-		gasTipCap:  new(big.Int).Set(tx.GasTipCap()),
-		to:         tx.To(),
-		amount:     tx.Value(),
-		data:       tx.Data(),
-		accessList: tx.AccessList(),
-		isFake:     tx.inner.isFake(),
-=======
 		nonce:            tx.Nonce(),
 		gasLimit:         tx.Gas(),
 		gasPrice:         new(big.Int).Set(tx.GasPrice()),
@@ -911,8 +851,7 @@
 		data:             tx.Data(),
 		accessList:       tx.AccessList(),
 		dataHashes:       tx.DataHashes(),
-		isFake:           false,
->>>>>>> 8925aee7
+		isFake:           tx.inner.isFake(),
 	}
 	// If baseFee provided, set gasPrice to effectiveGasPrice.
 	if baseFee != nil {
@@ -923,22 +862,9 @@
 	return msg, err
 }
 
-<<<<<<< HEAD
 func (m Message) UnderlyingTransaction() *Transaction { return m.tx }
 func (m Message) RunMode() MessageRunMode             { return m.TxRunMode }
 
-func (m Message) From() common.Address   { return m.from }
-func (m Message) To() *common.Address    { return m.to }
-func (m Message) GasPrice() *big.Int     { return m.gasPrice }
-func (m Message) GasFeeCap() *big.Int    { return m.gasFeeCap }
-func (m Message) GasTipCap() *big.Int    { return m.gasTipCap }
-func (m Message) Value() *big.Int        { return m.amount }
-func (m Message) Gas() uint64            { return m.gasLimit }
-func (m Message) Nonce() uint64          { return m.nonce }
-func (m Message) Data() []byte           { return m.data }
-func (m Message) AccessList() AccessList { return m.accessList }
-func (m Message) IsFake() bool           { return m.isFake }
-=======
 func (m Message) From() common.Address       { return m.from }
 func (m Message) To() *common.Address        { return m.to }
 func (m Message) GasPrice() *big.Int         { return m.gasPrice }
@@ -952,7 +878,6 @@
 func (m Message) AccessList() AccessList     { return m.accessList }
 func (m Message) DataHashes() []common.Hash  { return m.dataHashes }
 func (m Message) IsFake() bool               { return m.isFake }
->>>>>>> 8925aee7
 
 // copyAddressPtr copies an address.
 func copyAddressPtr(a *common.Address) *common.Address {
@@ -1008,7 +933,7 @@
 		if b, err = s.Bytes(); err != nil {
 			return err
 		}
-		inner, wrapData, err := tx.Tx.decodeTyped(b)
+		inner, wrapData, err := tx.Tx.decodeTyped(b, false)
 		if err == nil {
 			tx.Tx = new(Transaction)
 			tx.Tx.setDecoded(inner, 0)
