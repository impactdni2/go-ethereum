// Copyright 2014 The go-ethereum Authors
// This file is part of the go-ethereum library.
//
// The go-ethereum library is free software: you can redistribute it and/or modify
// it under the terms of the GNU Lesser General Public License as published by
// the Free Software Foundation, either version 3 of the License, or
// (at your option) any later version.
//
// The go-ethereum library is distributed in the hope that it will be useful,
// but WITHOUT ANY WARRANTY; without even the implied warranty of
// MERCHANTABILITY or FITNESS FOR A PARTICULAR PURPOSE. See the
// GNU Lesser General Public License for more details.
//
// You should have received a copy of the GNU Lesser General Public License
// along with the go-ethereum library. If not, see <http://www.gnu.org/licenses/>.

package core

import (
	"fmt"
	"math"
	"math/big"

	"github.com/ethereum/go-ethereum/common"
	cmath "github.com/ethereum/go-ethereum/common/math"
	"github.com/ethereum/go-ethereum/core/types"
	"github.com/ethereum/go-ethereum/core/vm"
	"github.com/ethereum/go-ethereum/params"
)

<<<<<<< HEAD
var emptyCodeHash = crypto.Keccak256Hash(nil)

// StateTransition represents a state transition.
//
// == The State Transitioning Model
//
// A state transition is a change made when a transaction is applied to the current world
// state. The state transitioning model does all the necessary work to work out a valid new
// state root.
//
//  1. Nonce handling
//  2. Pre pay gas
//  3. Create a new state object if the recipient is nil
//  4. Value transfer
//
// == If contract creation ==
//
//	4a. Attempt to run transaction data
//	4b. If valid, use result as code for the new state object
//
// == end ==
//
//  5. Run Script section
//  6. Derive new state root
type StateTransition struct {
	gp         *GasPool
	msg        Message
	gas        uint64
	gasPrice   *big.Int
	gasFeeCap  *big.Int
	gasTipCap  *big.Int
	initialGas uint64
	value      *big.Int
	data       []byte
	state      vm.StateDB
	evm        *vm.EVM
}

// Message represents a message sent to a contract.
type Message interface {
	UnderlyingTransaction() *types.Transaction
	RunMode() types.MessageRunMode
	From() common.Address
	To() *common.Address

	GasPrice() *big.Int
	GasFeeCap() *big.Int
	GasTipCap() *big.Int
	Gas() uint64
	Value() *big.Int

	Nonce() uint64
	IsFake() bool
	Data() []byte
	AccessList() types.AccessList
}

=======
>>>>>>> 7e3b149b
// ExecutionResult includes all output after executing given evm
// message no matter the execution itself is successful or not.
type ExecutionResult struct {
	UsedGas    uint64 // Total used gas but include the refunded gas
	Err        error  // Any error encountered during the execution(listed in core/vm/errors.go)
	ReturnData []byte // Returned data from evm(function result or data supplied with revert opcode)

	// Arbitrum: a tx may yield others that need to run afterward (see retryables)
	ScheduledTxes types.Transactions
	// Arbitrum: the contract deployed from the top-level transaction, or nil if not a contract creation tx
	TopLevelDeployed *common.Address
}

// Unwrap returns the internal evm error which allows us for further
// analysis outside.
func (result *ExecutionResult) Unwrap() error {
	return result.Err
}

// Failed returns the indicator whether the execution is successful or not
func (result *ExecutionResult) Failed() bool { return result.Err != nil }

// Return is a helper function to help caller distinguish between revert reason
// and function return. Return returns the data after execution if no error occurs.
func (result *ExecutionResult) Return() []byte {
	if result.Err != nil {
		return nil
	}
	return common.CopyBytes(result.ReturnData)
}

// Revert returns the concrete revert reason if the execution is aborted by `REVERT`
// opcode. Note the reason can be nil if no data supplied with revert opcode.
func (result *ExecutionResult) Revert() []byte {
	if result.Err != vm.ErrExecutionReverted {
		return nil
	}
	return common.CopyBytes(result.ReturnData)
}

// IntrinsicGas computes the 'intrinsic gas' for a message with the given data.
func IntrinsicGas(data []byte, accessList types.AccessList, isContractCreation bool, isHomestead, isEIP2028 bool, isEIP3860 bool) (uint64, error) {
	// Set the starting gas for the raw transaction
	var gas uint64
	if isContractCreation && isHomestead {
		gas = params.TxGasContractCreation
	} else {
		gas = params.TxGas
	}
	dataLen := uint64(len(data))
	// Bump the required gas by the amount of transactional data
	if dataLen > 0 {
		// Zero and non-zero bytes are priced differently
		var nz uint64
		for _, byt := range data {
			if byt != 0 {
				nz++
			}
		}
		// Make sure we don't exceed uint64 for all data combinations
		nonZeroGas := params.TxDataNonZeroGasFrontier
		if isEIP2028 {
			nonZeroGas = params.TxDataNonZeroGasEIP2028
		}
		if (math.MaxUint64-gas)/nonZeroGas < nz {
			return 0, ErrGasUintOverflow
		}
		gas += nz * nonZeroGas

		z := dataLen - nz
		if (math.MaxUint64-gas)/params.TxDataZeroGas < z {
			return 0, ErrGasUintOverflow
		}
		gas += z * params.TxDataZeroGas

		if isContractCreation && isEIP3860 {
			lenWords := toWordSize(dataLen)
			if (math.MaxUint64-gas)/params.InitCodeWordGas < lenWords {
				return 0, ErrGasUintOverflow
			}
			gas += lenWords * params.InitCodeWordGas
		}
	}
	if accessList != nil {
		gas += uint64(len(accessList)) * params.TxAccessListAddressGas
		gas += uint64(accessList.StorageKeys()) * params.TxAccessListStorageKeyGas
	}
	return gas, nil
}

// toWordSize returns the ceiled word size required for init code payment calculation.
func toWordSize(size uint64) uint64 {
	if size > math.MaxUint64-31 {
		return math.MaxUint64/32 + 1
	}

	return (size + 31) / 32
}

<<<<<<< HEAD
// NewStateTransition initialises and returns a new state transition object.
func NewStateTransition(evm *vm.EVM, msg Message, gp *GasPool) *StateTransition {
	if ReadyEVMForL2 != nil {
		ReadyEVMForL2(evm, msg)
	}
	return &StateTransition{
		gp:        gp,
		evm:       evm,
		msg:       msg,
		gasPrice:  msg.GasPrice(),
		gasFeeCap: msg.GasFeeCap(),
		gasTipCap: msg.GasTipCap(),
		value:     msg.Value(),
		data:      msg.Data(),
		state:     evm.StateDB,
=======
// A Message contains the data derived from a single transaction that is relevant to state
// processing.
type Message struct {
	To         *common.Address
	From       common.Address
	Nonce      uint64
	Value      *big.Int
	GasLimit   uint64
	GasPrice   *big.Int
	GasFeeCap  *big.Int
	GasTipCap  *big.Int
	Data       []byte
	AccessList types.AccessList

	// When SkipAccountCheckss is true, the message nonce is not checked against the
	// account nonce in state. It also disables checking that the sender is an EOA.
	// This field will be set to true for operations like RPC eth_call.
	SkipAccountChecks bool
}

// TransactionToMessage converts a transaction into a Message.
func TransactionToMessage(tx *types.Transaction, s types.Signer, baseFee *big.Int) (*Message, error) {
	msg := &Message{
		Nonce:             tx.Nonce(),
		GasLimit:          tx.Gas(),
		GasPrice:          new(big.Int).Set(tx.GasPrice()),
		GasFeeCap:         new(big.Int).Set(tx.GasFeeCap()),
		GasTipCap:         new(big.Int).Set(tx.GasTipCap()),
		To:                tx.To(),
		Value:             tx.Value(),
		Data:              tx.Data(),
		AccessList:        tx.AccessList(),
		SkipAccountChecks: false,
>>>>>>> 7e3b149b
	}
	// If baseFee provided, set gasPrice to effectiveGasPrice.
	if baseFee != nil {
		msg.GasPrice = cmath.BigMin(msg.GasPrice.Add(msg.GasTipCap, baseFee), msg.GasFeeCap)
	}
	var err error
	msg.From, err = types.Sender(s, tx)
	return msg, err
}

// ApplyMessage computes the new state by applying the given message
// against the old state within the environment.
//
// ApplyMessage returns the bytes returned by any EVM execution (if it took place),
// the gas used (which includes gas refunds) and an error if it failed. An error always
// indicates a core error meaning that the message would always fail for that particular
// state and would never be accepted within a block.
func ApplyMessage(evm *vm.EVM, msg *Message, gp *GasPool) (*ExecutionResult, error) {
	return NewStateTransition(evm, msg, gp).TransitionDb()
}

// StateTransition represents a state transition.
//
// == The State Transitioning Model
//
// A state transition is a change made when a transaction is applied to the current world
// state. The state transitioning model does all the necessary work to work out a valid new
// state root.
//
//  1. Nonce handling
//  2. Pre pay gas
//  3. Create a new state object if the recipient is nil
//  4. Value transfer
//
// == If contract creation ==
//
//	4a. Attempt to run transaction data
//	4b. If valid, use result as code for the new state object
//
// == end ==
//
//  5. Run Script section
//  6. Derive new state root
type StateTransition struct {
	gp           *GasPool
	msg          *Message
	gasRemaining uint64
	initialGas   uint64
	state        vm.StateDB
	evm          *vm.EVM
}

// NewStateTransition initialises and returns a new state transition object.
func NewStateTransition(evm *vm.EVM, msg *Message, gp *GasPool) *StateTransition {
	return &StateTransition{
		gp:    gp,
		evm:   evm,
		msg:   msg,
		state: evm.StateDB,
	}
}

// to returns the recipient of the message.
func (st *StateTransition) to() common.Address {
	if st.msg == nil || st.msg.To == nil /* contract creation */ {
		return common.Address{}
	}
	return *st.msg.To
}

func (st *StateTransition) buyGas() error {
	mgval := new(big.Int).SetUint64(st.msg.GasLimit)
	mgval = mgval.Mul(mgval, st.msg.GasPrice)
	balanceCheck := mgval
	if st.msg.GasFeeCap != nil {
		balanceCheck = new(big.Int).SetUint64(st.msg.GasLimit)
		balanceCheck = balanceCheck.Mul(balanceCheck, st.msg.GasFeeCap)
		balanceCheck.Add(balanceCheck, st.msg.Value)
	}
	if have, want := st.state.GetBalance(st.msg.From), balanceCheck; have.Cmp(want) < 0 {
		return fmt.Errorf("%w: address %v have %v want %v", ErrInsufficientFunds, st.msg.From.Hex(), have, want)
	}
	if err := st.gp.SubGas(st.msg.GasLimit); err != nil {
		return err
	}
	st.gasRemaining += st.msg.GasLimit

<<<<<<< HEAD
	st.initialGas = st.msg.Gas()
	st.state.SubBalance(st.msg.From(), mgval)

	// Arbitrum: record fee payment
	if st.evm.Config.Debug {
		from := st.msg.From()
		st.evm.Config.Tracer.CaptureArbitrumTransfer(st.evm, &from, nil, mgval, true, "feePayment")
	}

=======
	st.initialGas = st.msg.GasLimit
	st.state.SubBalance(st.msg.From, mgval)
>>>>>>> 7e3b149b
	return nil
}

func (st *StateTransition) preCheck() error {
	// Only check transactions that are not fake
	msg := st.msg
	if !msg.SkipAccountChecks {
		// Make sure this transaction's nonce is correct.
		stNonce := st.state.GetNonce(msg.From)
		if msgNonce := msg.Nonce; stNonce < msgNonce {
			return fmt.Errorf("%w: address %v, tx: %d state: %d", ErrNonceTooHigh,
				msg.From.Hex(), msgNonce, stNonce)
		} else if stNonce > msgNonce {
			return fmt.Errorf("%w: address %v, tx: %d state: %d", ErrNonceTooLow,
				msg.From.Hex(), msgNonce, stNonce)
		} else if stNonce+1 < stNonce {
			return fmt.Errorf("%w: address %v, nonce: %d", ErrNonceMax,
				msg.From.Hex(), stNonce)
		}
		// Make sure the sender is an EOA
		codeHash := st.state.GetCodeHash(msg.From)
		if codeHash != (common.Hash{}) && codeHash != types.EmptyCodeHash {
			return fmt.Errorf("%w: address %v, codehash: %s", ErrSenderNoEOA,
				msg.From.Hex(), codeHash)
		}
	}

	// Make sure that transaction gasFeeCap is greater than the baseFee (post london)
	if st.evm.ChainConfig().IsLondon(st.evm.Context.BlockNumber) {
		// Skip the checks if gas fields are zero and baseFee was explicitly disabled (eth_call)
		if !st.evm.Config.NoBaseFee || msg.GasFeeCap.BitLen() > 0 || msg.GasTipCap.BitLen() > 0 {
			if l := msg.GasFeeCap.BitLen(); l > 256 {
				return fmt.Errorf("%w: address %v, maxFeePerGas bit length: %d", ErrFeeCapVeryHigh,
					msg.From.Hex(), l)
			}
			if l := msg.GasTipCap.BitLen(); l > 256 {
				return fmt.Errorf("%w: address %v, maxPriorityFeePerGas bit length: %d", ErrTipVeryHigh,
					msg.From.Hex(), l)
			}
			if msg.GasFeeCap.Cmp(msg.GasTipCap) < 0 {
				return fmt.Errorf("%w: address %v, maxPriorityFeePerGas: %s, maxFeePerGas: %s", ErrTipAboveFeeCap,
					msg.From.Hex(), msg.GasTipCap, msg.GasFeeCap)
			}
			// This will panic if baseFee is nil, but basefee presence is verified
			// as part of header validation.
			if msg.GasFeeCap.Cmp(st.evm.Context.BaseFee) < 0 {
				return fmt.Errorf("%w: address %v, maxFeePerGas: %s baseFee: %s", ErrFeeCapTooLow,
					msg.From.Hex(), msg.GasFeeCap, st.evm.Context.BaseFee)
			}
		}
	}
	return st.buyGas()
}

// TransitionDb will transition the state by applying the current message and
// returning the evm execution result with following fields.
//
//   - used gas: total gas used (including gas being refunded)
//   - returndata: the returned data from evm
//   - concrete execution error: various EVM errors which abort the execution, e.g.
//     ErrOutOfGas, ErrExecutionReverted
//
// However if any consensus issue encountered, return the error directly with
// nil evm execution result.
func (st *StateTransition) TransitionDb() (*ExecutionResult, error) {
	endTxNow, startHookUsedGas, err, returnData := st.evm.ProcessingHook.StartTxHook()
	if endTxNow {
		return &ExecutionResult{
			UsedGas:       startHookUsedGas,
			Err:           err,
			ReturnData:    returnData,
			ScheduledTxes: st.evm.ProcessingHook.ScheduledTxes(),
		}, nil
	}

	// First check this message satisfies all consensus rules before
	// applying the message. The rules include these clauses
	//
	// 1. the nonce of the message caller is correct
	// 2. caller has enough balance to cover transaction fee(gaslimit * gasprice)
	// 3. the amount of gas required is available in the block
	// 4. the purchased gas is enough to cover intrinsic usage
	// 5. there is no overflow when calculating intrinsic gas
	// 6. caller has enough balance to cover asset transfer for **topmost** call

	// Arbitrum: drop tip for delayed (and old) messages
	if st.evm.ProcessingHook.DropTip() && st.gasPrice.Cmp(st.evm.Context.BaseFee) > 0 {
		st.gasPrice = st.evm.Context.BaseFee
		st.gasTipCap = common.Big0
	}

	// Check clauses 1-3, buy gas if everything is correct
	if err := st.preCheck(); err != nil {
		return nil, err
	}

	if st.evm.Config.Debug {
		st.evm.Config.Tracer.CaptureTxStart(st.initialGas)
		defer func() {
			st.evm.Config.Tracer.CaptureTxEnd(st.gasRemaining)
		}()
	}

	var (
		msg              = st.msg
<<<<<<< HEAD
		sender           = vm.AccountRef(msg.From())
		rules            = st.evm.ChainConfig().Rules(st.evm.Context.BlockNumber, st.evm.Context.Random != nil, st.evm.Context.Time, st.evm.Context.ArbOSVersion)
		contractCreation = msg.To() == nil
=======
		sender           = vm.AccountRef(msg.From)
		rules            = st.evm.ChainConfig().Rules(st.evm.Context.BlockNumber, st.evm.Context.Random != nil, st.evm.Context.Time)
		contractCreation = msg.To == nil
>>>>>>> 7e3b149b
	)

	// Check clauses 4-5, subtract intrinsic gas if everything is correct
	gas, err := IntrinsicGas(msg.Data, msg.AccessList, contractCreation, rules.IsHomestead, rules.IsIstanbul, rules.IsShanghai)
	if err != nil {
		return nil, err
	}
	if st.gasRemaining < gas {
		return nil, fmt.Errorf("%w: have %d, want %d", ErrIntrinsicGas, st.gasRemaining, gas)
	}
	st.gasRemaining -= gas

	tipAmount := big.NewInt(0)
	tipReceipient, err := st.evm.ProcessingHook.GasChargingHook(&st.gas)
	if err != nil {
		return nil, err
	}

	// Check clause 6
	if msg.Value.Sign() > 0 && !st.evm.Context.CanTransfer(st.state, msg.From, msg.Value) {
		return nil, fmt.Errorf("%w: address %v", ErrInsufficientFundsForTransfer, msg.From.Hex())
	}

	// Check whether the init code size has been exceeded.
	if rules.IsShanghai && contractCreation && len(msg.Data) > params.MaxInitCodeSize {
		return nil, fmt.Errorf("%w: code size %v limit %v", ErrMaxInitCodeSizeExceeded, len(msg.Data), params.MaxInitCodeSize)
	}

	// Execute the preparatory steps for state transition which includes:
	// - prepare accessList(post-berlin)
	// - reset transient storage(eip 1153)
	st.state.Prepare(rules, msg.From, st.evm.Context.Coinbase, msg.To, vm.ActivePrecompiles(rules), msg.AccessList)

	var deployedContract *common.Address

	var (
		ret   []byte
		vmerr error // vm errors do not effect consensus and are therefore not assigned to err
	)
	if contractCreation {
<<<<<<< HEAD
		deployedContract = &common.Address{}
		ret, *deployedContract, st.gas, vmerr = st.evm.Create(sender, st.data, st.gas, st.value)
=======
		ret, _, st.gasRemaining, vmerr = st.evm.Create(sender, msg.Data, st.gasRemaining, msg.Value)
>>>>>>> 7e3b149b
	} else {
		// Increment the nonce for the next transaction
		st.state.SetNonce(msg.From, st.state.GetNonce(sender.Address())+1)
		ret, st.gasRemaining, vmerr = st.evm.Call(sender, st.to(), msg.Data, st.gasRemaining, msg.Value)
	}

	if !rules.IsLondon {
		// Before EIP-3529: refunds were capped to gasUsed / 2
		st.refundGas(params.RefundQuotient)
	} else {
		// After EIP-3529: refunds are capped to gasUsed / 5
		st.refundGas(params.RefundQuotientEIP3529)
	}
	effectiveTip := msg.GasPrice
	if rules.IsLondon {
		effectiveTip = cmath.BigMin(msg.GasTipCap, new(big.Int).Sub(msg.GasFeeCap, st.evm.Context.BaseFee))
	}
<<<<<<< HEAD
	if st.evm.Config.NoBaseFee && st.gasFeeCap.Sign() == 0 && st.gasTipCap.Sign() == 0 {
=======

	if st.evm.Config.NoBaseFee && msg.GasFeeCap.Sign() == 0 && msg.GasTipCap.Sign() == 0 {
>>>>>>> 7e3b149b
		// Skip fee payment when NoBaseFee is set and the fee fields
		// are 0. This avoids a negative effectiveTip being applied to
		// the coinbase when simulating calls.
	} else {
		fee := new(big.Int).SetUint64(st.gasUsed())
		fee.Mul(fee, effectiveTip)
		st.state.AddBalance(tipReceipient, fee)
		tipAmount = fee
	}

	// Arbitrum: record the tip
	if st.evm.Config.Debug && !st.evm.ProcessingHook.DropTip() {
		st.evm.Config.Tracer.CaptureArbitrumTransfer(st.evm, nil, &tipReceipient, tipAmount, false, "tip")
	}

	st.evm.ProcessingHook.EndTxHook(st.gas, vmerr == nil)

	// Arbitrum: record self destructs
	if st.evm.Config.Debug {
		for _, address := range st.evm.StateDB.GetSuicides() {
			balance := st.evm.StateDB.GetBalance(address)
			st.evm.Config.Tracer.CaptureArbitrumTransfer(st.evm, &address, nil, balance, false, "selfDestruct")
		}
	}

	return &ExecutionResult{
		UsedGas:          st.gasUsed(),
		Err:              vmerr,
		ReturnData:       ret,
		ScheduledTxes:    st.evm.ProcessingHook.ScheduledTxes(),
		TopLevelDeployed: deployedContract,
	}, nil
}

func (st *StateTransition) refundGas(refundQuotient uint64) {

	st.gas += st.evm.ProcessingHook.ForceRefundGas()

	nonrefundable := st.evm.ProcessingHook.NonrefundableGas()
	if nonrefundable < st.gasUsed() {
		// Apply refund counter, capped to a refund quotient
		refund := (st.gasUsed() - nonrefundable) / refundQuotient
		if refund > st.state.GetRefund() {
			refund = st.state.GetRefund()
		}
		st.gas += refund
	}
<<<<<<< HEAD
=======
	st.gasRemaining += refund
>>>>>>> 7e3b149b

	// Return ETH for remaining gas, exchanged at the original rate.
	remaining := new(big.Int).Mul(new(big.Int).SetUint64(st.gasRemaining), st.msg.GasPrice)
	st.state.AddBalance(st.msg.From, remaining)

	// Arbitrum: record the gas refund
	if st.evm.Config.Debug {
		from := st.msg.From()
		st.evm.Config.Tracer.CaptureArbitrumTransfer(st.evm, nil, &from, remaining, false, "gasRefund")
	}

	// Also return remaining gas to the block gas counter so it is
	// available for the next transaction.
	st.gp.AddGas(st.gasRemaining)
}

// gasUsed returns the amount of gas used up by the state transition.
func (st *StateTransition) gasUsed() uint64 {
	return st.initialGas - st.gasRemaining
}<|MERGE_RESOLUTION|>--- conflicted
+++ resolved
@@ -28,66 +28,6 @@
 	"github.com/ethereum/go-ethereum/params"
 )
 
-<<<<<<< HEAD
-var emptyCodeHash = crypto.Keccak256Hash(nil)
-
-// StateTransition represents a state transition.
-//
-// == The State Transitioning Model
-//
-// A state transition is a change made when a transaction is applied to the current world
-// state. The state transitioning model does all the necessary work to work out a valid new
-// state root.
-//
-//  1. Nonce handling
-//  2. Pre pay gas
-//  3. Create a new state object if the recipient is nil
-//  4. Value transfer
-//
-// == If contract creation ==
-//
-//	4a. Attempt to run transaction data
-//	4b. If valid, use result as code for the new state object
-//
-// == end ==
-//
-//  5. Run Script section
-//  6. Derive new state root
-type StateTransition struct {
-	gp         *GasPool
-	msg        Message
-	gas        uint64
-	gasPrice   *big.Int
-	gasFeeCap  *big.Int
-	gasTipCap  *big.Int
-	initialGas uint64
-	value      *big.Int
-	data       []byte
-	state      vm.StateDB
-	evm        *vm.EVM
-}
-
-// Message represents a message sent to a contract.
-type Message interface {
-	UnderlyingTransaction() *types.Transaction
-	RunMode() types.MessageRunMode
-	From() common.Address
-	To() *common.Address
-
-	GasPrice() *big.Int
-	GasFeeCap() *big.Int
-	GasTipCap() *big.Int
-	Gas() uint64
-	Value() *big.Int
-
-	Nonce() uint64
-	IsFake() bool
-	Data() []byte
-	AccessList() types.AccessList
-}
-
-=======
->>>>>>> 7e3b149b
 // ExecutionResult includes all output after executing given evm
 // message no matter the execution itself is successful or not.
 type ExecutionResult struct {
@@ -187,26 +127,12 @@
 	return (size + 31) / 32
 }
 
-<<<<<<< HEAD
-// NewStateTransition initialises and returns a new state transition object.
-func NewStateTransition(evm *vm.EVM, msg Message, gp *GasPool) *StateTransition {
-	if ReadyEVMForL2 != nil {
-		ReadyEVMForL2(evm, msg)
-	}
-	return &StateTransition{
-		gp:        gp,
-		evm:       evm,
-		msg:       msg,
-		gasPrice:  msg.GasPrice(),
-		gasFeeCap: msg.GasFeeCap(),
-		gasTipCap: msg.GasTipCap(),
-		value:     msg.Value(),
-		data:      msg.Data(),
-		state:     evm.StateDB,
-=======
 // A Message contains the data derived from a single transaction that is relevant to state
 // processing.
 type Message struct {
+	// Arbitrum-specific
+	TxRunMode MessageRunMode
+
 	To         *common.Address
 	From       common.Address
 	Nonce      uint64
@@ -224,8 +150,21 @@
 	SkipAccountChecks bool
 }
 
+type MessageRunMode uint8
+
+const (
+	MessageCommitMode MessageRunMode = iota
+	MessageGasEstimationMode
+	MessageEthcallMode
+)
+
 // TransactionToMessage converts a transaction into a Message.
 func TransactionToMessage(tx *types.Transaction, s types.Signer, baseFee *big.Int) (*Message, error) {
+	/* Arbitrum TODO - this was in NewStateTransition, which seems to have been deleted.
+	if ReadyEVMForL2 != nil {
+		ReadyEVMForL2(evm, msg)
+	}
+	*/
 	msg := &Message{
 		Nonce:             tx.Nonce(),
 		GasLimit:          tx.Gas(),
@@ -237,7 +176,6 @@
 		Data:              tx.Data(),
 		AccessList:        tx.AccessList(),
 		SkipAccountChecks: false,
->>>>>>> 7e3b149b
 	}
 	// If baseFee provided, set gasPrice to effectiveGasPrice.
 	if baseFee != nil {
@@ -325,20 +263,14 @@
 	}
 	st.gasRemaining += st.msg.GasLimit
 
-<<<<<<< HEAD
-	st.initialGas = st.msg.Gas()
-	st.state.SubBalance(st.msg.From(), mgval)
+	st.initialGas = st.msg.GasLimit
+	st.state.SubBalance(st.msg.From, mgval)
 
 	// Arbitrum: record fee payment
 	if st.evm.Config.Debug {
-		from := st.msg.From()
-		st.evm.Config.Tracer.CaptureArbitrumTransfer(st.evm, &from, nil, mgval, true, "feePayment")
-	}
-
-=======
-	st.initialGas = st.msg.GasLimit
-	st.state.SubBalance(st.msg.From, mgval)
->>>>>>> 7e3b149b
+		st.evm.Config.Tracer.CaptureArbitrumTransfer(st.evm, &st.msg.From, nil, mgval, true, "feePayment")
+	}
+
 	return nil
 }
 
@@ -425,9 +357,9 @@
 	// 6. caller has enough balance to cover asset transfer for **topmost** call
 
 	// Arbitrum: drop tip for delayed (and old) messages
-	if st.evm.ProcessingHook.DropTip() && st.gasPrice.Cmp(st.evm.Context.BaseFee) > 0 {
-		st.gasPrice = st.evm.Context.BaseFee
-		st.gasTipCap = common.Big0
+	if st.evm.ProcessingHook.DropTip() && st.msg.GasPrice.Cmp(st.evm.Context.BaseFee) > 0 {
+		st.msg.GasPrice = st.evm.Context.BaseFee
+		st.msg.GasTipCap = common.Big0
 	}
 
 	// Check clauses 1-3, buy gas if everything is correct
@@ -444,15 +376,9 @@
 
 	var (
 		msg              = st.msg
-<<<<<<< HEAD
-		sender           = vm.AccountRef(msg.From())
+		sender           = vm.AccountRef(msg.From)
 		rules            = st.evm.ChainConfig().Rules(st.evm.Context.BlockNumber, st.evm.Context.Random != nil, st.evm.Context.Time, st.evm.Context.ArbOSVersion)
-		contractCreation = msg.To() == nil
-=======
-		sender           = vm.AccountRef(msg.From)
-		rules            = st.evm.ChainConfig().Rules(st.evm.Context.BlockNumber, st.evm.Context.Random != nil, st.evm.Context.Time)
 		contractCreation = msg.To == nil
->>>>>>> 7e3b149b
 	)
 
 	// Check clauses 4-5, subtract intrinsic gas if everything is correct
@@ -466,7 +392,7 @@
 	st.gasRemaining -= gas
 
 	tipAmount := big.NewInt(0)
-	tipReceipient, err := st.evm.ProcessingHook.GasChargingHook(&st.gas)
+	tipReceipient, err := st.evm.ProcessingHook.GasChargingHook(&st.gasRemaining)
 	if err != nil {
 		return nil, err
 	}
@@ -493,12 +419,8 @@
 		vmerr error // vm errors do not effect consensus and are therefore not assigned to err
 	)
 	if contractCreation {
-<<<<<<< HEAD
 		deployedContract = &common.Address{}
-		ret, *deployedContract, st.gas, vmerr = st.evm.Create(sender, st.data, st.gas, st.value)
-=======
-		ret, _, st.gasRemaining, vmerr = st.evm.Create(sender, msg.Data, st.gasRemaining, msg.Value)
->>>>>>> 7e3b149b
+		ret, *deployedContract, st.gasRemaining, vmerr = st.evm.Create(sender, msg.Data, st.gasRemaining, msg.Value)
 	} else {
 		// Increment the nonce for the next transaction
 		st.state.SetNonce(msg.From, st.state.GetNonce(sender.Address())+1)
@@ -516,12 +438,8 @@
 	if rules.IsLondon {
 		effectiveTip = cmath.BigMin(msg.GasTipCap, new(big.Int).Sub(msg.GasFeeCap, st.evm.Context.BaseFee))
 	}
-<<<<<<< HEAD
-	if st.evm.Config.NoBaseFee && st.gasFeeCap.Sign() == 0 && st.gasTipCap.Sign() == 0 {
-=======
 
 	if st.evm.Config.NoBaseFee && msg.GasFeeCap.Sign() == 0 && msg.GasTipCap.Sign() == 0 {
->>>>>>> 7e3b149b
 		// Skip fee payment when NoBaseFee is set and the fee fields
 		// are 0. This avoids a negative effectiveTip being applied to
 		// the coinbase when simulating calls.
@@ -537,7 +455,7 @@
 		st.evm.Config.Tracer.CaptureArbitrumTransfer(st.evm, nil, &tipReceipient, tipAmount, false, "tip")
 	}
 
-	st.evm.ProcessingHook.EndTxHook(st.gas, vmerr == nil)
+	st.evm.ProcessingHook.EndTxHook(st.gasRemaining, vmerr == nil)
 
 	// Arbitrum: record self destructs
 	if st.evm.Config.Debug {
@@ -558,7 +476,7 @@
 
 func (st *StateTransition) refundGas(refundQuotient uint64) {
 
-	st.gas += st.evm.ProcessingHook.ForceRefundGas()
+	st.gasRemaining += st.evm.ProcessingHook.ForceRefundGas()
 
 	nonrefundable := st.evm.ProcessingHook.NonrefundableGas()
 	if nonrefundable < st.gasUsed() {
@@ -567,12 +485,8 @@
 		if refund > st.state.GetRefund() {
 			refund = st.state.GetRefund()
 		}
-		st.gas += refund
-	}
-<<<<<<< HEAD
-=======
-	st.gasRemaining += refund
->>>>>>> 7e3b149b
+		st.gasRemaining += refund
+	}
 
 	// Return ETH for remaining gas, exchanged at the original rate.
 	remaining := new(big.Int).Mul(new(big.Int).SetUint64(st.gasRemaining), st.msg.GasPrice)
@@ -580,8 +494,7 @@
 
 	// Arbitrum: record the gas refund
 	if st.evm.Config.Debug {
-		from := st.msg.From()
-		st.evm.Config.Tracer.CaptureArbitrumTransfer(st.evm, nil, &from, remaining, false, "gasRefund")
+		st.evm.Config.Tracer.CaptureArbitrumTransfer(st.evm, nil, &st.msg.From, remaining, false, "gasRefund")
 	}
 
 	// Also return remaining gas to the block gas counter so it is
