--- conflicted
+++ resolved
@@ -619,13 +619,9 @@
 						lastFullBlock = newHeadBlock.NumberU64()
 						lastFullBlockHash = newHeadBlock.Hash()
 					}
-<<<<<<< HEAD
-					if rootFound || newHeadBlock.NumberU64() == 0 {
-						if newHeadBlock.NumberU64() == 0 {
-=======
-					if beyondRoot || newHeadBlock.NumberU64() <= bc.genesisBlock.NumberU64() {
+
+					if rootFound || newHeadBlock.NumberU64() <= bc.genesisBlock.NumberU64() {
 						if newHeadBlock.NumberU64() <= bc.genesisBlock.NumberU64() {
->>>>>>> 2c80f37f
 							// Recommit the genesis state into disk in case the rewinding destination
 							// is genesis block and the relevant state is gone. In the future this
 							// rewinding destination can be the earliest block stored in the chain
