--- conflicted
+++ resolved
@@ -144,15 +144,11 @@
 	TriesInMemory uint64        // Height difference before which a trie may not be garbage-collected
 	TrieRetention time.Duration // Time limit before which a trie may not be garbage-collected
 
-<<<<<<< HEAD
 	MaxNumberOfBlocksToSkipStateSaving uint32
 	MaxAmountOfGasToSkipStateSaving    uint64
 
-	SnapshotWait bool // Wait for snapshot construction on startup. TODO(karalabe): This is a dirty hack for testing, nuke it
-=======
 	SnapshotNoBuild bool // Whether the background generation is allowed
 	SnapshotWait    bool // Wait for snapshot construction on startup. TODO(karalabe): This is a dirty hack for testing, nuke it
->>>>>>> 7a9d0c2d
 }
 
 // defaultCacheConfig are the default caching values if none are specified by the
@@ -1454,7 +1450,6 @@
 	}
 	// If we're running an archive node, always flush
 	if bc.cacheConfig.TrieDirtyDisabled {
-<<<<<<< HEAD
 		var maySkipCommiting, blockLimitReached, gasLimitReached bool
 		if bc.cacheConfig.MaxNumberOfBlocksToSkipStateSaving != 0 {
 			maySkipCommiting = true
@@ -1478,28 +1473,10 @@
 			// TODO remove log
 			log.Debug("Saving state", "blockNumber", block.Number(), "blockHash", block.Hash(), "leftBlocks", bc.numberOfBlocksToSkipStateSaving, "leftGas", bc.amountOfGasInBlocksToSkipStateSaving)
 			return triedb.Commit(root, false, nil)
-		} else {
-			// TODO remove log
-			log.Debug("Skipping saving state", "blockNumber", block.Number(), "blockHash", block.Hash(), "leftBlocks", bc.numberOfBlocksToSkipStateSaving, "leftGas", bc.amountOfGasInBlocksToSkipStateSaving)
-		}
-	} else {
-		// Full but not archive node, do proper garbage collection
-		triedb.Reference(root, common.Hash{}) // metadata reference to keep trie alive
-		bc.triegc.Push(trieGcEntry{root, block.Header().Time}, -int64(block.NumberU64()))
-
-		blockLimit := int64(block.NumberU64()) - int64(bc.cacheConfig.TriesInMemory)   // only cleared if below that
-		timeLimit := time.Now().Unix() - int64(bc.cacheConfig.TrieRetention.Seconds()) // only cleared if less than that
-
-		if blockLimit > 0 && timeLimit > 0 {
-			// If we exceeded our memory allowance, flush matured singleton nodes to disk
-			var (
-				nodes, imgs = triedb.Size()
-				limit       = common.StorageSize(bc.cacheConfig.TrieDirtyLimit) * 1024 * 1024
-			)
-			if nodes > limit || imgs > 4*1024*1024 {
-				triedb.Cap(limit - ethdb.IdealBatchSize)
-=======
-		return bc.triedb.Commit(root, false)
+		}
+		// TODO remove log
+		log.Debug("Skipping saving state", "blockNumber", block.Number(), "blockHash", block.Hash(), "leftBlocks", bc.numberOfBlocksToSkipStateSaving, "leftGas", bc.amountOfGasInBlocksToSkipStateSaving)
+		return nil
 	}
 
 	// Full but not archive node, do proper garbage collection
@@ -1526,7 +1503,6 @@
 			if uint64(-number) > uint64(blockLimit) || triegcEntry.Timestamp > uint64(timeLimit) {
 				bc.triegc.Push(triegcEntry, number)
 				break
->>>>>>> 7a9d0c2d
 			}
 			if prevEntry != nil {
 				bc.triedb.Dereference(prevEntry.Root)
