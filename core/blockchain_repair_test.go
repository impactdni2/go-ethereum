// Copyright 2020 The go-ethereum Authors
// This file is part of the go-ethereum library.
//
// The go-ethereum library is free software: you can redistribute it and/or modify
// it under the terms of the GNU Lesser General Public License as published by
// the Free Software Foundation, either version 3 of the License, or
// (at your option) any later version.
//
// The go-ethereum library is distributed in the hope that it will be useful,
// but WITHOUT ANY WARRANTY; without even the implied warranty of
// MERCHANTABILITY or FITNESS FOR A PARTICULAR PURPOSE. See the
// GNU Lesser General Public License for more details.
//
// You should have received a copy of the GNU Lesser General Public License
// along with the go-ethereum library. If not, see <http://www.gnu.org/licenses/>.

// Tests that abnormal program termination (i.e.crash) and restart doesn't leave
// the database in some strange state with gaps in the chain, nor with block data
// dangling in the future.

package core

import (
	"math/big"
	"testing"
	"time"

	"github.com/ethereum/go-ethereum/common"
	"github.com/ethereum/go-ethereum/consensus/ethash"
	"github.com/ethereum/go-ethereum/core/rawdb"
	"github.com/ethereum/go-ethereum/core/types"
	"github.com/ethereum/go-ethereum/core/vm"
	"github.com/ethereum/go-ethereum/params"
)

// Tests a recovery for a short canonical chain where a recent block was already
// committed to disk and then the process crashed. In this case we expect the full
// chain to be rolled back to the committed block, but the chain data itself left
// in the database for replaying.
func TestShortRepair(t *testing.T)              { testShortRepair(t, false) }
func TestShortRepairWithSnapshots(t *testing.T) { testShortRepair(t, true) }

func testShortRepair(t *testing.T, snapshots bool) {
	// Chain:
	//   G->C1->C2->C3->C4->C5->C6->C7->C8 (HEAD)
	//
	// Frozen: none
	// Commit: G, C4
	// Pivot : none
	//
	// CRASH
	//
	// ------------------------------
	//
	// Expected in leveldb:
	//   G->C1->C2->C3->C4->C5->C6->C7->C8
	//
	// Expected head header    : C8
	// Expected head fast block: C8
	// Expected head block     : C4
	testRepair(t, &rewindTest{
		canonicalBlocks:    8,
		sidechainBlocks:    0,
		freezeThreshold:    16,
		commitBlock:        4,
		pivotBlock:         nil,
		expCanonicalBlocks: 8,
		expSidechainBlocks: 0,
		expFrozen:          0,
		expHeadHeader:      8,
		expHeadFastBlock:   8,
		expHeadBlock:       4,
	}, snapshots)
}

// Tests a recovery for a short canonical chain where the fast sync pivot point was
// already committed, after which the process crashed. In this case we expect the full
// chain to be rolled back to the committed block, but the chain data itself left in
// the database for replaying.
func TestShortSnapSyncedRepair(t *testing.T)              { testShortSnapSyncedRepair(t, false) }
func TestShortSnapSyncedRepairWithSnapshots(t *testing.T) { testShortSnapSyncedRepair(t, true) }

func testShortSnapSyncedRepair(t *testing.T, snapshots bool) {
	// Chain:
	//   G->C1->C2->C3->C4->C5->C6->C7->C8 (HEAD)
	//
	// Frozen: none
	// Commit: G, C4
	// Pivot : C4
	//
	// CRASH
	//
	// ------------------------------
	//
	// Expected in leveldb:
	//   G->C1->C2->C3->C4->C5->C6->C7->C8
	//
	// Expected head header    : C8
	// Expected head fast block: C8
	// Expected head block     : C4
	testRepair(t, &rewindTest{
		canonicalBlocks:    8,
		sidechainBlocks:    0,
		freezeThreshold:    16,
		commitBlock:        4,
		pivotBlock:         uint64ptr(4),
		expCanonicalBlocks: 8,
		expSidechainBlocks: 0,
		expFrozen:          0,
		expHeadHeader:      8,
		expHeadFastBlock:   8,
		expHeadBlock:       4,
	}, snapshots)
}

// Tests a recovery for a short canonical chain where the fast sync pivot point was
// not yet committed, but the process crashed. In this case we expect the chain to
// detect that it was fast syncing and not delete anything, since we can just pick
// up directly where we left off.
func TestShortSnapSyncingRepair(t *testing.T)              { testShortSnapSyncingRepair(t, false) }
func TestShortSnapSyncingRepairWithSnapshots(t *testing.T) { testShortSnapSyncingRepair(t, true) }

func testShortSnapSyncingRepair(t *testing.T, snapshots bool) {
	// Chain:
	//   G->C1->C2->C3->C4->C5->C6->C7->C8 (HEAD)
	//
	// Frozen: none
	// Commit: G
	// Pivot : C4
	//
	// CRASH
	//
	// ------------------------------
	//
	// Expected in leveldb:
	//   G->C1->C2->C3->C4->C5->C6->C7->C8
	//
	// Expected head header    : C8
	// Expected head fast block: C8
	// Expected head block     : G
	testRepair(t, &rewindTest{
		canonicalBlocks:    8,
		sidechainBlocks:    0,
		freezeThreshold:    16,
		commitBlock:        0,
		pivotBlock:         uint64ptr(4),
		expCanonicalBlocks: 8,
		expSidechainBlocks: 0,
		expFrozen:          0,
		expHeadHeader:      8,
		expHeadFastBlock:   8,
		expHeadBlock:       0,
	}, snapshots)
}

// Tests a recovery for a short canonical chain and a shorter side chain, where a
// recent block was already committed to disk and then the process crashed. In this
// test scenario the side chain is below the committed block. In this case we expect
// the canonical chain to be rolled back to the committed block, but the chain data
// itself left in the database for replaying.
func TestShortOldForkedRepair(t *testing.T)              { testShortOldForkedRepair(t, false) }
func TestShortOldForkedRepairWithSnapshots(t *testing.T) { testShortOldForkedRepair(t, true) }

func testShortOldForkedRepair(t *testing.T, snapshots bool) {
	// Chain:
	//   G->C1->C2->C3->C4->C5->C6->C7->C8 (HEAD)
	//   └->S1->S2->S3
	//
	// Frozen: none
	// Commit: G, C4
	// Pivot : none
	//
	// CRASH
	//
	// ------------------------------
	//
	// Expected in leveldb:
	//   G->C1->C2->C3->C4->C5->C6->C7->C8
	//   └->S1->S2->S3
	//
	// Expected head header    : C8
	// Expected head fast block: C8
	// Expected head block     : C4
	testRepair(t, &rewindTest{
		canonicalBlocks:    8,
		sidechainBlocks:    3,
		freezeThreshold:    16,
		commitBlock:        4,
		pivotBlock:         nil,
		expCanonicalBlocks: 8,
		expSidechainBlocks: 3,
		expFrozen:          0,
		expHeadHeader:      8,
		expHeadFastBlock:   8,
		expHeadBlock:       4,
	}, snapshots)
}

// Tests a recovery for a short canonical chain and a shorter side chain, where
// the fast sync pivot point was already committed to disk and then the process
// crashed. In this test scenario the side chain is below the committed block. In
// this case we expect the canonical chain to be rolled back to the committed block,
// but the chain data itself left in the database for replaying.
func TestShortOldForkedSnapSyncedRepair(t *testing.T) {
	testShortOldForkedSnapSyncedRepair(t, false)
}
func TestShortOldForkedSnapSyncedRepairWithSnapshots(t *testing.T) {
	testShortOldForkedSnapSyncedRepair(t, true)
}

func testShortOldForkedSnapSyncedRepair(t *testing.T, snapshots bool) {
	// Chain:
	//   G->C1->C2->C3->C4->C5->C6->C7->C8 (HEAD)
	//   └->S1->S2->S3
	//
	// Frozen: none
	// Commit: G, C4
	// Pivot : C4
	//
	// CRASH
	//
	// ------------------------------
	//
	// Expected in leveldb:
	//   G->C1->C2->C3->C4->C5->C6->C7->C8
	//   └->S1->S2->S3
	//
	// Expected head header    : C8
	// Expected head fast block: C8
	// Expected head block     : C4
	testRepair(t, &rewindTest{
		canonicalBlocks:    8,
		sidechainBlocks:    3,
		freezeThreshold:    16,
		commitBlock:        4,
		pivotBlock:         uint64ptr(4),
		expCanonicalBlocks: 8,
		expSidechainBlocks: 3,
		expFrozen:          0,
		expHeadHeader:      8,
		expHeadFastBlock:   8,
		expHeadBlock:       4,
	}, snapshots)
}

// Tests a recovery for a short canonical chain and a shorter side chain, where
// the fast sync pivot point was not yet committed, but the process crashed. In this
// test scenario the side chain is below the committed block. In this case we expect
// the chain to detect that it was fast syncing and not delete anything, since we
// can just pick up directly where we left off.
func TestShortOldForkedSnapSyncingRepair(t *testing.T) {
	testShortOldForkedSnapSyncingRepair(t, false)
}
func TestShortOldForkedSnapSyncingRepairWithSnapshots(t *testing.T) {
	testShortOldForkedSnapSyncingRepair(t, true)
}

func testShortOldForkedSnapSyncingRepair(t *testing.T, snapshots bool) {
	// Chain:
	//   G->C1->C2->C3->C4->C5->C6->C7->C8 (HEAD)
	//   └->S1->S2->S3
	//
	// Frozen: none
	// Commit: G
	// Pivot : C4
	//
	// CRASH
	//
	// ------------------------------
	//
	// Expected in leveldb:
	//   G->C1->C2->C3->C4->C5->C6->C7->C8
	//   └->S1->S2->S3
	//
	// Expected head header    : C8
	// Expected head fast block: C8
	// Expected head block     : G
	testRepair(t, &rewindTest{
		canonicalBlocks:    8,
		sidechainBlocks:    3,
		freezeThreshold:    16,
		commitBlock:        0,
		pivotBlock:         uint64ptr(4),
		expCanonicalBlocks: 8,
		expSidechainBlocks: 3,
		expFrozen:          0,
		expHeadHeader:      8,
		expHeadFastBlock:   8,
		expHeadBlock:       0,
	}, snapshots)
}

// Tests a recovery for a short canonical chain and a shorter side chain, where a
// recent block was already committed to disk and then the process crashed. In this
// test scenario the side chain reaches above the committed block. In this case we
// expect the canonical chain to be rolled back to the committed block, but the
// chain data itself left in the database for replaying.
func TestShortNewlyForkedRepair(t *testing.T)              { testShortNewlyForkedRepair(t, false) }
func TestShortNewlyForkedRepairWithSnapshots(t *testing.T) { testShortNewlyForkedRepair(t, true) }

func testShortNewlyForkedRepair(t *testing.T, snapshots bool) {
	// Chain:
	//   G->C1->C2->C3->C4->C5->C6->C7->C8 (HEAD)
	//   └->S1->S2->S3->S4->S5->S6
	//
	// Frozen: none
	// Commit: G, C4
	// Pivot : none
	//
	// CRASH
	//
	// ------------------------------
	//
	// Expected in leveldb:
	//   G->C1->C2->C3->C4->C5->C6->C7->C8
	//   └->S1->S2->S3->S4->S5->S6
	//
	// Expected head header    : C8
	// Expected head fast block: C8
	// Expected head block     : C4
	testRepair(t, &rewindTest{
		canonicalBlocks:    8,
		sidechainBlocks:    6,
		freezeThreshold:    16,
		commitBlock:        4,
		pivotBlock:         nil,
		expCanonicalBlocks: 8,
		expSidechainBlocks: 6,
		expFrozen:          0,
		expHeadHeader:      8,
		expHeadFastBlock:   8,
		expHeadBlock:       4,
	}, snapshots)
}

// Tests a recovery for a short canonical chain and a shorter side chain, where
// the fast sync pivot point was already committed to disk and then the process
// crashed. In this test scenario the side chain reaches above the committed block.
// In this case we expect the canonical chain to be rolled back to the committed
// block, but the chain data itself left in the database for replaying.
func TestShortNewlyForkedSnapSyncedRepair(t *testing.T) {
	testShortNewlyForkedSnapSyncedRepair(t, false)
}
func TestShortNewlyForkedSnapSyncedRepairWithSnapshots(t *testing.T) {
	testShortNewlyForkedSnapSyncedRepair(t, true)
}

func testShortNewlyForkedSnapSyncedRepair(t *testing.T, snapshots bool) {
	// Chain:
	//   G->C1->C2->C3->C4->C5->C6->C7->C8 (HEAD)
	//   └->S1->S2->S3->S4->S5->S6
	//
	// Frozen: none
	// Commit: G, C4
	// Pivot : C4
	//
	// CRASH
	//
	// ------------------------------
	//
	// Expected in leveldb:
	//   G->C1->C2->C3->C4->C5->C6->C7->C8
	//   └->S1->S2->S3->S4->S5->S6
	//
	// Expected head header    : C8
	// Expected head fast block: C8
	// Expected head block     : C4
	testRepair(t, &rewindTest{
		canonicalBlocks:    8,
		sidechainBlocks:    6,
		freezeThreshold:    16,
		commitBlock:        4,
		pivotBlock:         uint64ptr(4),
		expCanonicalBlocks: 8,
		expSidechainBlocks: 6,
		expFrozen:          0,
		expHeadHeader:      8,
		expHeadFastBlock:   8,
		expHeadBlock:       4,
	}, snapshots)
}

// Tests a recovery for a short canonical chain and a shorter side chain, where
// the fast sync pivot point was not yet committed, but the process crashed. In
// this test scenario the side chain reaches above the committed block. In this
// case we expect the chain to detect that it was fast syncing and not delete
// anything, since we can just pick up directly where we left off.
func TestShortNewlyForkedSnapSyncingRepair(t *testing.T) {
	testShortNewlyForkedSnapSyncingRepair(t, false)
}
func TestShortNewlyForkedSnapSyncingRepairWithSnapshots(t *testing.T) {
	testShortNewlyForkedSnapSyncingRepair(t, true)
}

func testShortNewlyForkedSnapSyncingRepair(t *testing.T, snapshots bool) {
	// Chain:
	//   G->C1->C2->C3->C4->C5->C6->C7->C8 (HEAD)
	//   └->S1->S2->S3->S4->S5->S6
	//
	// Frozen: none
	// Commit: G
	// Pivot : C4
	//
	// CRASH
	//
	// ------------------------------
	//
	// Expected in leveldb:
	//   G->C1->C2->C3->C4->C5->C6->C7->C8
	//   └->S1->S2->S3->S4->S5->S6
	//
	// Expected head header    : C8
	// Expected head fast block: C8
	// Expected head block     : G
	testRepair(t, &rewindTest{
		canonicalBlocks:    8,
		sidechainBlocks:    6,
		freezeThreshold:    16,
		commitBlock:        0,
		pivotBlock:         uint64ptr(4),
		expCanonicalBlocks: 8,
		expSidechainBlocks: 6,
		expFrozen:          0,
		expHeadHeader:      8,
		expHeadFastBlock:   8,
		expHeadBlock:       0,
	}, snapshots)
}

// Tests a recovery for a short canonical chain and a longer side chain, where a
// recent block was already committed to disk and then the process crashed. In this
// case we expect the canonical chain to be rolled back to the committed block, but
// the chain data itself left in the database for replaying.
func TestShortReorgedRepair(t *testing.T)              { testShortReorgedRepair(t, false) }
func TestShortReorgedRepairWithSnapshots(t *testing.T) { testShortReorgedRepair(t, true) }

func testShortReorgedRepair(t *testing.T, snapshots bool) {
	// Chain:
	//   G->C1->C2->C3->C4->C5->C6->C7->C8 (HEAD)
	//   └->S1->S2->S3->S4->S5->S6->S7->S8->S9->S10
	//
	// Frozen: none
	// Commit: G, C4
	// Pivot : none
	//
	// CRASH
	//
	// ------------------------------
	//
	// Expected in leveldb:
	//   G->C1->C2->C3->C4->C5->C6->C7->C8
	//   └->S1->S2->S3->S4->S5->S6->S7->S8->S9->S10
	//
	// Expected head header    : C8
	// Expected head fast block: C8
	// Expected head block     : C4
	testRepair(t, &rewindTest{
		canonicalBlocks:    8,
		sidechainBlocks:    10,
		freezeThreshold:    16,
		commitBlock:        4,
		pivotBlock:         nil,
		expCanonicalBlocks: 8,
		expSidechainBlocks: 10,
		expFrozen:          0,
		expHeadHeader:      8,
		expHeadFastBlock:   8,
		expHeadBlock:       4,
	}, snapshots)
}

// Tests a recovery for a short canonical chain and a longer side chain, where
// the fast sync pivot point was already committed to disk and then the process
// crashed. In this case we expect the canonical chain to be rolled back to the
// committed block, but the chain data itself left in the database for replaying.
func TestShortReorgedSnapSyncedRepair(t *testing.T) {
	testShortReorgedSnapSyncedRepair(t, false)
}
func TestShortReorgedSnapSyncedRepairWithSnapshots(t *testing.T) {
	testShortReorgedSnapSyncedRepair(t, true)
}

func testShortReorgedSnapSyncedRepair(t *testing.T, snapshots bool) {
	// Chain:
	//   G->C1->C2->C3->C4->C5->C6->C7->C8 (HEAD)
	//   └->S1->S2->S3->S4->S5->S6->S7->S8->S9->S10
	//
	// Frozen: none
	// Commit: G, C4
	// Pivot : C4
	//
	// CRASH
	//
	// ------------------------------
	//
	// Expected in leveldb:
	//   G->C1->C2->C3->C4->C5->C6->C7->C8
	//   └->S1->S2->S3->S4->S5->S6->S7->S8->S9->S10
	//
	// Expected head header    : C8
	// Expected head fast block: C8
	// Expected head block     : C4
	testRepair(t, &rewindTest{
		canonicalBlocks:    8,
		sidechainBlocks:    10,
		freezeThreshold:    16,
		commitBlock:        4,
		pivotBlock:         uint64ptr(4),
		expCanonicalBlocks: 8,
		expSidechainBlocks: 10,
		expFrozen:          0,
		expHeadHeader:      8,
		expHeadFastBlock:   8,
		expHeadBlock:       4,
	}, snapshots)
}

// Tests a recovery for a short canonical chain and a longer side chain, where
// the fast sync pivot point was not yet committed, but the process crashed. In
// this case we expect the chain to detect that it was fast syncing and not delete
// anything, since we can just pick up directly where we left off.
func TestShortReorgedSnapSyncingRepair(t *testing.T) {
	testShortReorgedSnapSyncingRepair(t, false)
}
func TestShortReorgedSnapSyncingRepairWithSnapshots(t *testing.T) {
	testShortReorgedSnapSyncingRepair(t, true)
}

func testShortReorgedSnapSyncingRepair(t *testing.T, snapshots bool) {
	// Chain:
	//   G->C1->C2->C3->C4->C5->C6->C7->C8 (HEAD)
	//   └->S1->S2->S3->S4->S5->S6->S7->S8->S9->S10
	//
	// Frozen: none
	// Commit: G
	// Pivot : C4
	//
	// CRASH
	//
	// ------------------------------
	//
	// Expected in leveldb:
	//   G->C1->C2->C3->C4->C5->C6->C7->C8
	//   └->S1->S2->S3->S4->S5->S6->S7->S8->S9->S10
	//
	// Expected head header    : C8
	// Expected head fast block: C8
	// Expected head block     : G
	testRepair(t, &rewindTest{
		canonicalBlocks:    8,
		sidechainBlocks:    10,
		freezeThreshold:    16,
		commitBlock:        0,
		pivotBlock:         uint64ptr(4),
		expCanonicalBlocks: 8,
		expSidechainBlocks: 10,
		expFrozen:          0,
		expHeadHeader:      8,
		expHeadFastBlock:   8,
		expHeadBlock:       0,
	}, snapshots)
}

// Tests a recovery for a long canonical chain with frozen blocks where a recent
// block - newer than the ancient limit - was already committed to disk and then
// the process crashed. In this case we expect the chain to be rolled back to the
// committed block, with everything afterwards kept as fast sync data.
func TestLongShallowRepair(t *testing.T)              { testLongShallowRepair(t, false) }
func TestLongShallowRepairWithSnapshots(t *testing.T) { testLongShallowRepair(t, true) }

func testLongShallowRepair(t *testing.T, snapshots bool) {
	// Chain:
	//   G->C1->C2->C3->C4->C5->C6->C7->C8->C9->C10->C11->C12->C13->C14->C15->C16->C17->C18 (HEAD)
	//
	// Frozen:
	//   G->C1->C2
	//
	// Commit: G, C4
	// Pivot : none
	//
	// CRASH
	//
	// ------------------------------
	//
	// Expected in freezer:
	//   G->C1->C2
	//
	// Expected in leveldb:
	//   C2)->C3->C4->C5->C6->C7->C8->C9->C10->C11->C12->C13->C14->C15->C16->C17->C18
	//
	// Expected head header    : C18
	// Expected head fast block: C18
	// Expected head block     : C4
	testRepair(t, &rewindTest{
		canonicalBlocks:    18,
		sidechainBlocks:    0,
		freezeThreshold:    16,
		commitBlock:        4,
		pivotBlock:         nil,
		expCanonicalBlocks: 18,
		expSidechainBlocks: 0,
		expFrozen:          3,
		expHeadHeader:      18,
		expHeadFastBlock:   18,
		expHeadBlock:       4,
	}, snapshots)
}

// Tests a recovery for a long canonical chain with frozen blocks where a recent
// block - older than the ancient limit - was already committed to disk and then
// the process crashed. In this case we expect the chain to be rolled back to the
// committed block, with everything afterwards deleted.
func TestLongDeepRepair(t *testing.T)              { testLongDeepRepair(t, false) }
func TestLongDeepRepairWithSnapshots(t *testing.T) { testLongDeepRepair(t, true) }

func testLongDeepRepair(t *testing.T, snapshots bool) {
	// Chain:
	//   G->C1->C2->C3->C4->C5->C6->C7->C8->C9->C10->C11->C12->C13->C14->C15->C16->C17->C18->C19->C20->C21->C22->C23->C24 (HEAD)
	//
	// Frozen:
	//   G->C1->C2->C3->C4->C5->C6->C7->C8
	//
	// Commit: G, C4
	// Pivot : none
	//
	// CRASH
	//
	// ------------------------------
	//
	// Expected in freezer:
	//   G->C1->C2->C3->C4
	//
	// Expected in leveldb: none
	//
	// Expected head header    : C4
	// Expected head fast block: C4
	// Expected head block     : C4
	testRepair(t, &rewindTest{
		canonicalBlocks:    24,
		sidechainBlocks:    0,
		freezeThreshold:    16,
		commitBlock:        4,
		pivotBlock:         nil,
		expCanonicalBlocks: 4,
		expSidechainBlocks: 0,
		expFrozen:          5,
		expHeadHeader:      4,
		expHeadFastBlock:   4,
		expHeadBlock:       4,
	}, snapshots)
}

// Tests a recovery for a long canonical chain with frozen blocks where the fast
// sync pivot point - newer than the ancient limit - was already committed, after
// which the process crashed. In this case we expect the chain to be rolled back
// to the committed block, with everything afterwards kept as fast sync data.
func TestLongSnapSyncedShallowRepair(t *testing.T) {
	testLongSnapSyncedShallowRepair(t, false)
}
func TestLongSnapSyncedShallowRepairWithSnapshots(t *testing.T) {
	testLongSnapSyncedShallowRepair(t, true)
}

func testLongSnapSyncedShallowRepair(t *testing.T, snapshots bool) {
	// Chain:
	//   G->C1->C2->C3->C4->C5->C6->C7->C8->C9->C10->C11->C12->C13->C14->C15->C16->C17->C18 (HEAD)
	//
	// Frozen:
	//   G->C1->C2
	//
	// Commit: G, C4
	// Pivot : C4
	//
	// CRASH
	//
	// ------------------------------
	//
	// Expected in freezer:
	//   G->C1->C2
	//
	// Expected in leveldb:
	//   C2)->C3->C4->C5->C6->C7->C8->C9->C10->C11->C12->C13->C14->C15->C16->C17->C18
	//
	// Expected head header    : C18
	// Expected head fast block: C18
	// Expected head block     : C4
	testRepair(t, &rewindTest{
		canonicalBlocks:    18,
		sidechainBlocks:    0,
		freezeThreshold:    16,
		commitBlock:        4,
		pivotBlock:         uint64ptr(4),
		expCanonicalBlocks: 18,
		expSidechainBlocks: 0,
		expFrozen:          3,
		expHeadHeader:      18,
		expHeadFastBlock:   18,
		expHeadBlock:       4,
	}, snapshots)
}

// Tests a recovery for a long canonical chain with frozen blocks where the fast
// sync pivot point - older than the ancient limit - was already committed, after
// which the process crashed. In this case we expect the chain to be rolled back
// to the committed block, with everything afterwards deleted.
func TestLongSnapSyncedDeepRepair(t *testing.T)              { testLongSnapSyncedDeepRepair(t, false) }
func TestLongSnapSyncedDeepRepairWithSnapshots(t *testing.T) { testLongSnapSyncedDeepRepair(t, true) }

func testLongSnapSyncedDeepRepair(t *testing.T, snapshots bool) {
	// Chain:
	//   G->C1->C2->C3->C4->C5->C6->C7->C8->C9->C10->C11->C12->C13->C14->C15->C16->C17->C18->C19->C20->C21->C22->C23->C24 (HEAD)
	//
	// Frozen:
	//   G->C1->C2->C3->C4->C5->C6->C7->C8
	//
	// Commit: G, C4
	// Pivot : C4
	//
	// CRASH
	//
	// ------------------------------
	//
	// Expected in freezer:
	//   G->C1->C2->C3->C4
	//
	// Expected in leveldb: none
	//
	// Expected head header    : C4
	// Expected head fast block: C4
	// Expected head block     : C4
	testRepair(t, &rewindTest{
		canonicalBlocks:    24,
		sidechainBlocks:    0,
		freezeThreshold:    16,
		commitBlock:        4,
		pivotBlock:         uint64ptr(4),
		expCanonicalBlocks: 4,
		expSidechainBlocks: 0,
		expFrozen:          5,
		expHeadHeader:      4,
		expHeadFastBlock:   4,
		expHeadBlock:       4,
	}, snapshots)
}

// Tests a recovery for a long canonical chain with frozen blocks where the fast
// sync pivot point - older than the ancient limit - was not yet committed, but the
// process crashed. In this case we expect the chain to detect that it was fast
// syncing and not delete anything, since we can just pick up directly where we
// left off.
func TestLongSnapSyncingShallowRepair(t *testing.T) {
	testLongSnapSyncingShallowRepair(t, false)
}
func TestLongSnapSyncingShallowRepairWithSnapshots(t *testing.T) {
	testLongSnapSyncingShallowRepair(t, true)
}

func testLongSnapSyncingShallowRepair(t *testing.T, snapshots bool) {
	// Chain:
	//   G->C1->C2->C3->C4->C5->C6->C7->C8->C9->C10->C11->C12->C13->C14->C15->C16->C17->C18 (HEAD)
	//
	// Frozen:
	//   G->C1->C2
	//
	// Commit: G
	// Pivot : C4
	//
	// CRASH
	//
	// ------------------------------
	//
	// Expected in freezer:
	//   G->C1->C2
	//
	// Expected in leveldb:
	//   C2)->C3->C4->C5->C6->C7->C8->C9->C10->C11->C12->C13->C14->C15->C16->C17->C18
	//
	// Expected head header    : C18
	// Expected head fast block: C18
	// Expected head block     : G
	testRepair(t, &rewindTest{
		canonicalBlocks:    18,
		sidechainBlocks:    0,
		freezeThreshold:    16,
		commitBlock:        0,
		pivotBlock:         uint64ptr(4),
		expCanonicalBlocks: 18,
		expSidechainBlocks: 0,
		expFrozen:          3,
		expHeadHeader:      18,
		expHeadFastBlock:   18,
		expHeadBlock:       0,
	}, snapshots)
}

// Tests a recovery for a long canonical chain with frozen blocks where the fast
// sync pivot point - newer than the ancient limit - was not yet committed, but the
// process crashed. In this case we expect the chain to detect that it was fast
// syncing and not delete anything, since we can just pick up directly where we
// left off.
func TestLongSnapSyncingDeepRepair(t *testing.T)              { testLongSnapSyncingDeepRepair(t, false) }
func TestLongSnapSyncingDeepRepairWithSnapshots(t *testing.T) { testLongSnapSyncingDeepRepair(t, true) }

func testLongSnapSyncingDeepRepair(t *testing.T, snapshots bool) {
	// Chain:
	//   G->C1->C2->C3->C4->C5->C6->C7->C8->C9->C10->C11->C12->C13->C14->C15->C16->C17->C18->C19->C20->C21->C22->C23->C24 (HEAD)
	//
	// Frozen:
	//   G->C1->C2->C3->C4->C5->C6->C7->C8
	//
	// Commit: G
	// Pivot : C4
	//
	// CRASH
	//
	// ------------------------------
	//
	// Expected in freezer:
	//   G->C1->C2->C3->C4->C5->C6->C7->C8
	//
	// Expected in leveldb:
	//   C8)->C9->C10->C11->C12->C13->C14->C15->C16->C17->C18->C19->C20->C21->C22->C23->C24
	//
	// Expected head header    : C24
	// Expected head fast block: C24
	// Expected head block     : G
	testRepair(t, &rewindTest{
		canonicalBlocks:    24,
		sidechainBlocks:    0,
		freezeThreshold:    16,
		commitBlock:        0,
		pivotBlock:         uint64ptr(4),
		expCanonicalBlocks: 24,
		expSidechainBlocks: 0,
		expFrozen:          9,
		expHeadHeader:      24,
		expHeadFastBlock:   24,
		expHeadBlock:       0,
	}, snapshots)
}

// Tests a recovery for a long canonical chain with frozen blocks and a shorter
// side chain, where a recent block - newer than the ancient limit - was already
// committed to disk and then the process crashed. In this test scenario the side
// chain is below the committed block. In this case we expect the chain to be
// rolled back to the committed block, with everything afterwards kept as fast
// sync data; the side chain completely nuked by the freezer.
func TestLongOldForkedShallowRepair(t *testing.T) {
	testLongOldForkedShallowRepair(t, false)
}
func TestLongOldForkedShallowRepairWithSnapshots(t *testing.T) {
	testLongOldForkedShallowRepair(t, true)
}

func testLongOldForkedShallowRepair(t *testing.T, snapshots bool) {
	// Chain:
	//   G->C1->C2->C3->C4->C5->C6->C7->C8->C9->C10->C11->C12->C13->C14->C15->C16->C17->C18 (HEAD)
	//   └->S1->S2->S3
	//
	// Frozen:
	//   G->C1->C2
	//
	// Commit: G, C4
	// Pivot : none
	//
	// CRASH
	//
	// ------------------------------
	//
	// Expected in freezer:
	//   G->C1->C2
	//
	// Expected in leveldb:
	//   C2)->C3->C4->C5->C6->C7->C8->C9->C10->C11->C12->C13->C14->C15->C16->C17->C18
	//
	// Expected head header    : C18
	// Expected head fast block: C18
	// Expected head block     : C4
	testRepair(t, &rewindTest{
		canonicalBlocks:    18,
		sidechainBlocks:    3,
		freezeThreshold:    16,
		commitBlock:        4,
		pivotBlock:         nil,
		expCanonicalBlocks: 18,
		expSidechainBlocks: 0,
		expFrozen:          3,
		expHeadHeader:      18,
		expHeadFastBlock:   18,
		expHeadBlock:       4,
	}, snapshots)
}

// Tests a recovery for a long canonical chain with frozen blocks and a shorter
// side chain, where a recent block - older than the ancient limit - was already
// committed to disk and then the process crashed. In this test scenario the side
// chain is below the committed block. In this case we expect the canonical chain
// to be rolled back to the committed block, with everything afterwards deleted;
// the side chain completely nuked by the freezer.
func TestLongOldForkedDeepRepair(t *testing.T)              { testLongOldForkedDeepRepair(t, false) }
func TestLongOldForkedDeepRepairWithSnapshots(t *testing.T) { testLongOldForkedDeepRepair(t, true) }

func testLongOldForkedDeepRepair(t *testing.T, snapshots bool) {
	// Chain:
	//   G->C1->C2->C3->C4->C5->C6->C7->C8->C9->C10->C11->C12->C13->C14->C15->C16->C17->C18->C19->C20->C21->C22->C23->C24 (HEAD)
	//   └->S1->S2->S3
	//
	// Frozen:
	//   G->C1->C2->C3->C4->C5->C6->C7->C8
	//
	// Commit: G, C4
	// Pivot : none
	//
	// CRASH
	//
	// ------------------------------
	//
	// Expected in freezer:
	//   G->C1->C2->C3->C4
	//
	// Expected in leveldb: none
	//
	// Expected head header    : C4
	// Expected head fast block: C4
	// Expected head block     : C4
	testRepair(t, &rewindTest{
		canonicalBlocks:    24,
		sidechainBlocks:    3,
		freezeThreshold:    16,
		commitBlock:        4,
		pivotBlock:         nil,
		expCanonicalBlocks: 4,
		expSidechainBlocks: 0,
		expFrozen:          5,
		expHeadHeader:      4,
		expHeadFastBlock:   4,
		expHeadBlock:       4,
	}, snapshots)
}

// Tests a recovery for a long canonical chain with frozen blocks and a shorter
// side chain, where the fast sync pivot point - newer than the ancient limit -
// was already committed to disk and then the process crashed. In this test scenario
// the side chain is below the committed block. In this case we expect the chain
// to be rolled back to the committed block, with everything afterwards kept as
// fast sync data; the side chain completely nuked by the freezer.
func TestLongOldForkedSnapSyncedShallowRepair(t *testing.T) {
	testLongOldForkedSnapSyncedShallowRepair(t, false)
}
func TestLongOldForkedSnapSyncedShallowRepairWithSnapshots(t *testing.T) {
	testLongOldForkedSnapSyncedShallowRepair(t, true)
}

func testLongOldForkedSnapSyncedShallowRepair(t *testing.T, snapshots bool) {
	// Chain:
	//   G->C1->C2->C3->C4->C5->C6->C7->C8->C9->C10->C11->C12->C13->C14->C15->C16->C17->C18 (HEAD)
	//   └->S1->S2->S3
	//
	// Frozen:
	//   G->C1->C2
	//
	// Commit: G, C4
	// Pivot : C4
	//
	// CRASH
	//
	// ------------------------------
	//
	// Expected in freezer:
	//   G->C1->C2
	//
	// Expected in leveldb:
	//   C2)->C3->C4->C5->C6->C7->C8->C9->C10->C11->C12->C13->C14->C15->C16->C17->C18
	//
	// Expected head header    : C18
	// Expected head fast block: C18
	// Expected head block     : C4
	testRepair(t, &rewindTest{
		canonicalBlocks:    18,
		sidechainBlocks:    3,
		freezeThreshold:    16,
		commitBlock:        4,
		pivotBlock:         uint64ptr(4),
		expCanonicalBlocks: 18,
		expSidechainBlocks: 0,
		expFrozen:          3,
		expHeadHeader:      18,
		expHeadFastBlock:   18,
		expHeadBlock:       4,
	}, snapshots)
}

// Tests a recovery for a long canonical chain with frozen blocks and a shorter
// side chain, where the fast sync pivot point - older than the ancient limit -
// was already committed to disk and then the process crashed. In this test scenario
// the side chain is below the committed block. In this case we expect the canonical
// chain to be rolled back to the committed block, with everything afterwards deleted;
// the side chain completely nuked by the freezer.
func TestLongOldForkedSnapSyncedDeepRepair(t *testing.T) {
	testLongOldForkedSnapSyncedDeepRepair(t, false)
}
func TestLongOldForkedSnapSyncedDeepRepairWithSnapshots(t *testing.T) {
	testLongOldForkedSnapSyncedDeepRepair(t, true)
}

func testLongOldForkedSnapSyncedDeepRepair(t *testing.T, snapshots bool) {
	// Chain:
	//   G->C1->C2->C3->C4->C5->C6->C7->C8->C9->C10->C11->C12->C13->C14->C15->C16->C17->C18->C19->C20->C21->C22->C23->C24 (HEAD)
	//   └->S1->S2->S3
	//
	// Frozen:
	//   G->C1->C2->C3->C4->C5->C6->C7->C8
	//
	// Commit: G, C4
	// Pivot : C4
	//
	// CRASH
	//
	// ------------------------------
	//
	// Expected in freezer:
	//   G->C1->C2->C3->C4
	//
	// Expected in leveldb: none
	//
	// Expected head header    : C4
	// Expected head fast block: C4
	// Expected head block     : C4
	testRepair(t, &rewindTest{
		canonicalBlocks:    24,
		sidechainBlocks:    3,
		freezeThreshold:    16,
		commitBlock:        4,
		pivotBlock:         uint64ptr(4),
		expCanonicalBlocks: 4,
		expSidechainBlocks: 0,
		expFrozen:          5,
		expHeadHeader:      4,
		expHeadFastBlock:   4,
		expHeadBlock:       4,
	}, snapshots)
}

// Tests a recovery for a long canonical chain with frozen blocks and a shorter
// side chain, where the fast sync pivot point - older than the ancient limit -
// was not yet committed, but the process crashed. In this test scenario the side
// chain is below the committed block. In this case we expect the chain to detect
// that it was fast syncing and not delete anything. The side chain is completely
// nuked by the freezer.
func TestLongOldForkedSnapSyncingShallowRepair(t *testing.T) {
	testLongOldForkedSnapSyncingShallowRepair(t, false)
}
func TestLongOldForkedSnapSyncingShallowRepairWithSnapshots(t *testing.T) {
	testLongOldForkedSnapSyncingShallowRepair(t, true)
}

func testLongOldForkedSnapSyncingShallowRepair(t *testing.T, snapshots bool) {
	// Chain:
	//   G->C1->C2->C3->C4->C5->C6->C7->C8->C9->C10->C11->C12->C13->C14->C15->C16->C17->C18 (HEAD)
	//   └->S1->S2->S3
	//
	// Frozen:
	//   G->C1->C2
	//
	// Commit: G
	// Pivot : C4
	//
	// CRASH
	//
	// ------------------------------
	//
	// Expected in freezer:
	//   G->C1->C2
	//
	// Expected in leveldb:
	//   C2)->C3->C4->C5->C6->C7->C8->C9->C10->C11->C12->C13->C14->C15->C16->C17->C18
	//
	// Expected head header    : C18
	// Expected head fast block: C18
	// Expected head block     : G
	testRepair(t, &rewindTest{
		canonicalBlocks:    18,
		sidechainBlocks:    3,
		freezeThreshold:    16,
		commitBlock:        0,
		pivotBlock:         uint64ptr(4),
		expCanonicalBlocks: 18,
		expSidechainBlocks: 0,
		expFrozen:          3,
		expHeadHeader:      18,
		expHeadFastBlock:   18,
		expHeadBlock:       0,
	}, snapshots)
}

// Tests a recovery for a long canonical chain with frozen blocks and a shorter
// side chain, where the fast sync pivot point - older than the ancient limit -
// was not yet committed, but the process crashed. In this test scenario the side
// chain is below the committed block. In this case we expect the chain to detect
// that it was fast syncing and not delete anything. The side chain is completely
// nuked by the freezer.
func TestLongOldForkedSnapSyncingDeepRepair(t *testing.T) {
	testLongOldForkedSnapSyncingDeepRepair(t, false)
}
func TestLongOldForkedSnapSyncingDeepRepairWithSnapshots(t *testing.T) {
	testLongOldForkedSnapSyncingDeepRepair(t, true)
}

func testLongOldForkedSnapSyncingDeepRepair(t *testing.T, snapshots bool) {
	// Chain:
	//   G->C1->C2->C3->C4->C5->C6->C7->C8->C9->C10->C11->C12->C13->C14->C15->C16->C17->C18->C19->C20->C21->C22->C23->C24 (HEAD)
	//   └->S1->S2->S3
	//
	// Frozen:
	//   G->C1->C2->C3->C4->C5->C6->C7->C8
	//
	// Commit: G
	// Pivot : C4
	//
	// CRASH
	//
	// ------------------------------
	//
	// Expected in freezer:
	//   G->C1->C2->C3->C4->C5->C6->C7->C8
	//
	// Expected in leveldb:
	//   C8)->C9->C10->C11->C12->C13->C14->C15->C16->C17->C18->C19->C20->C21->C22->C23->C24
	//
	// Expected head header    : C24
	// Expected head fast block: C24
	// Expected head block     : G
	testRepair(t, &rewindTest{
		canonicalBlocks:    24,
		sidechainBlocks:    3,
		freezeThreshold:    16,
		commitBlock:        0,
		pivotBlock:         uint64ptr(4),
		expCanonicalBlocks: 24,
		expSidechainBlocks: 0,
		expFrozen:          9,
		expHeadHeader:      24,
		expHeadFastBlock:   24,
		expHeadBlock:       0,
	}, snapshots)
}

// Tests a recovery for a long canonical chain with frozen blocks and a shorter
// side chain, where a recent block - newer than the ancient limit - was already
// committed to disk and then the process crashed. In this test scenario the side
// chain is above the committed block. In this case we expect the chain to be
// rolled back to the committed block, with everything afterwards kept as fast
// sync data; the side chain completely nuked by the freezer.
func TestLongNewerForkedShallowRepair(t *testing.T) {
	testLongNewerForkedShallowRepair(t, false)
}
func TestLongNewerForkedShallowRepairWithSnapshots(t *testing.T) {
	testLongNewerForkedShallowRepair(t, true)
}

func testLongNewerForkedShallowRepair(t *testing.T, snapshots bool) {
	// Chain:
	//   G->C1->C2->C3->C4->C5->C6->C7->C8->C9->C10->C11->C12->C13->C14->C15->C16->C17->C18 (HEAD)
	//   └->S1->S2->S3->S4->S5->S6->S7->S8->S9->S10->S11->S12
	//
	// Frozen:
	//   G->C1->C2
	//
	// Commit: G, C4
	// Pivot : none
	//
	// CRASH
	//
	// ------------------------------
	//
	// Expected in freezer:
	//   G->C1->C2
	//
	// Expected in leveldb:
	//   C2)->C3->C4->C5->C6->C7->C8->C9->C10->C11->C12->C13->C14->C15->C16->C17->C18
	//
	// Expected head header    : C18
	// Expected head fast block: C18
	// Expected head block     : C4
	testRepair(t, &rewindTest{
		canonicalBlocks:    18,
		sidechainBlocks:    12,
		freezeThreshold:    16,
		commitBlock:        4,
		pivotBlock:         nil,
		expCanonicalBlocks: 18,
		expSidechainBlocks: 0,
		expFrozen:          3,
		expHeadHeader:      18,
		expHeadFastBlock:   18,
		expHeadBlock:       4,
	}, snapshots)
}

// Tests a recovery for a long canonical chain with frozen blocks and a shorter
// side chain, where a recent block - older than the ancient limit - was already
// committed to disk and then the process crashed. In this test scenario the side
// chain is above the committed block. In this case we expect the canonical chain
// to be rolled back to the committed block, with everything afterwards deleted;
// the side chain completely nuked by the freezer.
func TestLongNewerForkedDeepRepair(t *testing.T)              { testLongNewerForkedDeepRepair(t, false) }
func TestLongNewerForkedDeepRepairWithSnapshots(t *testing.T) { testLongNewerForkedDeepRepair(t, true) }

func testLongNewerForkedDeepRepair(t *testing.T, snapshots bool) {
	// Chain:
	//   G->C1->C2->C3->C4->C5->C6->C7->C8->C9->C10->C11->C12->C13->C14->C15->C16->C17->C18->C19->C20->C21->C22->C23->C24 (HEAD)
	//   └->S1->S2->S3->S4->S5->S6->S7->S8->S9->S10->S11->S12
	//
	// Frozen:
	//   G->C1->C2->C3->C4->C5->C6->C7->C8
	//
	// Commit: G, C4
	// Pivot : none
	//
	// CRASH
	//
	// ------------------------------
	//
	// Expected in freezer:
	//   G->C1->C2->C3->C4
	//
	// Expected in leveldb: none
	//
	// Expected head header    : C4
	// Expected head fast block: C4
	// Expected head block     : C4
	testRepair(t, &rewindTest{
		canonicalBlocks:    24,
		sidechainBlocks:    12,
		freezeThreshold:    16,
		commitBlock:        4,
		pivotBlock:         nil,
		expCanonicalBlocks: 4,
		expSidechainBlocks: 0,
		expFrozen:          5,
		expHeadHeader:      4,
		expHeadFastBlock:   4,
		expHeadBlock:       4,
	}, snapshots)
}

// Tests a recovery for a long canonical chain with frozen blocks and a shorter
// side chain, where the fast sync pivot point - newer than the ancient limit -
// was already committed to disk and then the process crashed. In this test scenario
// the side chain is above the committed block. In this case we expect the chain
// to be rolled back to the committed block, with everything afterwards kept as fast
// sync data; the side chain completely nuked by the freezer.
func TestLongNewerForkedSnapSyncedShallowRepair(t *testing.T) {
	testLongNewerForkedSnapSyncedShallowRepair(t, false)
}
func TestLongNewerForkedSnapSyncedShallowRepairWithSnapshots(t *testing.T) {
	testLongNewerForkedSnapSyncedShallowRepair(t, true)
}

func testLongNewerForkedSnapSyncedShallowRepair(t *testing.T, snapshots bool) {
	// Chain:
	//   G->C1->C2->C3->C4->C5->C6->C7->C8->C9->C10->C11->C12->C13->C14->C15->C16->C17->C18 (HEAD)
	//   └->S1->S2->S3->S4->S5->S6->S7->S8->S9->S10->S11->S12
	//
	// Frozen:
	//   G->C1->C2
	//
	// Commit: G, C4
	// Pivot : C4
	//
	// CRASH
	//
	// ------------------------------
	//
	// Expected in freezer:
	//   G->C1->C2
	//
	// Expected in leveldb:
	//   C2)->C3->C4->C5->C6->C7->C8->C9->C10->C11->C12->C13->C14->C15->C16->C17->C18
	//
	// Expected head header    : C18
	// Expected head fast block: C18
	// Expected head block     : C4
	testRepair(t, &rewindTest{
		canonicalBlocks:    18,
		sidechainBlocks:    12,
		freezeThreshold:    16,
		commitBlock:        4,
		pivotBlock:         uint64ptr(4),
		expCanonicalBlocks: 18,
		expSidechainBlocks: 0,
		expFrozen:          3,
		expHeadHeader:      18,
		expHeadFastBlock:   18,
		expHeadBlock:       4,
	}, snapshots)
}

// Tests a recovery for a long canonical chain with frozen blocks and a shorter
// side chain, where the fast sync pivot point - older than the ancient limit -
// was already committed to disk and then the process crashed. In this test scenario
// the side chain is above the committed block. In this case we expect the canonical
// chain to be rolled back to the committed block, with everything afterwards deleted;
// the side chain completely nuked by the freezer.
func TestLongNewerForkedSnapSyncedDeepRepair(t *testing.T) {
	testLongNewerForkedSnapSyncedDeepRepair(t, false)
}
func TestLongNewerForkedSnapSyncedDeepRepairWithSnapshots(t *testing.T) {
	testLongNewerForkedSnapSyncedDeepRepair(t, true)
}

func testLongNewerForkedSnapSyncedDeepRepair(t *testing.T, snapshots bool) {
	// Chain:
	//   G->C1->C2->C3->C4->C5->C6->C7->C8->C9->C10->C11->C12->C13->C14->C15->C16->C17->C18->C19->C20->C21->C22->C23->C24 (HEAD)
	//   └->S1->S2->S3->S4->S5->S6->S7->S8->S9->S10->S11->S12
	//
	// Frozen:
	//   G->C1->C2->C3->C4->C5->C6->C7->C8
	//
	// Commit: G, C4
	// Pivot : C4
	//
	// CRASH
	//
	// ------------------------------
	//
	// Expected in freezer:
	//   G->C1->C2->C3->C4
	//
	// Expected in leveldb: none
	//
	// Expected head header    : C4
	// Expected head fast block: C4
	// Expected head block     : C4
	testRepair(t, &rewindTest{
		canonicalBlocks:    24,
		sidechainBlocks:    12,
		freezeThreshold:    16,
		commitBlock:        4,
		pivotBlock:         uint64ptr(4),
		expCanonicalBlocks: 4,
		expSidechainBlocks: 0,
		expFrozen:          5,
		expHeadHeader:      4,
		expHeadFastBlock:   4,
		expHeadBlock:       4,
	}, snapshots)
}

// Tests a recovery for a long canonical chain with frozen blocks and a shorter
// side chain, where the fast sync pivot point - older than the ancient limit -
// was not yet committed, but the process crashed. In this test scenario the side
// chain is above the committed block. In this case we expect the chain to detect
// that it was fast syncing and not delete anything. The side chain is completely
// nuked by the freezer.
func TestLongNewerForkedSnapSyncingShallowRepair(t *testing.T) {
	testLongNewerForkedSnapSyncingShallowRepair(t, false)
}
func TestLongNewerForkedSnapSyncingShallowRepairWithSnapshots(t *testing.T) {
	testLongNewerForkedSnapSyncingShallowRepair(t, true)
}

func testLongNewerForkedSnapSyncingShallowRepair(t *testing.T, snapshots bool) {
	// Chain:
	//   G->C1->C2->C3->C4->C5->C6->C7->C8->C9->C10->C11->C12->C13->C14->C15->C16->C17->C18 (HEAD)
	//   └->S1->S2->S3->S4->S5->S6->S7->S8->S9->S10->S11->S12
	//
	// Frozen:
	//   G->C1->C2
	//
	// Commit: G
	// Pivot : C4
	//
	// CRASH
	//
	// ------------------------------
	//
	// Expected in freezer:
	//   G->C1->C2
	//
	// Expected in leveldb:
	//   C2)->C3->C4->C5->C6->C7->C8->C9->C10->C11->C12->C13->C14->C15->C16->C17->C18
	//
	// Expected head header    : C18
	// Expected head fast block: C18
	// Expected head block     : G
	testRepair(t, &rewindTest{
		canonicalBlocks:    18,
		sidechainBlocks:    12,
		freezeThreshold:    16,
		commitBlock:        0,
		pivotBlock:         uint64ptr(4),
		expCanonicalBlocks: 18,
		expSidechainBlocks: 0,
		expFrozen:          3,
		expHeadHeader:      18,
		expHeadFastBlock:   18,
		expHeadBlock:       0,
	}, snapshots)
}

// Tests a recovery for a long canonical chain with frozen blocks and a shorter
// side chain, where the fast sync pivot point - older than the ancient limit -
// was not yet committed, but the process crashed. In this test scenario the side
// chain is above the committed block. In this case we expect the chain to detect
// that it was fast syncing and not delete anything. The side chain is completely
// nuked by the freezer.
func TestLongNewerForkedSnapSyncingDeepRepair(t *testing.T) {
	testLongNewerForkedSnapSyncingDeepRepair(t, false)
}
func TestLongNewerForkedSnapSyncingDeepRepairWithSnapshots(t *testing.T) {
	testLongNewerForkedSnapSyncingDeepRepair(t, true)
}

func testLongNewerForkedSnapSyncingDeepRepair(t *testing.T, snapshots bool) {
	// Chain:
	//   G->C1->C2->C3->C4->C5->C6->C7->C8->C9->C10->C11->C12->C13->C14->C15->C16->C17->C18->C19->C20->C21->C22->C23->C24 (HEAD)
	//   └->S1->S2->S3->S4->S5->S6->S7->S8->S9->S10->S11->S12
	//
	// Frozen:
	//   G->C1->C2->C3->C4->C5->C6->C7->C8
	//
	// Commit: G
	// Pivot : C4
	//
	// CRASH
	//
	// ------------------------------
	//
	// Expected in freezer:
	//   G->C1->C2->C3->C4->C5->C6->C7->C8
	//
	// Expected in leveldb:
	//   C8)->C9->C10->C11->C12->C13->C14->C15->C16->C17->C18->C19->C20->C21->C22->C23->C24
	//
	// Expected head header    : C24
	// Expected head fast block: C24
	// Expected head block     : G
	testRepair(t, &rewindTest{
		canonicalBlocks:    24,
		sidechainBlocks:    12,
		freezeThreshold:    16,
		commitBlock:        0,
		pivotBlock:         uint64ptr(4),
		expCanonicalBlocks: 24,
		expSidechainBlocks: 0,
		expFrozen:          9,
		expHeadHeader:      24,
		expHeadFastBlock:   24,
		expHeadBlock:       0,
	}, snapshots)
}

// Tests a recovery for a long canonical chain with frozen blocks and a longer side
// chain, where a recent block - newer than the ancient limit - was already committed
// to disk and then the process crashed. In this case we expect the chain to be
// rolled back to the committed block, with everything afterwards kept as fast sync
// data. The side chain completely nuked by the freezer.
func TestLongReorgedShallowRepair(t *testing.T)              { testLongReorgedShallowRepair(t, false) }
func TestLongReorgedShallowRepairWithSnapshots(t *testing.T) { testLongReorgedShallowRepair(t, true) }

func testLongReorgedShallowRepair(t *testing.T, snapshots bool) {
	// Chain:
	//   G->C1->C2->C3->C4->C5->C6->C7->C8->C9->C10->C11->C12->C13->C14->C15->C16->C17->C18 (HEAD)
	//   └->S1->S2->S3->S4->S5->S6->S7->S8->S9->S10->S11->S12->S13->S14->S15->S16->S17->S18->S19->S20->S21->S22->S23->S24->S25->S26
	//
	// Frozen:
	//   G->C1->C2
	//
	// Commit: G, C4
	// Pivot : none
	//
	// CRASH
	//
	// ------------------------------
	//
	// Expected in freezer:
	//   G->C1->C2
	//
	// Expected in leveldb:
	//   C2)->C3->C4->C5->C6->C7->C8->C9->C10->C11->C12->C13->C14->C15->C16->C17->C18
	//
	// Expected head header    : C18
	// Expected head fast block: C18
	// Expected head block     : C4
	testRepair(t, &rewindTest{
		canonicalBlocks:    18,
		sidechainBlocks:    26,
		freezeThreshold:    16,
		commitBlock:        4,
		pivotBlock:         nil,
		expCanonicalBlocks: 18,
		expSidechainBlocks: 0,
		expFrozen:          3,
		expHeadHeader:      18,
		expHeadFastBlock:   18,
		expHeadBlock:       4,
	}, snapshots)
}

// Tests a recovery for a long canonical chain with frozen blocks and a longer side
// chain, where a recent block - older than the ancient limit - was already committed
// to disk and then the process crashed. In this case we expect the canonical chains
// to be rolled back to the committed block, with everything afterwards deleted. The
// side chain completely nuked by the freezer.
func TestLongReorgedDeepRepair(t *testing.T)              { testLongReorgedDeepRepair(t, false) }
func TestLongReorgedDeepRepairWithSnapshots(t *testing.T) { testLongReorgedDeepRepair(t, true) }

func testLongReorgedDeepRepair(t *testing.T, snapshots bool) {
	// Chain:
	//   G->C1->C2->C3->C4->C5->C6->C7->C8->C9->C10->C11->C12->C13->C14->C15->C16->C17->C18->C19->C20->C21->C22->C23->C24 (HEAD)
	//   └->S1->S2->S3->S4->S5->S6->S7->S8->S9->S10->S11->S12->S13->S14->S15->S16->S17->S18->S19->S20->S21->S22->S23->S24->S25->S26
	//
	// Frozen:
	//   G->C1->C2->C3->C4->C5->C6->C7->C8
	//
	// Commit: G, C4
	// Pivot : none
	//
	// CRASH
	//
	// ------------------------------
	//
	// Expected in freezer:
	//   G->C1->C2->C3->C4
	//
	// Expected in leveldb: none
	//
	// Expected head header    : C4
	// Expected head fast block: C4
	// Expected head block     : C4
	testRepair(t, &rewindTest{
		canonicalBlocks:    24,
		sidechainBlocks:    26,
		freezeThreshold:    16,
		commitBlock:        4,
		pivotBlock:         nil,
		expCanonicalBlocks: 4,
		expSidechainBlocks: 0,
		expFrozen:          5,
		expHeadHeader:      4,
		expHeadFastBlock:   4,
		expHeadBlock:       4,
	}, snapshots)
}

// Tests a recovery for a long canonical chain with frozen blocks and a longer
// side chain, where the fast sync pivot point - newer than the ancient limit -
// was already committed to disk and then the process crashed. In this case we
// expect the chain to be rolled back to the committed block, with everything
// afterwards kept as fast sync data. The side chain completely nuked by the
// freezer.
func TestLongReorgedSnapSyncedShallowRepair(t *testing.T) {
	testLongReorgedSnapSyncedShallowRepair(t, false)
}
func TestLongReorgedSnapSyncedShallowRepairWithSnapshots(t *testing.T) {
	testLongReorgedSnapSyncedShallowRepair(t, true)
}

func testLongReorgedSnapSyncedShallowRepair(t *testing.T, snapshots bool) {
	// Chain:
	//   G->C1->C2->C3->C4->C5->C6->C7->C8->C9->C10->C11->C12->C13->C14->C15->C16->C17->C18 (HEAD)
	//   └->S1->S2->S3->S4->S5->S6->S7->S8->S9->S10->S11->S12->S13->S14->S15->S16->S17->S18->S19->S20->S21->S22->S23->S24->S25->S26
	//
	// Frozen:
	//   G->C1->C2
	//
	// Commit: G, C4
	// Pivot : C4
	//
	// CRASH
	//
	// ------------------------------
	//
	// Expected in freezer:
	//   G->C1->C2
	//
	// Expected in leveldb:
	//   C2)->C3->C4->C5->C6->C7->C8->C9->C10->C11->C12->C13->C14->C15->C16->C17->C18
	//
	// Expected head header    : C18
	// Expected head fast block: C18
	// Expected head block     : C4
	testRepair(t, &rewindTest{
		canonicalBlocks:    18,
		sidechainBlocks:    26,
		freezeThreshold:    16,
		commitBlock:        4,
		pivotBlock:         uint64ptr(4),
		expCanonicalBlocks: 18,
		expSidechainBlocks: 0,
		expFrozen:          3,
		expHeadHeader:      18,
		expHeadFastBlock:   18,
		expHeadBlock:       4,
	}, snapshots)
}

// Tests a recovery for a long canonical chain with frozen blocks and a longer
// side chain, where the fast sync pivot point - older than the ancient limit -
// was already committed to disk and then the process crashed. In this case we
// expect the canonical chains to be rolled back to the committed block, with
// everything afterwards deleted. The side chain completely nuked by the freezer.
func TestLongReorgedSnapSyncedDeepRepair(t *testing.T) {
	testLongReorgedSnapSyncedDeepRepair(t, false)
}
func TestLongReorgedSnapSyncedDeepRepairWithSnapshots(t *testing.T) {
	testLongReorgedSnapSyncedDeepRepair(t, true)
}

func testLongReorgedSnapSyncedDeepRepair(t *testing.T, snapshots bool) {
	// Chain:
	//   G->C1->C2->C3->C4->C5->C6->C7->C8->C9->C10->C11->C12->C13->C14->C15->C16->C17->C18->C19->C20->C21->C22->C23->C24 (HEAD)
	//   └->S1->S2->S3->S4->S5->S6->S7->S8->S9->S10->S11->S12->S13->S14->S15->S16->S17->S18->S19->S20->S21->S22->S23->S24->S25->S26
	//
	// Frozen:
	//   G->C1->C2->C3->C4->C5->C6->C7->C8
	//
	// Commit: G, C4
	// Pivot : C4
	//
	// CRASH
	//
	// ------------------------------
	//
	// Expected in freezer:
	//   G->C1->C2->C3->C4
	//
	// Expected in leveldb: none
	//
	// Expected head header    : C4
	// Expected head fast block: C4
	// Expected head block     : C4
	testRepair(t, &rewindTest{
		canonicalBlocks:    24,
		sidechainBlocks:    26,
		freezeThreshold:    16,
		commitBlock:        4,
		pivotBlock:         uint64ptr(4),
		expCanonicalBlocks: 4,
		expSidechainBlocks: 0,
		expFrozen:          5,
		expHeadHeader:      4,
		expHeadFastBlock:   4,
		expHeadBlock:       4,
	}, snapshots)
}

// Tests a recovery for a long canonical chain with frozen blocks and a longer
// side chain, where the fast sync pivot point - newer than the ancient limit -
// was not yet committed, but the process crashed. In this case we expect the
// chain to detect that it was fast syncing and not delete anything, since we
// can just pick up directly where we left off.
func TestLongReorgedSnapSyncingShallowRepair(t *testing.T) {
	testLongReorgedSnapSyncingShallowRepair(t, false)
}
func TestLongReorgedSnapSyncingShallowRepairWithSnapshots(t *testing.T) {
	testLongReorgedSnapSyncingShallowRepair(t, true)
}

func testLongReorgedSnapSyncingShallowRepair(t *testing.T, snapshots bool) {
	// Chain:
	//   G->C1->C2->C3->C4->C5->C6->C7->C8->C9->C10->C11->C12->C13->C14->C15->C16->C17->C18 (HEAD)
	//   └->S1->S2->S3->S4->S5->S6->S7->S8->S9->S10->S11->S12->S13->S14->S15->S16->S17->S18->S19->S20->S21->S22->S23->S24->S25->S26
	//
	// Frozen:
	//   G->C1->C2
	//
	// Commit: G
	// Pivot : C4
	//
	// CRASH
	//
	// ------------------------------
	//
	// Expected in freezer:
	//   G->C1->C2
	//
	// Expected in leveldb:
	//   C2)->C3->C4->C5->C6->C7->C8->C9->C10->C11->C12->C13->C14->C15->C16->C17->C18
	//
	// Expected head header    : C18
	// Expected head fast block: C18
	// Expected head block     : G
	testRepair(t, &rewindTest{
		canonicalBlocks:    18,
		sidechainBlocks:    26,
		freezeThreshold:    16,
		commitBlock:        0,
		pivotBlock:         uint64ptr(4),
		expCanonicalBlocks: 18,
		expSidechainBlocks: 0,
		expFrozen:          3,
		expHeadHeader:      18,
		expHeadFastBlock:   18,
		expHeadBlock:       0,
	}, snapshots)
}

// Tests a recovery for a long canonical chain with frozen blocks and a longer
// side chain, where the fast sync pivot point - older than the ancient limit -
// was not yet committed, but the process crashed. In this case we expect the
// chain to detect that it was fast syncing and not delete anything, since we
// can just pick up directly where we left off.
func TestLongReorgedSnapSyncingDeepRepair(t *testing.T) {
	testLongReorgedSnapSyncingDeepRepair(t, false)
}
func TestLongReorgedSnapSyncingDeepRepairWithSnapshots(t *testing.T) {
	testLongReorgedSnapSyncingDeepRepair(t, true)
}

func testLongReorgedSnapSyncingDeepRepair(t *testing.T, snapshots bool) {
	// Chain:
	//   G->C1->C2->C3->C4->C5->C6->C7->C8->C9->C10->C11->C12->C13->C14->C15->C16->C17->C18->C19->C20->C21->C22->C23->C24 (HEAD)
	//   └->S1->S2->S3->S4->S5->S6->S7->S8->S9->S10->S11->S12->S13->S14->S15->S16->S17->S18->S19->S20->S21->S22->S23->S24->S25->S26
	//
	// Frozen:
	//   G->C1->C2->C3->C4->C5->C6->C7->C8
	//
	// Commit: G
	// Pivot : C4
	//
	// CRASH
	//
	// ------------------------------
	//
	// Expected in freezer:
	//   G->C1->C2->C3->C4->C5->C6->C7->C8
	//
	// Expected in leveldb:
	//   C8)->C9->C10->C11->C12->C13->C14->C15->C16->C17->C18->C19->C20->C21->C22->C23->C24
	//
	// Expected head header    : C24
	// Expected head fast block: C24
	// Expected head block     : G
	testRepair(t, &rewindTest{
		canonicalBlocks:    24,
		sidechainBlocks:    26,
		freezeThreshold:    16,
		commitBlock:        0,
		pivotBlock:         uint64ptr(4),
		expCanonicalBlocks: 24,
		expSidechainBlocks: 0,
		expFrozen:          9,
		expHeadHeader:      24,
		expHeadFastBlock:   24,
		expHeadBlock:       0,
	}, snapshots)
}

func testRepair(t *testing.T, tt *rewindTest, snapshots bool) {
	// It's hard to follow the test case, visualize the input
	//log.Root().SetHandler(log.LvlFilterHandler(log.LvlTrace, log.StreamHandler(os.Stderr, log.TerminalFormat(true))))
	// fmt.Println(tt.dump(true))

	// Create a temporary persistent database
	datadir := t.TempDir()

	db, err := rawdb.Open(rawdb.OpenOptions{
		Directory:         datadir,
		AncientsDirectory: datadir,
	})
	if err != nil {
		t.Fatalf("Failed to create persistent database: %v", err)
	}
	defer db.Close() // Might double close, should be fine

	// Initialize a fresh chain
	var (
<<<<<<< HEAD
		genesis = (&Genesis{BaseFee: big.NewInt(params.InitialBaseFee)}).MustCommit(db)
		engine  = ethash.NewFullFaker()
		config  = &CacheConfig{

			// Arbitrum
			TriesInMemory: 128,
			TrieRetention: 30 * time.Minute,

=======
		gspec = &Genesis{
			BaseFee: big.NewInt(params.InitialBaseFee),
			Config:  params.AllEthashProtocolChanges,
		}
		engine = ethash.NewFullFaker()
		config = &CacheConfig{
>>>>>>> 73b01f40
			TrieCleanLimit: 256,
			TrieDirtyLimit: 256,
			TrieTimeLimit:  5 * time.Minute,
			SnapshotLimit:  0, // Disable snapshot by default
		}
	)
	defer engine.Close()
	if snapshots {
		config.SnapshotLimit = 256
		config.SnapshotWait = true
	}
	chain, err := NewBlockChain(db, config, gspec, nil, engine, vm.Config{}, nil, nil)
	if err != nil {
		t.Fatalf("Failed to create chain: %v", err)
	}
	// If sidechain blocks are needed, make a light chain and import it
	var sideblocks types.Blocks
	if tt.sidechainBlocks > 0 {
		sideblocks, _ = GenerateChain(gspec.Config, gspec.ToBlock(), engine, rawdb.NewMemoryDatabase(), tt.sidechainBlocks, func(i int, b *BlockGen) {
			b.SetCoinbase(common.Address{0x01})
		})
		if _, err := chain.InsertChain(sideblocks); err != nil {
			t.Fatalf("Failed to import side chain: %v", err)
		}
	}
	canonblocks, _ := GenerateChain(gspec.Config, gspec.ToBlock(), engine, rawdb.NewMemoryDatabase(), tt.canonicalBlocks, func(i int, b *BlockGen) {
		b.SetCoinbase(common.Address{0x02})
		b.SetDifficulty(big.NewInt(1000000))
	})
	if _, err := chain.InsertChain(canonblocks[:tt.commitBlock]); err != nil {
		t.Fatalf("Failed to import canonical chain start: %v", err)
	}
	if tt.commitBlock > 0 {
		chain.stateCache.TrieDB().Commit(canonblocks[tt.commitBlock-1].Root(), false)
		if snapshots {
			if err := chain.snaps.Cap(canonblocks[tt.commitBlock-1].Root(), 0); err != nil {
				t.Fatalf("Failed to flatten snapshots: %v", err)
			}
		}
	}
	if _, err := chain.InsertChain(canonblocks[tt.commitBlock:]); err != nil {
		t.Fatalf("Failed to import canonical chain tail: %v", err)
	}
	// Force run a freeze cycle
	type freezer interface {
		Freeze(threshold uint64) error
		Ancients() (uint64, error)
	}
	db.(freezer).Freeze(tt.freezeThreshold)

	// Set the simulated pivot block
	if tt.pivotBlock != nil {
		rawdb.WriteLastPivotNumber(db, *tt.pivotBlock)
	}
	// Pull the plug on the database, simulating a hard crash
	db.Close()
	chain.stopWithoutSaving()

	// Start a new blockchain back up and see where the repair leads us
	db, err = rawdb.Open(rawdb.OpenOptions{
		Directory:         datadir,
		AncientsDirectory: datadir,
	})

	if err != nil {
		t.Fatalf("Failed to reopen persistent database: %v", err)
	}
	defer db.Close()

	newChain, err := NewBlockChain(db, nil, gspec, nil, engine, vm.Config{}, nil, nil)
	if err != nil {
		t.Fatalf("Failed to recreate chain: %v", err)
	}
	defer newChain.Stop()

	// Iterate over all the remaining blocks and ensure there are no gaps
	verifyNoGaps(t, newChain, true, canonblocks)
	verifyNoGaps(t, newChain, false, sideblocks)
	verifyCutoff(t, newChain, true, canonblocks, tt.expCanonicalBlocks)
	verifyCutoff(t, newChain, false, sideblocks, tt.expSidechainBlocks)

	if head := newChain.CurrentHeader(); head.Number.Uint64() != tt.expHeadHeader {
		t.Errorf("Head header mismatch: have %d, want %d", head.Number, tt.expHeadHeader)
	}
	if head := newChain.CurrentFastBlock(); head.NumberU64() != tt.expHeadFastBlock {
		t.Errorf("Head fast block mismatch: have %d, want %d", head.NumberU64(), tt.expHeadFastBlock)
	}
	if head := newChain.CurrentBlock(); head.NumberU64() != tt.expHeadBlock {
		t.Errorf("Head block mismatch: have %d, want %d", head.NumberU64(), tt.expHeadBlock)
	}
	if frozen, err := db.(freezer).Ancients(); err != nil {
		t.Errorf("Failed to retrieve ancient count: %v\n", err)
	} else if int(frozen) != tt.expFrozen {
		t.Errorf("Frozen block count mismatch: have %d, want %d", frozen, tt.expFrozen)
	}
}

// TestIssue23496 tests scenario described in https://github.com/ethereum/go-ethereum/pull/23496#issuecomment-926393893
// Credits to @zzyalbert for finding the issue.
//
// Local chain owns these blocks:
// G  B1  B2  B3  B4
// B1: state committed
// B2: snapshot disk layer
// B3: state committed
// B4: head block
//
// Crash happens without fully persisting snapshot and in-memory states,
// chain rewinds itself to the B1 (skip B3 in order to recover snapshot)
// In this case the snapshot layer of B3 is not created because of existent
// state.
func TestIssue23496(t *testing.T) {
	// It's hard to follow the test case, visualize the input
	//log.Root().SetHandler(log.LvlFilterHandler(log.LvlTrace, log.StreamHandler(os.Stderr, log.TerminalFormat(true))))

	// Create a temporary persistent database
	datadir := t.TempDir()

	db, err := rawdb.Open(rawdb.OpenOptions{
		Directory:         datadir,
		AncientsDirectory: datadir,
	})

	if err != nil {
		t.Fatalf("Failed to create persistent database: %v", err)
	}
	defer db.Close() // Might double close, should be fine

	// Initialize a fresh chain
	var (
<<<<<<< HEAD
		genesis = (&Genesis{BaseFee: big.NewInt(params.InitialBaseFee)}).MustCommit(db)
		engine  = ethash.NewFullFaker()
		config  = &CacheConfig{

			// Arbitrum
			TriesInMemory: 128,
			TrieRetention: 30 * time.Minute,

=======
		gspec = &Genesis{
			Config:  params.TestChainConfig,
			BaseFee: big.NewInt(params.InitialBaseFee),
		}
		engine = ethash.NewFullFaker()
		config = &CacheConfig{
>>>>>>> 73b01f40
			TrieCleanLimit: 256,
			TrieDirtyLimit: 256,
			TrieTimeLimit:  5 * time.Minute,
			SnapshotLimit:  256,
			SnapshotWait:   true,
		}
	)
	chain, err := NewBlockChain(db, config, gspec, nil, engine, vm.Config{}, nil, nil)
	if err != nil {
		t.Fatalf("Failed to create chain: %v", err)
	}
	_, blocks, _ := GenerateChainWithGenesis(gspec, engine, 4, func(i int, b *BlockGen) {
		b.SetCoinbase(common.Address{0x02})
		b.SetDifficulty(big.NewInt(1000000))
	})

	// Insert block B1 and commit the state into disk
	if _, err := chain.InsertChain(blocks[:1]); err != nil {
		t.Fatalf("Failed to import canonical chain start: %v", err)
	}
	chain.stateCache.TrieDB().Commit(blocks[0].Root(), false)

	// Insert block B2 and commit the snapshot into disk
	if _, err := chain.InsertChain(blocks[1:2]); err != nil {
		t.Fatalf("Failed to import canonical chain start: %v", err)
	}
	if err := chain.snaps.Cap(blocks[1].Root(), 0); err != nil {
		t.Fatalf("Failed to flatten snapshots: %v", err)
	}

	// Insert block B3 and commit the state into disk
	if _, err := chain.InsertChain(blocks[2:3]); err != nil {
		t.Fatalf("Failed to import canonical chain start: %v", err)
	}
	chain.stateCache.TrieDB().Commit(blocks[2].Root(), false)

	// Insert the remaining blocks
	if _, err := chain.InsertChain(blocks[3:]); err != nil {
		t.Fatalf("Failed to import canonical chain tail: %v", err)
	}

	// Pull the plug on the database, simulating a hard crash
	db.Close()
	chain.stopWithoutSaving()

	// Start a new blockchain back up and see where the repair leads us
	db, err = rawdb.Open(rawdb.OpenOptions{
		Directory:         datadir,
		AncientsDirectory: datadir,
	})
	if err != nil {
		t.Fatalf("Failed to reopen persistent database: %v", err)
	}
	defer db.Close()

	chain, err = NewBlockChain(db, nil, gspec, nil, engine, vm.Config{}, nil, nil)
	if err != nil {
		t.Fatalf("Failed to recreate chain: %v", err)
	}
	defer chain.Stop()

	if head := chain.CurrentHeader(); head.Number.Uint64() != uint64(4) {
		t.Errorf("Head header mismatch: have %d, want %d", head.Number, 4)
	}
	if head := chain.CurrentFastBlock(); head.NumberU64() != uint64(4) {
		t.Errorf("Head fast block mismatch: have %d, want %d", head.NumberU64(), uint64(4))
	}
	if head := chain.CurrentBlock(); head.NumberU64() != uint64(1) {
		t.Errorf("Head block mismatch: have %d, want %d", head.NumberU64(), uint64(1))
	}

	// Reinsert B2-B4
	if _, err := chain.InsertChain(blocks[1:]); err != nil {
		t.Fatalf("Failed to import canonical chain tail: %v", err)
	}
	if head := chain.CurrentHeader(); head.Number.Uint64() != uint64(4) {
		t.Errorf("Head header mismatch: have %d, want %d", head.Number, 4)
	}
	if head := chain.CurrentFastBlock(); head.NumberU64() != uint64(4) {
		t.Errorf("Head fast block mismatch: have %d, want %d", head.NumberU64(), uint64(4))
	}
	if head := chain.CurrentBlock(); head.NumberU64() != uint64(4) {
		t.Errorf("Head block mismatch: have %d, want %d", head.NumberU64(), uint64(4))
	}
	if layer := chain.Snapshots().Snapshot(blocks[2].Root()); layer == nil {
		t.Error("Failed to regenerate the snapshot of known state")
	}
}<|MERGE_RESOLUTION|>--- conflicted
+++ resolved
@@ -1767,27 +1767,20 @@
 
 	// Initialize a fresh chain
 	var (
-<<<<<<< HEAD
-		genesis = (&Genesis{BaseFee: big.NewInt(params.InitialBaseFee)}).MustCommit(db)
-		engine  = ethash.NewFullFaker()
-		config  = &CacheConfig{
-
-			// Arbitrum
-			TriesInMemory: 128,
-			TrieRetention: 30 * time.Minute,
-
-=======
 		gspec = &Genesis{
 			BaseFee: big.NewInt(params.InitialBaseFee),
 			Config:  params.AllEthashProtocolChanges,
 		}
 		engine = ethash.NewFullFaker()
 		config = &CacheConfig{
->>>>>>> 73b01f40
 			TrieCleanLimit: 256,
 			TrieDirtyLimit: 256,
 			TrieTimeLimit:  5 * time.Minute,
 			SnapshotLimit:  0, // Disable snapshot by default
+
+			// Arbitrum
+			TriesInMemory: 128,
+			TrieRetention: 30 * time.Minute,
 		}
 	)
 	defer engine.Close()
@@ -1914,28 +1907,21 @@
 
 	// Initialize a fresh chain
 	var (
-<<<<<<< HEAD
-		genesis = (&Genesis{BaseFee: big.NewInt(params.InitialBaseFee)}).MustCommit(db)
-		engine  = ethash.NewFullFaker()
-		config  = &CacheConfig{
-
-			// Arbitrum
-			TriesInMemory: 128,
-			TrieRetention: 30 * time.Minute,
-
-=======
 		gspec = &Genesis{
 			Config:  params.TestChainConfig,
 			BaseFee: big.NewInt(params.InitialBaseFee),
 		}
 		engine = ethash.NewFullFaker()
 		config = &CacheConfig{
->>>>>>> 73b01f40
 			TrieCleanLimit: 256,
 			TrieDirtyLimit: 256,
 			TrieTimeLimit:  5 * time.Minute,
 			SnapshotLimit:  256,
 			SnapshotWait:   true,
+
+			// Arbitrum
+			TriesInMemory: 128,
+			TrieRetention: 30 * time.Minute,
 		}
 	)
 	chain, err := NewBlockChain(db, config, gspec, nil, engine, vm.Config{}, nil, nil)
