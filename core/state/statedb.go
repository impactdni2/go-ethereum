--- conflicted
+++ resolved
@@ -232,14 +232,6 @@
 
 // AddRefund adds gas to the refund counter
 func (s *StateDB) AddRefund(gas uint64) {
-	// DEEP-MIND: This is called when some bytes are freed from
-	// storage for example, and a few other OPCODES.. the day we want
-	// that granularity of introspection, we know where to find it:
-
-	// if dmContext.Enabled() {
-	// 	dmContext.Print("ADD_REFUND", deepmind.Uint64(s.refund), deepmind.Uint64(gas), deepmind.Uint64(s.refund+gas))
-	// }
-
 	s.journal.append(refundChange{prev: s.refund})
 	s.refund += gas
 }
@@ -252,13 +244,6 @@
 		panic(fmt.Sprintf("Refund counter below zero (gas: %d > refund: %d)", gas, s.refund))
 	}
 
-<<<<<<< HEAD
-	// if dmContext.Enabled() {
-	// 	dmContext.Print("SUB_REFUND", deepmind.Uint64(s.refund), deepmind.Uint64(gas), deepmind.Uint64(s.refund-gas))
-	// }
-
-=======
->>>>>>> 1d5741d4
 	s.refund -= gas
 }
 
@@ -590,11 +575,7 @@
 	s.stateObjects[object.Address()] = object
 }
 
-<<<<<<< HEAD
 // GetOrNewStateObject retrieves a state object or create a new state object if nil.
-=======
-// Retrieve a state object or create a new state object if nil.
->>>>>>> 1d5741d4
 func (s *StateDB) GetOrNewStateObject(addr common.Address, isPrecompiledAddr bool, dmContext *deepmind.Context) *stateObject {
 	stateObject := s.getStateObject(addr)
 	if stateObject == nil {
