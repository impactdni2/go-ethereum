// Copyright 2014 The go-ethereum Authors
// This file is part of the go-ethereum library.
//
// The go-ethereum library is free software: you can redistribute it and/or modify
// it under the terms of the GNU Lesser General Public License as published by
// the Free Software Foundation, either version 3 of the License, or
// (at your option) any later version.
//
// The go-ethereum library is distributed in the hope that it will be useful,
// but WITHOUT ANY WARRANTY; without even the implied warranty of
// MERCHANTABILITY or FITNESS FOR A PARTICULAR PURPOSE. See the
// GNU Lesser General Public License for more details.
//
// You should have received a copy of the GNU Lesser General Public License
// along with the go-ethereum library. If not, see <http://www.gnu.org/licenses/>.

// Package state provides a caching layer atop the Ethereum state trie.
package state

import (
	"bytes"
	"errors"
	"fmt"
	"math/big"
	"sort"
	"time"

	"github.com/ethereum/go-ethereum/common"
	"github.com/ethereum/go-ethereum/core/rawdb"
	"github.com/ethereum/go-ethereum/core/state/snapshot"
	"github.com/ethereum/go-ethereum/core/types"
	"github.com/ethereum/go-ethereum/crypto"
	"github.com/ethereum/go-ethereum/log"
	"github.com/ethereum/go-ethereum/metrics"
	"github.com/ethereum/go-ethereum/params"
	"github.com/ethereum/go-ethereum/rlp"
	"github.com/ethereum/go-ethereum/trie"
)

type revision struct {
	id           int
	journalIndex int
	// Arbitrum: track the total balance change across all accounts
	unexpectedBalanceDelta *big.Int
}

type proofList [][]byte

func (n *proofList) Put(key []byte, value []byte) error {
	*n = append(*n, value)
	return nil
}

func (n *proofList) Delete(key []byte) error {
	panic("not supported")
}

// StateDB structs within the ethereum protocol are used to store anything
// within the merkle trie. StateDBs take care of caching and storing
// nested states. It's the general query interface to retrieve:
// * Contracts
// * Accounts
type StateDB struct {
	// Arbitrum: track the total balance change across all accounts
	unexpectedBalanceDelta *big.Int

	db         Database
	prefetcher *triePrefetcher
	trie       Trie
	hasher     crypto.KeccakState

	// originalRoot is the pre-state root, before any changes were made.
	// It will be updated when the Commit is called.
	originalRoot common.Hash

	snaps        *snapshot.Tree
	snap         snapshot.Snapshot
	snapAccounts map[common.Hash][]byte
	snapStorage  map[common.Hash]map[common.Hash][]byte

	// This map holds 'live' objects, which will get modified while processing a state transition.
	stateObjects         map[common.Address]*stateObject
	stateObjectsPending  map[common.Address]struct{} // State objects finalized but not yet written to the trie
	stateObjectsDirty    map[common.Address]struct{} // State objects modified in the current execution
	stateObjectsDestruct map[common.Address]struct{} // State objects destructed in the block

	// DB error.
	// State objects are used by the consensus core and VM which are
	// unable to deal with database-level errors. Any error that occurs
	// during a database read is memoized here and will eventually be returned
	// by StateDB.Commit.
	dbErr error

	// The refund counter, also used by state transitioning.
	refund uint64

	thash   common.Hash
	txIndex int
	logs    map[common.Hash][]*types.Log
	logSize uint

	preimages map[common.Hash][]byte

	// Per-transaction access list
	accessList *accessList

	// Transient storage
	transientStorage transientStorage

	// Journal of state modifications. This is the backbone of
	// Snapshot and RevertToSnapshot.
	journal        *journal
	validRevisions []revision
	nextRevisionId int

	// Measurements gathered during execution for debugging purposes
	AccountReads         time.Duration
	AccountHashes        time.Duration
	AccountUpdates       time.Duration
	AccountCommits       time.Duration
	StorageReads         time.Duration
	StorageHashes        time.Duration
	StorageUpdates       time.Duration
	StorageCommits       time.Duration
	SnapshotAccountReads time.Duration
	SnapshotStorageReads time.Duration
	SnapshotCommits      time.Duration
	TrieDBCommits        time.Duration

	AccountUpdated int
	StorageUpdated int
	AccountDeleted int
	StorageDeleted int

	deterministic bool
}

// New creates a new state from a given trie.
func New(root common.Hash, db Database, snaps *snapshot.Tree) (*StateDB, error) {
	tr, err := db.OpenTrie(root)
	if err != nil {
		return nil, err
	}
	sdb := &StateDB{
<<<<<<< HEAD
		unexpectedBalanceDelta: new(big.Int),

		db:                  db,
		trie:                tr,
		originalRoot:        root,
		snaps:               snaps,
		stateObjects:        make(map[common.Address]*stateObject),
		stateObjectsPending: make(map[common.Address]struct{}),
		stateObjectsDirty:   make(map[common.Address]struct{}),
		logs:                make(map[common.Hash][]*types.Log),
		preimages:           make(map[common.Hash][]byte),
		journal:             newJournal(),
		accessList:          newAccessList(),
		hasher:              crypto.NewKeccakState(),
=======
		db:                   db,
		trie:                 tr,
		originalRoot:         root,
		snaps:                snaps,
		stateObjects:         make(map[common.Address]*stateObject),
		stateObjectsPending:  make(map[common.Address]struct{}),
		stateObjectsDirty:    make(map[common.Address]struct{}),
		stateObjectsDestruct: make(map[common.Address]struct{}),
		logs:                 make(map[common.Hash][]*types.Log),
		preimages:            make(map[common.Hash][]byte),
		journal:              newJournal(),
		accessList:           newAccessList(),
		transientStorage:     newTransientStorage(),
		hasher:               crypto.NewKeccakState(),
>>>>>>> 73b01f40
	}
	if sdb.snaps != nil {
		if sdb.snap = sdb.snaps.Snapshot(root); sdb.snap != nil {
			sdb.snapAccounts = make(map[common.Hash][]byte)
			sdb.snapStorage = make(map[common.Hash]map[common.Hash][]byte)
		}
	}
	return sdb, nil
}

func NewDeterministic(root common.Hash, db Database) (*StateDB, error) {
	sdb, err := New(root, db, nil)
	if err != nil {
		return nil, err
	}
	sdb.deterministic = true
	return sdb, nil
}

// StartPrefetcher initializes a new trie prefetcher to pull in nodes from the
// state trie concurrently while the state is mutated so that when we reach the
// commit phase, most of the needed data is already hot.
func (s *StateDB) StartPrefetcher(namespace string) {
	if s.prefetcher != nil {
		s.prefetcher.close()
		s.prefetcher = nil
	}
	if s.snap != nil {
		s.prefetcher = newTriePrefetcher(s.db, s.originalRoot, namespace)
	}
}

// StopPrefetcher terminates a running prefetcher and reports any leftover stats
// from the gathered metrics.
func (s *StateDB) StopPrefetcher() {
	if s.prefetcher != nil {
		s.prefetcher.close()
		s.prefetcher = nil
	}
}

// setError remembers the first non-nil error it is called with.
func (s *StateDB) setError(err error) {
	if s.dbErr == nil {
		s.dbErr = err
	}
}

func (s *StateDB) Error() error {
	return s.dbErr
}

func (s *StateDB) AddLog(log *types.Log) {
	s.journal.append(addLogChange{txhash: s.thash})

	log.TxHash = s.thash
	log.TxIndex = uint(s.txIndex)
	log.Index = s.logSize
	s.logs[s.thash] = append(s.logs[s.thash], log)
	s.logSize++
}

// GetLogs returns the logs matching the specified transaction hash, and annotates
// them with the given blockNumber and blockHash.
func (s *StateDB) GetLogs(hash common.Hash, blockNumber uint64, blockHash common.Hash) []*types.Log {
	logs := s.logs[hash]
	for _, l := range logs {
		l.BlockNumber = blockNumber
		l.BlockHash = blockHash
	}
	return logs
}

func (s *StateDB) Logs() []*types.Log {
	var logs []*types.Log
	for _, lgs := range s.logs {
		logs = append(logs, lgs...)
	}
	return logs
}

// AddPreimage records a SHA3 preimage seen by the VM.
func (s *StateDB) AddPreimage(hash common.Hash, preimage []byte) {
	if _, ok := s.preimages[hash]; !ok {
		s.journal.append(addPreimageChange{hash: hash})
		pi := make([]byte, len(preimage))
		copy(pi, preimage)
		s.preimages[hash] = pi
	}
}

// Preimages returns a list of SHA3 preimages that have been submitted.
func (s *StateDB) Preimages() map[common.Hash][]byte {
	return s.preimages
}

// AddRefund adds gas to the refund counter
func (s *StateDB) AddRefund(gas uint64) {
	s.journal.append(refundChange{prev: s.refund})
	s.refund += gas
}

// SubRefund removes gas from the refund counter.
// This method will panic if the refund counter goes below zero
func (s *StateDB) SubRefund(gas uint64) {
	s.journal.append(refundChange{prev: s.refund})
	if gas > s.refund {
		panic(fmt.Sprintf("Refund counter below zero (gas: %d > refund: %d)", gas, s.refund))
	}
	s.refund -= gas
}

// Exist reports whether the given account address exists in the state.
// Notably this also returns true for suicided accounts.
func (s *StateDB) Exist(addr common.Address) bool {
	return s.getStateObject(addr) != nil
}

// Empty returns whether the state object is either non-existent
// or empty according to the EIP161 specification (balance = nonce = code = 0)
func (s *StateDB) Empty(addr common.Address) bool {
	so := s.getStateObject(addr)
	return so == nil || so.empty()
}

// GetBalance retrieves the balance from the given address or 0 if object not found
func (s *StateDB) GetBalance(addr common.Address) *big.Int {
	stateObject := s.getStateObject(addr)
	if stateObject != nil {
		return stateObject.Balance()
	}
	return common.Big0
}

func (s *StateDB) GetNonce(addr common.Address) uint64 {
	stateObject := s.getStateObject(addr)
	if stateObject != nil {
		return stateObject.Nonce()
	}

	return 0
}

// TxIndex returns the current transaction index set by Prepare.
func (s *StateDB) TxIndex() int {
	return s.txIndex
}

func (s *StateDB) GetCode(addr common.Address) []byte {
	stateObject := s.getStateObject(addr)
	if stateObject != nil {
		return stateObject.Code(s.db)
	}
	return nil
}

func (s *StateDB) GetCodeSize(addr common.Address) int {
	stateObject := s.getStateObject(addr)
	if stateObject != nil {
		return stateObject.CodeSize(s.db)
	}
	return 0
}

func (s *StateDB) GetCodeHash(addr common.Address) common.Hash {
	stateObject := s.getStateObject(addr)
	if stateObject == nil {
		return common.Hash{}
	}
	return common.BytesToHash(stateObject.CodeHash())
}

// GetState retrieves a value from the given account's storage trie.
func (s *StateDB) GetState(addr common.Address, hash common.Hash) common.Hash {
	stateObject := s.getStateObject(addr)
	if stateObject != nil {
		return stateObject.GetState(s.db, hash)
	}
	return common.Hash{}
}

// GetProof returns the Merkle proof for a given account.
func (s *StateDB) GetProof(addr common.Address) ([][]byte, error) {
	return s.GetProofByHash(crypto.Keccak256Hash(addr.Bytes()))
}

// GetProofByHash returns the Merkle proof for a given account.
func (s *StateDB) GetProofByHash(addrHash common.Hash) ([][]byte, error) {
	var proof proofList
	err := s.trie.Prove(addrHash[:], 0, &proof)
	return proof, err
}

// GetStorageProof returns the Merkle proof for given storage slot.
func (s *StateDB) GetStorageProof(a common.Address, key common.Hash) ([][]byte, error) {
	trie, err := s.StorageTrie(a)
	if err != nil {
		return nil, err
	}
	if trie == nil {
		return nil, errors.New("storage trie for requested address does not exist")
	}
	var proof proofList
	err = trie.Prove(crypto.Keccak256(key.Bytes()), 0, &proof)
	if err != nil {
		return nil, err
	}
	return proof, nil
}

// GetCommittedState retrieves a value from the given account's committed storage trie.
func (s *StateDB) GetCommittedState(addr common.Address, hash common.Hash) common.Hash {
	stateObject := s.getStateObject(addr)
	if stateObject != nil {
		return stateObject.GetCommittedState(s.db, hash)
	}
	return common.Hash{}
}

// Database retrieves the low level database supporting the lower level trie ops.
func (s *StateDB) Database() Database {
	return s.db
}

// StorageTrie returns the storage trie of an account. The return value is a copy
// and is nil for non-existent accounts. An error will be returned if storage trie
// is existent but can't be loaded correctly.
func (s *StateDB) StorageTrie(addr common.Address) (Trie, error) {
	stateObject := s.getStateObject(addr)
	if stateObject == nil {
		return nil, nil
	}
	cpy := stateObject.deepCopy(s)
	if _, err := cpy.updateTrie(s.db); err != nil {
		return nil, err
	}
	return cpy.getTrie(s.db)
}

func (s *StateDB) HasSuicided(addr common.Address) bool {
	stateObject := s.getStateObject(addr)
	if stateObject != nil {
		return stateObject.suicided
	}
	return false
}

/*
 * SETTERS
 */

// AddBalance adds amount to the account associated with addr.
func (s *StateDB) AddBalance(addr common.Address, amount *big.Int) {
	stateObject := s.GetOrNewStateObject(addr)
	if stateObject != nil {
		s.unexpectedBalanceDelta.Add(s.unexpectedBalanceDelta, amount)
		stateObject.AddBalance(amount)
	}
}

// SubBalance subtracts amount from the account associated with addr.
func (s *StateDB) SubBalance(addr common.Address, amount *big.Int) {
	stateObject := s.GetOrNewStateObject(addr)
	if stateObject != nil {
		s.unexpectedBalanceDelta.Sub(s.unexpectedBalanceDelta, amount)
		stateObject.SubBalance(amount)
	}
}

func (s *StateDB) SetBalance(addr common.Address, amount *big.Int) {
	stateObject := s.GetOrNewStateObject(addr)
	if stateObject != nil {
		prevBalance := stateObject.Balance()
		s.unexpectedBalanceDelta.Add(s.unexpectedBalanceDelta, amount)
		s.unexpectedBalanceDelta.Sub(s.unexpectedBalanceDelta, prevBalance)

		stateObject.SetBalance(amount)
	}
}

func (s *StateDB) ExpectBalanceBurn(amount *big.Int) {
	if amount.Sign() < 0 {
		panic(fmt.Sprintf("ExpectBalanceBurn called with negative amount %v", amount))
	}
	s.unexpectedBalanceDelta.Add(s.unexpectedBalanceDelta, amount)
}

func (s *StateDB) SetNonce(addr common.Address, nonce uint64) {
	stateObject := s.GetOrNewStateObject(addr)
	if stateObject != nil {
		stateObject.SetNonce(nonce)
	}
}

func (s *StateDB) SetCode(addr common.Address, code []byte) {
	stateObject := s.GetOrNewStateObject(addr)
	if stateObject != nil {
		stateObject.SetCode(crypto.Keccak256Hash(code), code)
	}
}

func (s *StateDB) SetState(addr common.Address, key, value common.Hash) {
	stateObject := s.GetOrNewStateObject(addr)
	if stateObject != nil {
		stateObject.SetState(s.db, key, value)
	}
}

// SetStorage replaces the entire storage for the specified account with given
// storage. This function should only be used for debugging.
func (s *StateDB) SetStorage(addr common.Address, storage map[common.Hash]common.Hash) {
	// SetStorage needs to wipe existing storage. We achieve this by pretending
	// that the account self-destructed earlier in this block, by flagging
	// it in stateObjectsDestruct. The effect of doing so is that storage lookups
	// will not hit disk, since it is assumed that the disk-data is belonging
	// to a previous incarnation of the object.
	s.stateObjectsDestruct[addr] = struct{}{}
	stateObject := s.GetOrNewStateObject(addr)
	for k, v := range storage {
		stateObject.SetState(s.db, k, v)
	}
}

// Suicide marks the given account as suicided.
// This clears the account balance.
//
// The account's state object is still available until the state is committed,
// getStateObject will return a non-nil account after Suicide.
func (s *StateDB) Suicide(addr common.Address) bool {
	stateObject := s.getStateObject(addr)
	if stateObject == nil {
		return false
	}
	s.journal.append(suicideChange{
		account:     &addr,
		prev:        stateObject.suicided,
		prevbalance: new(big.Int).Set(stateObject.Balance()),
	})
	stateObject.markSuicided()
	s.unexpectedBalanceDelta.Sub(s.unexpectedBalanceDelta, stateObject.data.Balance)
	stateObject.data.Balance = new(big.Int)

	return true
}

// SetTransientState sets transient storage for a given account. It
// adds the change to the journal so that it can be rolled back
// to its previous value if there is a revert.
func (s *StateDB) SetTransientState(addr common.Address, key, value common.Hash) {
	prev := s.GetTransientState(addr, key)
	if prev == value {
		return
	}

	s.journal.append(transientStorageChange{
		account:  &addr,
		key:      key,
		prevalue: prev,
	})

	s.setTransientState(addr, key, value)
}

// setTransientState is a lower level setter for transient storage. It
// is called during a revert to prevent modifications to the journal.
func (s *StateDB) setTransientState(addr common.Address, key, value common.Hash) {
	s.transientStorage.Set(addr, key, value)
}

// GetTransientState gets transient storage for a given account.
func (s *StateDB) GetTransientState(addr common.Address, key common.Hash) common.Hash {
	return s.transientStorage.Get(addr, key)
}

//
// Setting, updating & deleting state object methods.
//

// updateStateObject writes the given object to the trie.
func (s *StateDB) updateStateObject(obj *stateObject) {
	// Track the amount of time wasted on updating the account from the trie
	if metrics.EnabledExpensive {
		defer func(start time.Time) { s.AccountUpdates += time.Since(start) }(time.Now())
	}
	// Encode the account and update the account trie
	addr := obj.Address()
	if err := s.trie.TryUpdateAccount(addr, &obj.data); err != nil {
		s.setError(fmt.Errorf("updateStateObject (%x) error: %v", addr[:], err))
	}

	// If state snapshotting is active, cache the data til commit. Note, this
	// update mechanism is not symmetric to the deletion, because whereas it is
	// enough to track account updates at commit time, deletions need tracking
	// at transaction boundary level to ensure we capture state clearing.
	if s.snap != nil {
		s.snapAccounts[obj.addrHash] = snapshot.SlimAccountRLP(obj.data.Nonce, obj.data.Balance, obj.data.Root, obj.data.CodeHash)
	}
}

// deleteStateObject removes the given object from the state trie.
func (s *StateDB) deleteStateObject(obj *stateObject) {
	// Track the amount of time wasted on deleting the account from the trie
	if metrics.EnabledExpensive {
		defer func(start time.Time) { s.AccountUpdates += time.Since(start) }(time.Now())
	}
	// Delete the account from the trie
	addr := obj.Address()
	if err := s.trie.TryDeleteAccount(addr); err != nil {
		s.setError(fmt.Errorf("deleteStateObject (%x) error: %v", addr[:], err))
	}
}

// getStateObject retrieves a state object given by the address, returning nil if
// the object is not found or was deleted in this execution context. If you need
// to differentiate between non-existent/just-deleted, use getDeletedStateObject.
func (s *StateDB) getStateObject(addr common.Address) *stateObject {
	if obj := s.getDeletedStateObject(addr); obj != nil && !obj.deleted {
		return obj
	}
	return nil
}

// getDeletedStateObject is similar to getStateObject, but instead of returning
// nil for a deleted state object, it returns the actual object with the deleted
// flag set. This is needed by the state journal to revert to the correct s-
// destructed object instead of wiping all knowledge about the state object.
func (s *StateDB) getDeletedStateObject(addr common.Address) *stateObject {
	// Prefer live objects if any is available
	if obj := s.stateObjects[addr]; obj != nil {
		return obj
	}
	// If no live objects are available, attempt to use snapshots
	var data *types.StateAccount
	if s.snap != nil {
		start := time.Now()
		acc, err := s.snap.Account(crypto.HashData(s.hasher, addr.Bytes()))
		if metrics.EnabledExpensive {
			s.SnapshotAccountReads += time.Since(start)
		}
		if err == nil {
			if acc == nil {
				return nil
			}
			data = &types.StateAccount{
				Nonce:    acc.Nonce,
				Balance:  acc.Balance,
				CodeHash: acc.CodeHash,
				Root:     common.BytesToHash(acc.Root),
			}
			if len(data.CodeHash) == 0 {
				data.CodeHash = types.EmptyCodeHash.Bytes()
			}
			if data.Root == (common.Hash{}) {
				data.Root = types.EmptyRootHash
			}
		}
	}
	// If snapshot unavailable or reading from it failed, load from the database
	if data == nil {
		start := time.Now()
		var err error
		data, err = s.trie.TryGetAccount(addr)
		if metrics.EnabledExpensive {
			s.AccountReads += time.Since(start)
		}
		if err != nil {
			s.setError(fmt.Errorf("getDeleteStateObject (%x) error: %w", addr.Bytes(), err))
			return nil
		}
		if data == nil {
			return nil
		}
	}
	// Insert into the live set
	obj := newObject(s, addr, *data)
	s.setStateObject(obj)
	return obj
}

func (s *StateDB) setStateObject(object *stateObject) {
	s.stateObjects[object.Address()] = object
}

// GetOrNewStateObject retrieves a state object or create a new state object if nil.
func (s *StateDB) GetOrNewStateObject(addr common.Address) *stateObject {
	stateObject := s.getStateObject(addr)
	if stateObject == nil {
		stateObject, _ = s.createObject(addr)
	}
	return stateObject
}

// createObject creates a new state object. If there is an existing account with
// the given address, it is overwritten and returned as the second return value.
func (s *StateDB) createObject(addr common.Address) (newobj, prev *stateObject) {
	prev = s.getDeletedStateObject(addr) // Note, prev might have been deleted, we need that!

	var prevdestruct bool
	if prev != nil {
		_, prevdestruct = s.stateObjectsDestruct[prev.address]
		if !prevdestruct {
			s.stateObjectsDestruct[prev.address] = struct{}{}
		}
	}
	newobj = newObject(s, addr, types.StateAccount{})
	if prev == nil {
		s.journal.append(createObjectChange{account: &addr})
	} else {
		s.journal.append(resetObjectChange{prev: prev, prevdestruct: prevdestruct})
	}
	s.setStateObject(newobj)
	if prev != nil && !prev.deleted {
		return newobj, prev
	}
	return newobj, nil
}

// CreateAccount explicitly creates a state object. If a state object with the address
// already exists the balance is carried over to the new account.
//
// CreateAccount is called during the EVM CREATE operation. The situation might arise that
// a contract does the following:
//
//  1. sends funds to sha(account ++ (nonce + 1))
//  2. tx_create(sha(account ++ nonce)) (note that this gets the address of 1)
//
// Carrying over the balance ensures that Ether doesn't disappear.
func (s *StateDB) CreateAccount(addr common.Address) {
	newObj, prev := s.createObject(addr)
	if prev != nil {
		newObj.setBalance(prev.data.Balance)
	}
}

func (db *StateDB) ForEachStorage(addr common.Address, cb func(key, value common.Hash) bool) error {
	so := db.getStateObject(addr)
	if so == nil {
		return nil
	}
	tr, err := so.getTrie(db.db)
	if err != nil {
		return err
	}
	it := trie.NewIterator(tr.NodeIterator(nil))

	for it.Next() {
		key := common.BytesToHash(db.trie.GetKey(it.Key))
		if value, dirty := so.dirtyStorage[key]; dirty {
			if !cb(key, value) {
				return nil
			}
			continue
		}

		if len(it.Value) > 0 {
			_, content, _, err := rlp.Split(it.Value)
			if err != nil {
				return err
			}
			if !cb(key, common.BytesToHash(content)) {
				return nil
			}
		}
	}
	return nil
}

// Copy creates a deep, independent copy of the state.
// Snapshots of the copied state cannot be applied to the copy.
func (s *StateDB) Copy() *StateDB {
	// Copy all the basic fields, initialize the memory ones
	state := &StateDB{
<<<<<<< HEAD
		unexpectedBalanceDelta: new(big.Int).Set(s.unexpectedBalanceDelta),

		db:                  s.db,
		trie:                s.db.CopyTrie(s.trie),
		originalRoot:        s.originalRoot,
		stateObjects:        make(map[common.Address]*stateObject, len(s.journal.dirties)),
		stateObjectsPending: make(map[common.Address]struct{}, len(s.stateObjectsPending)),
		stateObjectsDirty:   make(map[common.Address]struct{}, len(s.journal.dirties)),
		refund:              s.refund,
		logs:                make(map[common.Hash][]*types.Log, len(s.logs)),
		logSize:             s.logSize,
		preimages:           make(map[common.Hash][]byte, len(s.preimages)),
		journal:             newJournal(),
		hasher:              crypto.NewKeccakState(),
=======
		db:                   s.db,
		trie:                 s.db.CopyTrie(s.trie),
		originalRoot:         s.originalRoot,
		stateObjects:         make(map[common.Address]*stateObject, len(s.journal.dirties)),
		stateObjectsPending:  make(map[common.Address]struct{}, len(s.stateObjectsPending)),
		stateObjectsDirty:    make(map[common.Address]struct{}, len(s.journal.dirties)),
		stateObjectsDestruct: make(map[common.Address]struct{}, len(s.stateObjectsDestruct)),
		refund:               s.refund,
		logs:                 make(map[common.Hash][]*types.Log, len(s.logs)),
		logSize:              s.logSize,
		preimages:            make(map[common.Hash][]byte, len(s.preimages)),
		journal:              newJournal(),
		hasher:               crypto.NewKeccakState(),
>>>>>>> 73b01f40
	}
	// Copy the dirty states, logs, and preimages
	for addr := range s.journal.dirties {
		// As documented [here](https://github.com/ethereum/go-ethereum/pull/16485#issuecomment-380438527),
		// and in the Finalise-method, there is a case where an object is in the journal but not
		// in the stateObjects: OOG after touch on ripeMD prior to Byzantium. Thus, we need to check for
		// nil
		if object, exist := s.stateObjects[addr]; exist {
			// Even though the original object is dirty, we are not copying the journal,
			// so we need to make sure that any side-effect the journal would have caused
			// during a commit (or similar op) is already applied to the copy.
			state.stateObjects[addr] = object.deepCopy(state)

			state.stateObjectsDirty[addr] = struct{}{}   // Mark the copy dirty to force internal (code/state) commits
			state.stateObjectsPending[addr] = struct{}{} // Mark the copy pending to force external (account) commits
		}
	}
	// Above, we don't copy the actual journal. This means that if the copy
	// is copied, the loop above will be a no-op, since the copy's journal
	// is empty. Thus, here we iterate over stateObjects, to enable copies
	// of copies.
	for addr := range s.stateObjectsPending {
		if _, exist := state.stateObjects[addr]; !exist {
			state.stateObjects[addr] = s.stateObjects[addr].deepCopy(state)
		}
		state.stateObjectsPending[addr] = struct{}{}
	}
	for addr := range s.stateObjectsDirty {
		if _, exist := state.stateObjects[addr]; !exist {
			state.stateObjects[addr] = s.stateObjects[addr].deepCopy(state)
		}
		state.stateObjectsDirty[addr] = struct{}{}
	}
	// Deep copy the destruction flag.
	for addr := range s.stateObjectsDestruct {
		state.stateObjectsDestruct[addr] = struct{}{}
	}
	for hash, logs := range s.logs {
		cpy := make([]*types.Log, len(logs))
		for i, l := range logs {
			cpy[i] = new(types.Log)
			*cpy[i] = *l
		}
		state.logs[hash] = cpy
	}
	for hash, preimage := range s.preimages {
		state.preimages[hash] = preimage
	}
	// Do we need to copy the access list and transient storage?
	// In practice: No. At the start of a transaction, these two lists are empty.
	// In practice, we only ever copy state _between_ transactions/blocks, never
	// in the middle of a transaction. However, it doesn't cost us much to copy
	// empty lists, so we do it anyway to not blow up if we ever decide copy them
	// in the middle of a transaction.
	state.accessList = s.accessList.Copy()
	state.transientStorage = s.transientStorage.Copy()

	// If there's a prefetcher running, make an inactive copy of it that can
	// only access data but does not actively preload (since the user will not
	// know that they need to explicitly terminate an active copy).
	if s.prefetcher != nil {
		state.prefetcher = s.prefetcher.copy()
	}
	if s.snaps != nil {
		// In order for the miner to be able to use and make additions
		// to the snapshot tree, we need to copy that as well.
		// Otherwise, any block mined by ourselves will cause gaps in the tree,
		// and force the miner to operate trie-backed only
		state.snaps = s.snaps
		state.snap = s.snap

		// deep copy needed
		state.snapAccounts = make(map[common.Hash][]byte)
		for k, v := range s.snapAccounts {
			state.snapAccounts[k] = v
		}
		state.snapStorage = make(map[common.Hash]map[common.Hash][]byte)
		for k, v := range s.snapStorage {
			temp := make(map[common.Hash][]byte)
			for kk, vv := range v {
				temp[kk] = vv
			}
			state.snapStorage[k] = temp
		}
	}
	return state
}

// Snapshot returns an identifier for the current revision of the state.
func (s *StateDB) Snapshot() int {
	id := s.nextRevisionId
	s.nextRevisionId++
	s.validRevisions = append(s.validRevisions, revision{id, s.journal.length(), new(big.Int).Set(s.unexpectedBalanceDelta)})
	return id
}

// RevertToSnapshot reverts all state changes made since the given revision.
func (s *StateDB) RevertToSnapshot(revid int) {
	// Find the snapshot in the stack of valid snapshots.
	idx := sort.Search(len(s.validRevisions), func(i int) bool {
		return s.validRevisions[i].id >= revid
	})
	if idx == len(s.validRevisions) || s.validRevisions[idx].id != revid {
		panic(fmt.Errorf("revision id %v cannot be reverted", revid))
	}
	revision := s.validRevisions[idx]
	snapshot := revision.journalIndex
	s.unexpectedBalanceDelta = new(big.Int).Set(revision.unexpectedBalanceDelta)

	// Replay the journal to undo changes and remove invalidated snapshots
	s.journal.revert(s, snapshot)
	s.validRevisions = s.validRevisions[:idx]
}

// GetRefund returns the current value of the refund counter.
func (s *StateDB) GetRefund() uint64 {
	return s.refund
}

// Finalise finalises the state by removing the destructed objects and clears
// the journal as well as the refunds. Finalise, however, will not push any updates
// into the tries just yet. Only IntermediateRoot or Commit will do that.
func (s *StateDB) Finalise(deleteEmptyObjects bool) {
	addressesToPrefetch := make([][]byte, 0, len(s.journal.dirties))
	for addr := range s.journal.dirties {
		obj, exist := s.stateObjects[addr]
		if !exist {
			// ripeMD is 'touched' at block 1714175, in tx 0x1237f737031e40bcde4a8b7e717b2d15e3ecadfe49bb1bbc71ee9deb09c6fcf2
			// That tx goes out of gas, and although the notion of 'touched' does not exist there, the
			// touch-event will still be recorded in the journal. Since ripeMD is a special snowflake,
			// it will persist in the journal even though the journal is reverted. In this special circumstance,
			// it may exist in `s.journal.dirties` but not in `s.stateObjects`.
			// Thus, we can safely ignore it here
			continue
		}
		if obj.suicided || (deleteEmptyObjects && obj.empty()) {
			obj.deleted = true

			// We need to maintain account deletions explicitly (will remain
			// set indefinitely).
			s.stateObjectsDestruct[obj.address] = struct{}{}

			// If state snapshotting is active, also mark the destruction there.
			// Note, we can't do this only at the end of a block because multiple
			// transactions within the same block might self destruct and then
			// resurrect an account; but the snapshotter needs both events.
			if s.snap != nil {
				delete(s.snapAccounts, obj.addrHash) // Clear out any previously updated account data (may be recreated via a resurrect)
				delete(s.snapStorage, obj.addrHash)  // Clear out any previously updated storage data (may be recreated via a resurrect)
			}
		} else {
			obj.finalise(true) // Prefetch slots in the background
		}
		s.stateObjectsPending[addr] = struct{}{}
		s.stateObjectsDirty[addr] = struct{}{}

		// At this point, also ship the address off to the precacher. The precacher
		// will start loading tries, and when the change is eventually committed,
		// the commit-phase will be a lot faster
		addressesToPrefetch = append(addressesToPrefetch, common.CopyBytes(addr[:])) // Copy needed for closure
	}
	if s.prefetcher != nil && len(addressesToPrefetch) > 0 {
		s.prefetcher.prefetch(common.Hash{}, s.originalRoot, addressesToPrefetch)
	}
	// Invalidate journal because reverting across transactions is not allowed.
	s.clearJournalAndRefund()
}

// IntermediateRoot computes the current root hash of the state trie.
// It is called in between transactions to get the root hash that
// goes into transaction receipts.
func (s *StateDB) IntermediateRoot(deleteEmptyObjects bool) common.Hash {
	// Finalise all the dirty storage states and write them into the tries
	s.Finalise(deleteEmptyObjects)

	// If there was a trie prefetcher operating, it gets aborted and irrevocably
	// modified after we start retrieving tries. Remove it from the statedb after
	// this round of use.
	//
	// This is weird pre-byzantium since the first tx runs with a prefetcher and
	// the remainder without, but pre-byzantium even the initial prefetcher is
	// useless, so no sleep lost.
	prefetcher := s.prefetcher
	if s.prefetcher != nil {
		defer func() {
			s.prefetcher.close()
			s.prefetcher = nil
		}()
	}
	// Although naively it makes sense to retrieve the account trie and then do
	// the contract storage and account updates sequentially, that short circuits
	// the account prefetcher. Instead, let's process all the storage updates
	// first, giving the account prefetches just a few more milliseconds of time
	// to pull useful data from disk.
	if s.deterministic {
		addressesToUpdate := make([]common.Address, 0, len(s.stateObjectsPending))
		for addr := range s.stateObjectsPending {
			addressesToUpdate = append(addressesToUpdate, addr)
		}
		sort.Slice(addressesToUpdate, func(i, j int) bool { return bytes.Compare(addressesToUpdate[i][:], addressesToUpdate[j][:]) < 0 })
		for _, addr := range addressesToUpdate {
			if obj := s.stateObjects[addr]; !obj.deleted {
				obj.updateRoot(s.db)
			}
		}
	} else {
		for addr := range s.stateObjectsPending {
			if obj := s.stateObjects[addr]; !obj.deleted {
				obj.updateRoot(s.db)
			}
		}
	}
	// Now we're about to start to write changes to the trie. The trie is so far
	// _untouched_. We can check with the prefetcher, if it can give us a trie
	// which has the same root, but also has some content loaded into it.
	if prefetcher != nil {
		if trie := prefetcher.trie(common.Hash{}, s.originalRoot); trie != nil {
			s.trie = trie
		}
	}
	usedAddrs := make([][]byte, 0, len(s.stateObjectsPending))
	for addr := range s.stateObjectsPending {
		if obj := s.stateObjects[addr]; obj.deleted {
			s.deleteStateObject(obj)
			s.AccountDeleted += 1
		} else {
			s.updateStateObject(obj)
			s.AccountUpdated += 1
		}
		usedAddrs = append(usedAddrs, common.CopyBytes(addr[:])) // Copy needed for closure
	}
	if prefetcher != nil {
		prefetcher.used(common.Hash{}, s.originalRoot, usedAddrs)
	}
	if len(s.stateObjectsPending) > 0 {
		s.stateObjectsPending = make(map[common.Address]struct{})
	}
	// Track the amount of time wasted on hashing the account trie
	if metrics.EnabledExpensive {
		defer func(start time.Time) { s.AccountHashes += time.Since(start) }(time.Now())
	}
	return s.trie.Hash()
}

// SetTxContext sets the current transaction hash and index which are
// used when the EVM emits new state logs. It should be invoked before
// transaction execution.
func (s *StateDB) SetTxContext(thash common.Hash, ti int) {
	s.thash = thash
	s.txIndex = ti
}

func (s *StateDB) clearJournalAndRefund() {
	if len(s.journal.entries) > 0 {
		s.journal = newJournal()
		s.refund = 0
	}
	s.validRevisions = s.validRevisions[:0] // Snapshots can be created without journal entries
}

// Commit writes the state to the underlying in-memory trie database.
func (s *StateDB) Commit(deleteEmptyObjects bool) (common.Hash, error) {
	if s.dbErr != nil {
		return common.Hash{}, fmt.Errorf("commit aborted due to earlier error: %v", s.dbErr)
	}
	// Finalize any pending changes and merge everything into the tries
	s.IntermediateRoot(deleteEmptyObjects)

	// Commit objects to the trie, measuring the elapsed time
	var (
		accountTrieNodesUpdated int
		accountTrieNodesDeleted int
		storageTrieNodesUpdated int
		storageTrieNodesDeleted int
		nodes                   = trie.NewMergedNodeSet()
	)
	codeWriter := s.db.DiskDB().NewBatch()
	for addr := range s.stateObjectsDirty {
		if obj := s.stateObjects[addr]; !obj.deleted {
			// Write any contract code associated with the state object
			if obj.code != nil && obj.dirtyCode {
				rawdb.WriteCode(codeWriter, common.BytesToHash(obj.CodeHash()), obj.code)
				obj.dirtyCode = false
			}
			// Write any storage changes in the state object to its storage trie
			set, err := obj.commitTrie(s.db)
			if err != nil {
				return common.Hash{}, err
			}
			// Merge the dirty nodes of storage trie into global set
			if set != nil {
				if err := nodes.Merge(set); err != nil {
					return common.Hash{}, err
				}
				updates, deleted := set.Size()
				storageTrieNodesUpdated += updates
				storageTrieNodesDeleted += deleted
			}
		}
		// If the contract is destructed, the storage is still left in the
		// database as dangling data. Theoretically it's should be wiped from
		// database as well, but in hash-based-scheme it's extremely hard to
		// determine that if the trie nodes are also referenced by other storage,
		// and in path-based-scheme some technical challenges are still unsolved.
		// Although it won't affect the correctness but please fix it TODO(rjl493456442).
	}
	if len(s.stateObjectsDirty) > 0 {
		s.stateObjectsDirty = make(map[common.Address]struct{})
	}
	if codeWriter.ValueSize() > 0 {
		if err := codeWriter.Write(); err != nil {
			log.Crit("Failed to commit dirty codes", "error", err)
		}
	}
	// Write the account trie changes, measuring the amount of wasted time
	var start time.Time
	if metrics.EnabledExpensive {
		start = time.Now()
	}
	root, set := s.trie.Commit(true)
	// Merge the dirty nodes of account trie into global set
	if set != nil {
		if err := nodes.Merge(set); err != nil {
			return common.Hash{}, err
		}
		accountTrieNodesUpdated, accountTrieNodesDeleted = set.Size()
	}
	if metrics.EnabledExpensive {
		s.AccountCommits += time.Since(start)

		accountUpdatedMeter.Mark(int64(s.AccountUpdated))
		storageUpdatedMeter.Mark(int64(s.StorageUpdated))
		accountDeletedMeter.Mark(int64(s.AccountDeleted))
		storageDeletedMeter.Mark(int64(s.StorageDeleted))
		accountTrieUpdatedMeter.Mark(int64(accountTrieNodesUpdated))
		accountTrieDeletedMeter.Mark(int64(accountTrieNodesDeleted))
		storageTriesUpdatedMeter.Mark(int64(storageTrieNodesUpdated))
		storageTriesDeletedMeter.Mark(int64(storageTrieNodesDeleted))
		s.AccountUpdated, s.AccountDeleted = 0, 0
		s.StorageUpdated, s.StorageDeleted = 0, 0
	}
	// If snapshotting is enabled, update the snapshot tree with this new version
	if s.snap != nil {
		start := time.Now()
		// Only update if there's a state transition (skip empty Clique blocks)
		if parent := s.snap.Root(); parent != root {
			if err := s.snaps.Update(root, parent, s.convertAccountSet(s.stateObjectsDestruct), s.snapAccounts, s.snapStorage); err != nil {
				log.Warn("Failed to update snapshot tree", "from", parent, "to", root, "err", err)
			}
			// Keep 128 diff layers in the memory, persistent layer is 129th.
			// - head layer is paired with HEAD state
			// - head-1 layer is paired with HEAD-1 state
			// - head-127 layer(bottom-most diff layer) is paired with HEAD-127 state
			if err := s.snaps.Cap(root, 128); err != nil {
				log.Warn("Failed to cap snapshot tree", "root", root, "layers", 128, "err", err)
			}
		}
		if metrics.EnabledExpensive {
			s.SnapshotCommits += time.Since(start)
		}
		s.snap, s.snapAccounts, s.snapStorage = nil, nil, nil
	}
	if len(s.stateObjectsDestruct) > 0 {
		s.stateObjectsDestruct = make(map[common.Address]struct{})
	}
	if root == (common.Hash{}) {
		root = types.EmptyRootHash
	}
	origin := s.originalRoot
	if origin == (common.Hash{}) {
		origin = types.EmptyRootHash
	}
<<<<<<< HEAD
	s.unexpectedBalanceDelta.Set(new(big.Int))
	s.originalRoot = root
	return root, err
=======
	if root != origin {
		start := time.Now()
		if err := s.db.TrieDB().Update(nodes); err != nil {
			return common.Hash{}, err
		}
		s.originalRoot = root
		if metrics.EnabledExpensive {
			s.TrieDBCommits += time.Since(start)
		}
	}
	return root, nil
>>>>>>> 73b01f40
}

// Prepare handles the preparatory steps for executing a state transition with.
// This method must be invoked before state transition.
//
// Berlin fork:
// - Add sender to access list (2929)
// - Add destination to access list (2929)
// - Add precompiles to access list (2929)
// - Add the contents of the optional tx access list (2930)
//
// Potential EIPs:
// - Reset access list (Berlin)
// - Add coinbase to access list (EIP-3651)
// - Reset transient storage (EIP-1153)
func (s *StateDB) Prepare(rules params.Rules, sender, coinbase common.Address, dst *common.Address, precompiles []common.Address, list types.AccessList) {
	if rules.IsBerlin {
		// Clear out any leftover from previous executions
		al := newAccessList()
		s.accessList = al

		al.AddAddress(sender)
		if dst != nil {
			al.AddAddress(*dst)
			// If it's a create-tx, the destination will be added inside evm.create
		}
		for _, addr := range precompiles {
			al.AddAddress(addr)
		}
		for _, el := range list {
			al.AddAddress(el.Address)
			for _, key := range el.StorageKeys {
				al.AddSlot(el.Address, key)
			}
		}
		if rules.IsShanghai { // EIP-3651: warm coinbase
			al.AddAddress(coinbase)
		}
	}
	// Reset transient storage at the beginning of transaction execution
	s.transientStorage = newTransientStorage()
}

// AddAddressToAccessList adds the given address to the access list
func (s *StateDB) AddAddressToAccessList(addr common.Address) {
	if s.accessList.AddAddress(addr) {
		s.journal.append(accessListAddAccountChange{&addr})
	}
}

// AddSlotToAccessList adds the given (address, slot)-tuple to the access list
func (s *StateDB) AddSlotToAccessList(addr common.Address, slot common.Hash) {
	addrMod, slotMod := s.accessList.AddSlot(addr, slot)
	if addrMod {
		// In practice, this should not happen, since there is no way to enter the
		// scope of 'address' without having the 'address' become already added
		// to the access list (via call-variant, create, etc).
		// Better safe than sorry, though
		s.journal.append(accessListAddAccountChange{&addr})
	}
	if slotMod {
		s.journal.append(accessListAddSlotChange{
			address: &addr,
			slot:    &slot,
		})
	}
}

// AddressInAccessList returns true if the given address is in the access list.
func (s *StateDB) AddressInAccessList(addr common.Address) bool {
	return s.accessList.ContainsAddress(addr)
}

// SlotInAccessList returns true if the given (address, slot)-tuple is in the access list.
func (s *StateDB) SlotInAccessList(addr common.Address, slot common.Hash) (addressPresent bool, slotPresent bool) {
	return s.accessList.Contains(addr, slot)
}

// convertAccountSet converts a provided account set from address keyed to hash keyed.
func (s *StateDB) convertAccountSet(set map[common.Address]struct{}) map[common.Hash]struct{} {
	ret := make(map[common.Hash]struct{})
	for addr := range set {
		obj, exist := s.stateObjects[addr]
		if !exist {
			ret[crypto.Keccak256Hash(addr[:])] = struct{}{}
		} else {
			ret[obj.addrHash] = struct{}{}
		}
	}
	return ret
}<|MERGE_RESOLUTION|>--- conflicted
+++ resolved
@@ -142,22 +142,8 @@
 		return nil, err
 	}
 	sdb := &StateDB{
-<<<<<<< HEAD
 		unexpectedBalanceDelta: new(big.Int),
 
-		db:                  db,
-		trie:                tr,
-		originalRoot:        root,
-		snaps:               snaps,
-		stateObjects:        make(map[common.Address]*stateObject),
-		stateObjectsPending: make(map[common.Address]struct{}),
-		stateObjectsDirty:   make(map[common.Address]struct{}),
-		logs:                make(map[common.Hash][]*types.Log),
-		preimages:           make(map[common.Hash][]byte),
-		journal:             newJournal(),
-		accessList:          newAccessList(),
-		hasher:              crypto.NewKeccakState(),
-=======
 		db:                   db,
 		trie:                 tr,
 		originalRoot:         root,
@@ -172,7 +158,6 @@
 		accessList:           newAccessList(),
 		transientStorage:     newTransientStorage(),
 		hasher:               crypto.NewKeccakState(),
->>>>>>> 73b01f40
 	}
 	if sdb.snaps != nil {
 		if sdb.snap = sdb.snaps.Snapshot(root); sdb.snap != nil {
@@ -745,22 +730,8 @@
 func (s *StateDB) Copy() *StateDB {
 	// Copy all the basic fields, initialize the memory ones
 	state := &StateDB{
-<<<<<<< HEAD
 		unexpectedBalanceDelta: new(big.Int).Set(s.unexpectedBalanceDelta),
 
-		db:                  s.db,
-		trie:                s.db.CopyTrie(s.trie),
-		originalRoot:        s.originalRoot,
-		stateObjects:        make(map[common.Address]*stateObject, len(s.journal.dirties)),
-		stateObjectsPending: make(map[common.Address]struct{}, len(s.stateObjectsPending)),
-		stateObjectsDirty:   make(map[common.Address]struct{}, len(s.journal.dirties)),
-		refund:              s.refund,
-		logs:                make(map[common.Hash][]*types.Log, len(s.logs)),
-		logSize:             s.logSize,
-		preimages:           make(map[common.Hash][]byte, len(s.preimages)),
-		journal:             newJournal(),
-		hasher:              crypto.NewKeccakState(),
-=======
 		db:                   s.db,
 		trie:                 s.db.CopyTrie(s.trie),
 		originalRoot:         s.originalRoot,
@@ -774,7 +745,6 @@
 		preimages:            make(map[common.Hash][]byte, len(s.preimages)),
 		journal:              newJournal(),
 		hasher:               crypto.NewKeccakState(),
->>>>>>> 73b01f40
 	}
 	// Copy the dirty states, logs, and preimages
 	for addr := range s.journal.dirties {
@@ -1140,6 +1110,9 @@
 	if len(s.stateObjectsDestruct) > 0 {
 		s.stateObjectsDestruct = make(map[common.Address]struct{})
 	}
+
+	s.unexpectedBalanceDelta.Set(new(big.Int))
+
 	if root == (common.Hash{}) {
 		root = types.EmptyRootHash
 	}
@@ -1147,11 +1120,6 @@
 	if origin == (common.Hash{}) {
 		origin = types.EmptyRootHash
 	}
-<<<<<<< HEAD
-	s.unexpectedBalanceDelta.Set(new(big.Int))
-	s.originalRoot = root
-	return root, err
-=======
 	if root != origin {
 		start := time.Now()
 		if err := s.db.TrieDB().Update(nodes); err != nil {
@@ -1163,7 +1131,6 @@
 		}
 	}
 	return root, nil
->>>>>>> 73b01f40
 }
 
 // Prepare handles the preparatory steps for executing a state transition with.
