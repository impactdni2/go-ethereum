--- conflicted
+++ resolved
@@ -183,32 +183,7 @@
 	return s.dbErr
 }
 
-<<<<<<< HEAD
-func (s *StateDB) AddLog(log *types.Log, dmContext *deepmind.Context) {
-=======
-// Reset clears out all ephemeral state objects from the state db, but keeps
-// the underlying state trie to avoid reloading data for the next operations.
-func (s *StateDB) Reset(root common.Hash) error {
-	tr, err := s.db.OpenTrie(root)
-	if err != nil {
-		return err
-	}
-	s.trie = tr
-	s.stateObjects = make(map[common.Address]*stateObject)
-	s.stateObjectsPending = make(map[common.Address]struct{})
-	s.stateObjectsDirty = make(map[common.Address]struct{})
-	s.thash = common.Hash{}
-	s.bhash = common.Hash{}
-	s.txIndex = 0
-	s.logs = make(map[common.Hash][]*types.Log)
-	s.logSize = 0
-	s.preimages = make(map[common.Hash][]byte)
-	s.clearJournalAndRefund()
-	return nil
-}
-
 func (s *StateDB) AddLog(log *types.Log, firehoseContext *firehose.Context) {
->>>>>>> d0dfc381
 	s.journal.append(addLogChange{txhash: s.thash})
 
 	log.TxHash = s.thash
@@ -612,13 +587,8 @@
 	s.stateObjects[object.Address()] = object
 }
 
-<<<<<<< HEAD
 // GetOrNewStateObject retrieves a state object or create a new state object if nil.
-func (s *StateDB) GetOrNewStateObject(addr common.Address, isPrecompiledAddr bool, dmContext *deepmind.Context) *stateObject {
-=======
-// Retrieve a state object or create a new state object if nil.
 func (s *StateDB) GetOrNewStateObject(addr common.Address, isPrecompiledAddr bool, firehoseContext *firehose.Context) *stateObject {
->>>>>>> d0dfc381
 	stateObject := s.getStateObject(addr)
 	if stateObject == nil {
 		stateObject, _ = s.createObject(addr, isPrecompiledAddr, firehoseContext)
