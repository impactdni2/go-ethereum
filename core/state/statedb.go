--- conflicted
+++ resolved
@@ -407,12 +407,8 @@
 func (s *StateDB) AddBalance(addr common.Address, amount *big.Int, isPrecompiledAddr bool, firehoseContext *firehose.Context, reason firehose.BalanceChangeReason) {
 	stateObject := s.GetOrNewStateObject(addr, isPrecompiledAddr, firehoseContext)
 	if stateObject != nil {
-<<<<<<< HEAD
 		s.unexpectedBalanceDelta.Add(s.unexpectedBalanceDelta, amount)
-		stateObject.AddBalance(amount)
-=======
 		stateObject.AddBalance(amount, firehoseContext, reason)
->>>>>>> a8bdecc5
 	}
 }
 
@@ -420,24 +416,19 @@
 func (s *StateDB) SubBalance(addr common.Address, amount *big.Int, firehoseContext *firehose.Context, reason firehose.BalanceChangeReason) {
 	stateObject := s.GetOrNewStateObject(addr, false, firehoseContext)
 	if stateObject != nil {
-<<<<<<< HEAD
 		s.unexpectedBalanceDelta.Sub(s.unexpectedBalanceDelta, amount)
-		stateObject.SubBalance(amount)
-=======
 		stateObject.SubBalance(amount, firehoseContext, reason)
->>>>>>> a8bdecc5
 	}
 }
 
 func (s *StateDB) SetBalance(addr common.Address, amount *big.Int, firehoseContext *firehose.Context, reason firehose.BalanceChangeReason) {
 	stateObject := s.GetOrNewStateObject(addr, false, firehoseContext)
 	if stateObject != nil {
-<<<<<<< HEAD
 		prevBalance := stateObject.Balance()
 		s.unexpectedBalanceDelta.Add(s.unexpectedBalanceDelta, amount)
 		s.unexpectedBalanceDelta.Sub(s.unexpectedBalanceDelta, prevBalance)
 
-		stateObject.SetBalance(amount)
+		stateObject.SetBalance(amount, firehoseContext, reason)
 	}
 }
 
@@ -448,16 +439,8 @@
 	s.unexpectedBalanceDelta.Add(s.unexpectedBalanceDelta, amount)
 }
 
-func (s *StateDB) SetNonce(addr common.Address, nonce uint64) {
-	stateObject := s.GetOrNewStateObject(addr)
-=======
-		stateObject.SetBalance(amount, firehoseContext, reason)
-	}
-}
-
 func (s *StateDB) SetNonce(addr common.Address, nonce uint64, firehoseContext *firehose.Context) {
 	stateObject := s.GetOrNewStateObject(addr, false, firehoseContext)
->>>>>>> a8bdecc5
 	if stateObject != nil {
 		stateObject.SetNonce(nonce, firehoseContext)
 	}
