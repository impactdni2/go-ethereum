--- conflicted
+++ resolved
@@ -440,13 +440,8 @@
 	if err != nil {
 		return err
 	}
-<<<<<<< HEAD
 	if bloomExists {
-		return RecoverPruning(p.config.Datadir, p.db, p.config.Cachedir)
-=======
-	if stateBloomRoot != (common.Hash{}) {
 		return RecoverPruning(p.config.Datadir, p.db)
->>>>>>> 59f7b289
 	}
 	// Retrieve all snapshot layers from the current HEAD.
 	// In theory there are 128 difflayers + 1 disk layer present,
@@ -501,24 +496,7 @@
 	if len(roots) == 0 {
 		return errors.New("no pruning target roots found")
 	}
-<<<<<<< HEAD
-	// Before start the pruning, delete the clean trie cache first.
-	// It's necessary otherwise in the next restart we will hit the
-	// deleted state root in the "clean cache" so that the incomplete
-	// state is picked for usage.
-	deleteCleanTrieCache(p.config.Cachedir)
-
-=======
-	// All the state roots of the middle layer should be forcibly pruned,
-	// otherwise the dangling state will be left.
-	middleRoots := make(map[common.Hash]struct{})
-	for _, layer := range layers {
-		if layer.Root() == root {
-			break
-		}
-		middleRoots[layer.Root()] = struct{}{}
-	}
->>>>>>> 59f7b289
+
 	// Traverse the target state, re-construct the whole state trie and
 	// commit to the given bloom filter.
 	start := time.Now()
@@ -557,13 +535,8 @@
 // pruning can be resumed. What's more if the bloom filter is constructed, the
 // pruning **has to be resumed**. Otherwise a lot of dangling nodes may be left
 // in the disk.
-<<<<<<< HEAD
-func RecoverPruning(datadir string, db ethdb.Database, trieCachePath string) error {
+func RecoverPruning(datadir string, db ethdb.Database) error {
 	exists, err := bloomFilterExists(datadir)
-=======
-func RecoverPruning(datadir string, db ethdb.Database) error {
-	stateBloomPath, stateBloomRoot, err := findBloomFilter(datadir)
->>>>>>> 59f7b289
 	if err != nil {
 		return err
 	}
@@ -599,35 +572,7 @@
 	}
 	log.Info("Loaded state bloom filter", "path", stateBloomPath, "roots", stateBloomRoots)
 
-<<<<<<< HEAD
-	// Before start the pruning, delete the clean trie cache first.
-	// It's necessary otherwise in the next restart we will hit the
-	// deleted state root in the "clean cache" so that the incomplete
-	// state is picked for usage.
-	deleteCleanTrieCache(trieCachePath)
-
 	return prune(snaptree, stateBloomRoots, db, stateBloom, stateBloomPath, time.Now())
-=======
-	// All the state roots of the middle layers should be forcibly pruned,
-	// otherwise the dangling state will be left.
-	var (
-		found       bool
-		layers      = snaptree.Snapshots(headBlock.Root(), 128, true)
-		middleRoots = make(map[common.Hash]struct{})
-	)
-	for _, layer := range layers {
-		if layer.Root() == stateBloomRoot {
-			found = true
-			break
-		}
-		middleRoots[layer.Root()] = struct{}{}
-	}
-	if !found {
-		log.Error("Pruning target state is not existent")
-		return errors.New("non-existent target state")
-	}
-	return prune(snaptree, stateBloomRoot, db, stateBloom, stateBloomPath, middleRoots, time.Now())
->>>>>>> 59f7b289
 }
 
 // extractGenesis loads the genesis state and commits all the state entries
@@ -658,28 +603,4 @@
 	} else {
 		return true, nil
 	}
-<<<<<<< HEAD
-}
-
-const warningLog = `
-
-WARNING!
-
-The clean trie cache is not found. Please delete it by yourself after the
-pruning. Remember don't start the Geth without deleting the clean trie cache
-otherwise the entire database may be damaged!
-
-Check the command description "geth snapshot prune-state --help" for more details.
-`
-
-func deleteCleanTrieCache(path string) {
-	if !common.FileExist(path) {
-		log.Warn(warningLog)
-		return
-	}
-	os.RemoveAll(path)
-	log.Info("Deleted trie clean cache", "path", path)
-=======
-	return stateBloomPath, stateBloomRoot, nil
->>>>>>> 59f7b289
 }