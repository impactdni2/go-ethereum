// Copyright 2021 The go-ethereum Authors
// This file is part of the go-ethereum library.
//
// The go-ethereum library is free software: you can redistribute it and/or modify
// it under the terms of the GNU Lesser General Public License as published by
// the Free Software Foundation, either version 3 of the License, or
// (at your option) any later version.
//
// The go-ethereum library is distributed in the hope that it will be useful,
// but WITHOUT ANY WARRANTY; without even the implied warranty of
// MERCHANTABILITY or FITNESS FOR A PARTICULAR PURPOSE. See the
// GNU Lesser General Public License for more details.
//
// You should have received a copy of the GNU Lesser General Public License
// along with the go-ethereum library. If not, see <http://www.gnu.org/licenses/>.

package pruner

import (
	"bytes"
	"encoding/binary"
	"errors"
	"fmt"
	"math"
	"os"
	"path/filepath"
	"runtime"
	"sync"
	"time"

	"github.com/ethereum/go-ethereum/common"
	"github.com/ethereum/go-ethereum/core/rawdb"
	"github.com/ethereum/go-ethereum/core/state"
	"github.com/ethereum/go-ethereum/core/state/snapshot"
	"github.com/ethereum/go-ethereum/core/types"
	"github.com/ethereum/go-ethereum/ethdb"
	"github.com/ethereum/go-ethereum/log"
	"github.com/ethereum/go-ethereum/params"
	"github.com/ethereum/go-ethereum/rlp"
	"github.com/ethereum/go-ethereum/trie"
)

const (
	// stateBloomFileName is the filename of state bloom filter.
	stateBloomFileName = "statebloom.bf.gz"

	// stateBloomFileTempSuffix is the filename suffix of state bloom filter
	// while it is being written out to detect write aborts.
	stateBloomFileTempSuffix = ".tmp"

	// rangeCompactionThreshold is the minimal deleted entry number for
	// triggering range compaction. It's a quite arbitrary number but just
	// to avoid triggering range compaction because of small deletion.
	rangeCompactionThreshold = 100000
)

// Config includes all the configurations for pruning.
type Config struct {
	Datadir   string // The directory of the state database
	Cachedir  string // The directory of state clean cache
	BloomSize uint64 // The Megabytes of memory allocated to bloom-filter
}

// Pruner is an offline tool to prune the stale state with the
// help of the snapshot. The workflow of pruner is very simple:
//
//   - iterate the snapshot, reconstruct the relevant state
//   - iterate the database, delete all other state entries which
//     don't belong to the target state and the genesis state
//
// It can take several hours(around 2 hours for mainnet) to finish
// the whole pruning work. It's recommended to run this offline tool
// periodically in order to release the disk usage and improve the
// disk read performance to some extent.
type Pruner struct {
	config      Config
	chainHeader *types.Header
	db          ethdb.Database
	stateBloom  *stateBloom
	snaptree    *snapshot.Tree
}

// NewPruner creates the pruner instance.
func NewPruner(db ethdb.Database, config Config) (*Pruner, error) {
	headBlock := rawdb.ReadHeadBlock(db)
	if headBlock == nil {
		return nil, errors.New("failed to load head block")
	}
	snapconfig := snapshot.Config{
		CacheSize:  256,
		Recovery:   false,
		NoBuild:    true,
		AsyncBuild: false,
	}
	snaptree, err := snapshot.New(snapconfig, db, trie.NewDatabase(db), headBlock.Root())
	if err != nil {
		return nil, err // The relevant snapshot(s) might not exist
	}
	// Sanitize the bloom filter size if it's too small.
	if config.BloomSize < 256 {
		log.Warn("Sanitizing bloomfilter size", "provided(MB)", config.BloomSize, "updated(MB)", 256)
		config.BloomSize = 256
	}
	stateBloom, err := newStateBloomWithSize(config.BloomSize)
	if err != nil {
		return nil, err
	}
	return &Pruner{
		config:      config,
		chainHeader: headBlock.Header(),
		db:          db,
		stateBloom:  stateBloom,
		snaptree:    snaptree,
	}, nil
}

func readStoredChainConfig(db ethdb.Database) *params.ChainConfig {
	block0Hash := rawdb.ReadCanonicalHash(db, 0)
	if block0Hash == (common.Hash{}) {
		return nil
	}
	return rawdb.ReadChainConfig(db, block0Hash)
}

func removeOtherRoots(db ethdb.Database, rootsList []common.Hash, stateBloom *stateBloom) error {
	chainConfig := readStoredChainConfig(db)
	var genesisBlockNum uint64
	if chainConfig != nil {
		genesisBlockNum = chainConfig.ArbitrumChainParams.GenesisBlockNum
	}
	roots := make(map[common.Hash]struct{})
	for _, root := range rootsList {
		roots[root] = struct{}{}
	}
	headBlock := rawdb.ReadHeadBlock(db)
	if headBlock == nil {
		return errors.New("failed to load head block")
	}
	blockRange := headBlock.NumberU64() - genesisBlockNum
	threads := runtime.NumCPU()
	var wg sync.WaitGroup
	errors := make(chan error, threads)
	for thread := 0; thread < threads; thread++ {
		thread := thread
		wg.Add(1)
		go func() {
			defer wg.Done()
			firstBlockNum := blockRange/uint64(threads)*uint64(thread+1) + genesisBlockNum
			if thread == threads-1 {
				firstBlockNum = headBlock.NumberU64()
			}
			endBlockNum := blockRange/uint64(threads)*uint64(thread) + genesisBlockNum
			if thread != 0 {
				// endBlockNum is the last block that will be checked
				endBlockNum++
			}
			startedAt := time.Now()
			lastLog := time.Now()
			firstBlockHash := rawdb.ReadCanonicalHash(db, firstBlockNum)
			block := rawdb.ReadBlock(db, firstBlockHash, firstBlockNum)
			for {
				if block == nil || block.Root() == (common.Hash{}) {
					return
				}
				bloomContains := stateBloom.Contain(block.Root().Bytes())
				if bloomContains {
					_, rootsContains := roots[block.Root()]
					if !rootsContains {
						log.Info(
							"Found false positive state root bloom filter match",
							"blockNum", block.Number(),
							"blockHash", block.Hash(),
							"stateRoot", block.Root(),
						)
						// This state root is a false positive of the bloom filter
						err := db.Delete(block.Root().Bytes())
						if err != nil {
							errors <- err
							return
						}
					}
				}
				if block.NumberU64() <= endBlockNum {
					return
				}
				if thread == threads-1 && time.Since(lastLog) >= time.Second*30 {
					lastLog = time.Now()
					elapsed := time.Since(startedAt)
					totalWork := float32(firstBlockNum - endBlockNum)
					completedBlocks := float32(block.NumberU64() - endBlockNum)
					log.Info("Removing old state roots", "elapsed", elapsed, "eta", time.Duration(float32(elapsed)*(totalWork/completedBlocks))-elapsed)
				}
				block = rawdb.ReadBlock(db, block.ParentHash(), block.NumberU64()-1)
			}
		}()
	}
	wg.Wait()
	select {
	case err := <-errors:
		return err
	default:
		log.Info("Done removing old state roots")
		return nil
	}
}

// Arbitrum: snaptree and root are for the final snapshot kept
func prune(snaptree *snapshot.Tree, allRoots []common.Hash, maindb ethdb.Database, stateBloom *stateBloom, bloomPath string, start time.Time) error {
	// Delete all stale trie nodes in the disk. With the help of state bloom
	// the trie nodes(and codes) belong to the active state will be filtered
	// out. A very small part of stale tries will also be filtered because of
	// the false-positive rate of bloom filter. But the assumption is held here
	// that the false-positive is low enough(~0.05%). The probablity of the
	// dangling node is the state root is super low. So the dangling nodes in
	// theory will never ever be visited again.
	var (
		count  int
		size   common.StorageSize
		pstart = time.Now()
		logged = time.Now()
		batch  = maindb.NewBatch()
		iter   = maindb.NewIterator(nil, nil)
	)
	log.Info("Loaded state bloom filter", "sizeMB", stateBloom.Size()/(1024*1024), "falsePositiveProbability", stateBloom.FalsePosititveProbability())
	for iter.Next() {
		key := iter.Key()

		// All state entries don't belong to specific state and genesis are deleted here
		// - trie node
		// - legacy contract code
		// - new-scheme contract code
		isCode, codeKey := rawdb.IsCodeKey(key)
		if len(key) == common.HashLength || isCode {
			checkKey := key
			if isCode {
				checkKey = codeKey
			}
			if stateBloom.Contain(checkKey) {
				continue
			}
			count += 1
			size += common.StorageSize(len(key) + len(iter.Value()))
			batch.Delete(key)

			var eta time.Duration // Realistically will never remain uninited
			if done := binary.BigEndian.Uint64(key[:8]); done > 0 {
				var (
					left  = math.MaxUint64 - binary.BigEndian.Uint64(key[:8])
					speed = done/uint64(time.Since(pstart)/time.Millisecond+1) + 1 // +1s to avoid division by zero
				)
				eta = time.Duration(left/speed) * time.Millisecond
			}
			if time.Since(logged) > 8*time.Second {
				log.Info("Pruning state data", "nodes", count, "size", size,
					"elapsed", common.PrettyDuration(time.Since(pstart)), "eta", common.PrettyDuration(eta))
				logged = time.Now()
			}
			// Recreate the iterator after every batch commit in order
			// to allow the underlying compactor to delete the entries.
			if batch.ValueSize() >= ethdb.IdealBatchSize {
				batch.Write()
				batch.Reset()

				iter.Release()
				iter = maindb.NewIterator(nil, key)
			}
		}
	}
	if batch.ValueSize() > 0 {
		batch.Write()
		batch.Reset()
	}
	iter.Release()
	log.Info("Pruned state data", "nodes", count, "size", size, "elapsed", common.PrettyDuration(time.Since(pstart)))

	var snapRoot common.Hash
	if len(allRoots) > 0 {
		snapRoot = allRoots[len(allRoots)-1]
	}
	if snapRoot != (common.Hash{}) && snaptree.Snapshot(snapRoot) != nil {
		// Pruning is done, now drop the "useless" layers from the snapshot.
		// Firstly, flushing the target layer into the disk. After that all
		// diff layers below the target will all be merged into the disk.
		if err := snaptree.Cap(snapRoot, 0); err != nil {
			return err
		}
		// Secondly, flushing the snapshot journal into the disk. All diff
		// layers upon are dropped silently. Eventually the entire snapshot
		// tree is converted into a single disk layer with the pruning target
		// as the root.
		if _, err := snaptree.Journal(snapRoot); err != nil {
			return err
		}
	}

	// Clean up any false positives that are top-level state roots.
	err := removeOtherRoots(maindb, allRoots, stateBloom)
	if err != nil {
		return err
	}

	// Delete the state bloom, it marks the entire pruning procedure is
	// finished. If any crashes or manual exit happens before this,
	// `RecoverPruning` will pick it up in the next restarts to redo all
	// the things.
	os.RemoveAll(bloomPath)

	// Start compactions, will remove the deleted data from the disk immediately.
	// Note for small pruning, the compaction is skipped.
	if count >= rangeCompactionThreshold {
		cstart := time.Now()
		for b := 0x00; b <= 0xf0; b += 0x10 {
			var (
				start = []byte{byte(b)}
				end   = []byte{byte(b + 0x10)}
			)
			if b == 0xf0 {
				end = nil
			}
			log.Info("Compacting database", "range", fmt.Sprintf("%#x-%#x", start, end), "elapsed", common.PrettyDuration(time.Since(cstart)))
			if err := maindb.Compact(start, end); err != nil {
				log.Error("Database compaction failed", "error", err)
				return err
			}
		}
		log.Info("Database compaction finished", "elapsed", common.PrettyDuration(time.Since(cstart)))
	}
	log.Info("State pruning successful", "pruned", size, "elapsed", common.PrettyDuration(time.Since(start)))
	return nil
}

// We assume state blooms do not need the value, only the key
func dumpRawTrieDescendants(db ethdb.Database, root common.Hash, output *stateBloom) error {
	sdb := state.NewDatabase(db)
	tr, err := sdb.OpenTrie(root)
	if err != nil {
		return err
	}
	accountIt := tr.NodeIterator(nil)
	startedAt := time.Now()
	lastLog := time.Now()

	// We dump the storage of different accounts in parallel, but we want to limit this parallelism.
	// To do so, we create a semaphore out of a channel's buffer.
	// Before launching a new goroutine, we acquire the semaphore by taking an entry from this channel.
	// This channel doubles as a mechanism for the background goroutine to report an error on release.
	threads := runtime.NumCPU()
	results := make(chan error, threads)
	for i := 0; i < threads; i++ {
		results <- nil
	}

	for accountIt.Next(true) {
		accountTrieHash := accountIt.Hash()
		// If the iterator hash is the empty hash, this is an embedded node
		if accountTrieHash != (common.Hash{}) {
			err = output.Put(accountTrieHash.Bytes(), nil)
			if err != nil {
				return err
			}
		}
		if accountIt.Leaf() {
			keyBytes := accountIt.LeafKey()
			if len(keyBytes) != len(common.Hash{}) {
				return fmt.Errorf("unexpected db key length %v", len(keyBytes))
			}
			key := common.BytesToHash(keyBytes)
			if time.Since(lastLog) >= time.Second*30 {
				lastLog = time.Now()
				progress := binary.BigEndian.Uint16(key.Bytes()[:2])
				elapsed := time.Since(startedAt)
				log.Info("traversing trie database", "key", key, "elapsed", elapsed, "eta", time.Duration(float32(elapsed)*(256*256/float32(progress)))-elapsed)
			}
			var data types.StateAccount
			if err := rlp.DecodeBytes(accountIt.LeafBlob(), &data); err != nil {
				return fmt.Errorf("failed to decode account data: %w", err)
			}
			if !bytes.Equal(data.CodeHash, types.EmptyCodeHash[:]) {
				output.Put(data.CodeHash, nil)
			}
			if data.Root != (common.Hash{}) {
				storageTr, err := sdb.OpenStorageTrie(key, common.BytesToHash(accountIt.LeafKey()), data.Root)
				if err != nil {
					return err
				}
				err = <-results
				if err != nil {
					return err
				}
				go func() {
					var err error
					defer func() {
						results <- err
					}()
					storageIt := storageTr.NodeIterator(nil)
					for storageIt.Next(true) {
						storageTrieHash := storageIt.Hash()
						if storageTrieHash != (common.Hash{}) {
							// The inner bloomfilter library has a mutex so concurrency is fine here
							err = output.Put(storageTrieHash.Bytes(), nil)
							if err != nil {
								return
							}
						}
					}
					err = storageIt.Error()
					if err != nil {
						return
					}
				}()
			}
		}
	}
	if accountIt.Error() != nil {
		return accountIt.Error()
	}
	for i := 0; i < threads; i++ {
		err = <-results
		if err != nil {
			return err
		}
	}
	return nil
}

// Prune deletes all historical state nodes except the nodes belong to the
// specified state version. If user doesn't specify the state version, use
// the bottom-most snapshot diff layer as the target.
func (p *Pruner) Prune(inputRoots []common.Hash) error {
	// If the state bloom filter is already committed previously,
	// reuse it for pruning instead of generating a new one. It's
	// mandatory because a part of state may already be deleted,
	// the recovery procedure is necessary.
	bloomExists, err := bloomFilterExists(p.config.Datadir)
	if err != nil {
		return err
	}
	if bloomExists {
		return RecoverPruning(p.config.Datadir, p.db, p.config.Cachedir)
	}
	// Retrieve all snapshot layers from the current HEAD.
	// In theory there are 128 difflayers + 1 disk layer present,
	// so 128 diff layers are expected to be returned.
	layers := p.snaptree.Snapshots(p.chainHeader.Root, -1, true)
	var roots []common.Hash // replaces zero roots with snapshot roots
	for _, root := range inputRoots {
		snapshotTarget := root == common.Hash{}
		if snapshotTarget {
			if len(layers) == 0 {
				log.Warn("No snapshot exists as pruning target")
				continue
			}
			// Use the bottom-most diff layer as the target
			root = layers[len(layers)-1].Root()
		}
		// Ensure the root is really present. The weak assumption
		// is the presence of root can indicate the presence of the
		// entire trie.
		if !rawdb.HasLegacyTrieNode(p.db, root) {
			if !snapshotTarget {
				return fmt.Errorf("associated state[%x] is not present", root)
			}
			// The special case is for clique based networks(rinkeby, goerli
			// and some other private networks), it's possible that two
			// consecutive blocks will have same root. In this case snapshot
			// difflayer won't be created. So HEAD-127 may not paired with
			// head-127 layer. Instead the paired layer is higher than the
			// bottom-most diff layer. Try to find the bottom-most snapshot
			// layer with state available.
			var found bool
			for i := len(layers) - 2; i >= 0; i-- {
				if rawdb.HasLegacyTrieNode(p.db, layers[i].Root()) {
					root = layers[i].Root()
					found = true
					log.Info("Selecting middle-layer as the pruning target", "root", root, "depth", i)
					break
				}
			}
			if !found {
				return errors.New("no snapshot paired state")
			}
		} else {
			if len(layers) > 0 {
				log.Info("Selecting bottom-most difflayer as the pruning target", "root", root, "height", p.chainHeader.Number.Uint64()-127)
			} else {
				log.Info("Selecting user-specified state as the pruning target", "root", root)
			}
		}
		roots = append(roots, root)
	}
	if len(roots) == 0 {
		return errors.New("no pruning target roots found")
	}
	// Before start the pruning, delete the clean trie cache first.
	// It's necessary otherwise in the next restart we will hit the
	// deleted state root in the "clean cache" so that the incomplete
	// state is picked for usage.
	deleteCleanTrieCache(p.config.Cachedir)

	// Traverse the target state, re-construct the whole state trie and
	// commit to the given bloom filter.
	start := time.Now()
	for _, root := range roots {
		log.Info("Building bloom filter for pruning", "root", root)
		if p.snaptree.Snapshot(root) != nil {
			if err := snapshot.GenerateTrie(p.snaptree, root, p.db, p.stateBloom); err != nil {
				return err
			}
		} else {
			if err := dumpRawTrieDescendants(p.db, root, p.stateBloom); err != nil {
				return err
			}
		}
	}
	// Traverse the genesis, put all genesis state entries into the
	// bloom filter too.
	if err := extractGenesis(p.db, p.stateBloom); err != nil {
		return err
	}

	filterName := bloomFilterPath(p.config.Datadir)

	log.Info("Writing state bloom to disk", "name", filterName, "roots", roots)
	if err := p.stateBloom.Commit(filterName, filterName+stateBloomFileTempSuffix, roots); err != nil {
		return err
	}
	log.Info("State bloom filter committed", "name", filterName, "roots", roots)
	return prune(p.snaptree, roots, p.db, p.stateBloom, filterName, start)
}

// RecoverPruning will resume the pruning procedure during the system restart.
// This function is used in this case: user tries to prune state data, but the
// system was interrupted midway because of crash or manual-kill. In this case
// if the bloom filter for filtering active state is already constructed, the
// pruning can be resumed. What's more if the bloom filter is constructed, the
// pruning **has to be resumed**. Otherwise a lot of dangling nodes may be left
// in the disk.
func RecoverPruning(datadir string, db ethdb.Database, trieCachePath string) error {
	exists, err := bloomFilterExists(datadir)
	if err != nil {
		return err
	}
	if !exists {
		return nil // nothing to recover
	}
	headBlock := rawdb.ReadHeadBlock(db)
	if headBlock == nil {
		return errors.New("failed to load head block")
	}
	// Initialize the snapshot tree in recovery mode to handle this special case:
	// - Users run the `prune-state` command multiple times
	// - Neither these `prune-state` running is finished(e.g. interrupted manually)
	// - The state bloom filter is already generated, a part of state is deleted,
	//   so that resuming the pruning here is mandatory
	// - The state HEAD is rewound already because of multiple incomplete `prune-state`
	// In this case, even the state HEAD is not exactly matched with snapshot, it
	// still feasible to recover the pruning correctly.
	snapconfig := snapshot.Config{
		CacheSize:  256,
		Recovery:   true,
		NoBuild:    true,
		AsyncBuild: false,
	}
	snaptree, err := snapshot.New(snapconfig, db, trie.NewDatabase(db), headBlock.Root())
	if err != nil {
		return err // The relevant snapshot(s) might not exist
	}
	stateBloomPath := bloomFilterPath(datadir)
	stateBloom, stateBloomRoots, err := NewStateBloomFromDisk(stateBloomPath)
	if err != nil {
		return err
	}
	log.Info("Loaded state bloom filter", "path", stateBloomPath, "roots", stateBloomRoots)

	// Before start the pruning, delete the clean trie cache first.
	// It's necessary otherwise in the next restart we will hit the
	// deleted state root in the "clean cache" so that the incomplete
	// state is picked for usage.
	deleteCleanTrieCache(trieCachePath)

	return prune(snaptree, stateBloomRoots, db, stateBloom, stateBloomPath, time.Now())
}

// extractGenesis loads the genesis state and commits all the state entries
// into the given bloomfilter.
func extractGenesis(db ethdb.Database, stateBloom *stateBloom) error {
	genesisHash := rawdb.ReadCanonicalHash(db, 0)
	if genesisHash == (common.Hash{}) {
		return errors.New("missing genesis hash")
	}
	genesis := rawdb.ReadBlock(db, genesisHash, 0)
	if genesis == nil {
		return errors.New("missing genesis block")
	}
<<<<<<< HEAD
=======
	t, err := trie.NewStateTrie(trie.StateTrieID(genesis.Root()), trie.NewDatabase(db))
	if err != nil {
		return err
	}
	accIter, err := t.NodeIterator(nil)
	if err != nil {
		return err
	}
	for accIter.Next(true) {
		hash := accIter.Hash()

		// Embedded nodes don't have hash.
		if hash != (common.Hash{}) {
			stateBloom.Put(hash.Bytes(), nil)
		}
		// If it's a leaf node, yes we are touching an account,
		// dig into the storage trie further.
		if accIter.Leaf() {
			var acc types.StateAccount
			if err := rlp.DecodeBytes(accIter.LeafBlob(), &acc); err != nil {
				return err
			}
			if acc.Root != types.EmptyRootHash {
				id := trie.StorageTrieID(genesis.Root(), common.BytesToHash(accIter.LeafKey()), acc.Root)
				storageTrie, err := trie.NewStateTrie(id, trie.NewDatabase(db))
				if err != nil {
					return err
				}
				storageIter, err := storageTrie.NodeIterator(nil)
				if err != nil {
					return err
				}
				for storageIter.Next(true) {
					hash := storageIter.Hash()
					if hash != (common.Hash{}) {
						stateBloom.Put(hash.Bytes(), nil)
					}
				}
				if storageIter.Error() != nil {
					return storageIter.Error()
				}
			}
			if !bytes.Equal(acc.CodeHash, types.EmptyCodeHash.Bytes()) {
				stateBloom.Put(acc.CodeHash, nil)
			}
		}
	}
	return accIter.Error()
}
>>>>>>> 6d2aeb43

	return dumpRawTrieDescendants(db, genesis.Root(), stateBloom)
}

func bloomFilterPath(datadir string) string {
	return filepath.Join(datadir, stateBloomFileName)
}

func bloomFilterExists(datadir string) (bool, error) {
	_, err := os.Stat(bloomFilterPath(datadir))
	if errors.Is(err, os.ErrNotExist) {
		return false, nil
	} else if err != nil {
		return false, err
	} else {
		return true, nil
	}
}

const warningLog = `

WARNING!

The clean trie cache is not found. Please delete it by yourself after the
pruning. Remember don't start the Geth without deleting the clean trie cache
otherwise the entire database may be damaged!

Check the command description "geth snapshot prune-state --help" for more details.
`

func deleteCleanTrieCache(path string) {
	if !common.FileExist(path) {
		log.Warn(warningLog)
		return
	}
	os.RemoveAll(path)
	log.Info("Deleted trie clean cache", "path", path)
}<|MERGE_RESOLUTION|>--- conflicted
+++ resolved
@@ -336,7 +336,10 @@
 	if err != nil {
 		return err
 	}
-	accountIt := tr.NodeIterator(nil)
+	accountIt, err := tr.NodeIterator(nil)
+	if err != nil {
+		return err
+	}
 	startedAt := time.Now()
 	lastLog := time.Now()
 
@@ -392,7 +395,10 @@
 					defer func() {
 						results <- err
 					}()
-					storageIt := storageTr.NodeIterator(nil)
+					storageIt, err := storageTr.NodeIterator(nil)
+					if err != nil {
+						return
+					}
 					for storageIt.Next(true) {
 						storageTrieHash := storageIt.Hash()
 						if storageTrieHash != (common.Hash{}) {
@@ -592,58 +598,6 @@
 	if genesis == nil {
 		return errors.New("missing genesis block")
 	}
-<<<<<<< HEAD
-=======
-	t, err := trie.NewStateTrie(trie.StateTrieID(genesis.Root()), trie.NewDatabase(db))
-	if err != nil {
-		return err
-	}
-	accIter, err := t.NodeIterator(nil)
-	if err != nil {
-		return err
-	}
-	for accIter.Next(true) {
-		hash := accIter.Hash()
-
-		// Embedded nodes don't have hash.
-		if hash != (common.Hash{}) {
-			stateBloom.Put(hash.Bytes(), nil)
-		}
-		// If it's a leaf node, yes we are touching an account,
-		// dig into the storage trie further.
-		if accIter.Leaf() {
-			var acc types.StateAccount
-			if err := rlp.DecodeBytes(accIter.LeafBlob(), &acc); err != nil {
-				return err
-			}
-			if acc.Root != types.EmptyRootHash {
-				id := trie.StorageTrieID(genesis.Root(), common.BytesToHash(accIter.LeafKey()), acc.Root)
-				storageTrie, err := trie.NewStateTrie(id, trie.NewDatabase(db))
-				if err != nil {
-					return err
-				}
-				storageIter, err := storageTrie.NodeIterator(nil)
-				if err != nil {
-					return err
-				}
-				for storageIter.Next(true) {
-					hash := storageIter.Hash()
-					if hash != (common.Hash{}) {
-						stateBloom.Put(hash.Bytes(), nil)
-					}
-				}
-				if storageIter.Error() != nil {
-					return storageIter.Error()
-				}
-			}
-			if !bytes.Equal(acc.CodeHash, types.EmptyCodeHash.Bytes()) {
-				stateBloom.Put(acc.CodeHash, nil)
-			}
-		}
-	}
-	return accIter.Error()
-}
->>>>>>> 6d2aeb43
 
 	return dumpRawTrieDescendants(db, genesis.Root(), stateBloom)
 }
