// Copyright 2014 The go-ethereum Authors
// This file is part of the go-ethereum library.
//
// The go-ethereum library is free software: you can redistribute it and/or modify
// it under the terms of the GNU Lesser General Public License as published by
// the Free Software Foundation, either version 3 of the License, or
// (at your option) any later version.
//
// The go-ethereum library is distributed in the hope that it will be useful,
// but WITHOUT ANY WARRANTY; without even the implied warranty of
// MERCHANTABILITY or FITNESS FOR A PARTICULAR PURPOSE. See the
// GNU Lesser General Public License for more details.
//
// You should have received a copy of the GNU Lesser General Public License
// along with the go-ethereum library. If not, see <http://www.gnu.org/licenses/>.

package core

import (
	"errors"
	"fmt"
	"math/big"
	"math/rand"
	"os"
	"sync"
	"testing"
	"time"

	"github.com/ethereum/go-ethereum/common"
	"github.com/ethereum/go-ethereum/common/math"
	"github.com/ethereum/go-ethereum/consensus"
	"github.com/ethereum/go-ethereum/consensus/beacon"
	"github.com/ethereum/go-ethereum/consensus/ethash"
	"github.com/ethereum/go-ethereum/core/rawdb"
	"github.com/ethereum/go-ethereum/core/state"
	"github.com/ethereum/go-ethereum/core/types"
	"github.com/ethereum/go-ethereum/core/vm"
	"github.com/ethereum/go-ethereum/crypto"
	"github.com/ethereum/go-ethereum/eth/tracers/logger"
	"github.com/ethereum/go-ethereum/ethdb"
	"github.com/ethereum/go-ethereum/params"
	"github.com/ethereum/go-ethereum/trie"
)

// So we can deterministically seed different blockchains
var (
	canonicalSeed = 1
	forkSeed      = 2
)

// newCanonical creates a chain database, and injects a deterministic canonical
// chain. Depending on the full flag, if creates either a full block chain or a
// header only chain. The database and genesis specification for block generation
// are also returned in case more test blocks are needed later.
func newCanonical(engine consensus.Engine, n int, full bool) (ethdb.Database, *Genesis, *BlockChain, error) {
	var (
		genesis = &Genesis{
			BaseFee: big.NewInt(params.InitialBaseFee),
			Config:  params.AllEthashProtocolChanges,
		}
	)
	// Initialize a fresh chain with only a genesis block
	blockchain, _ := NewBlockChain(rawdb.NewMemoryDatabase(), nil, nil, genesis, nil, engine, vm.Config{}, nil, nil)

	// Create and inject the requested chain
	if n == 0 {
		return rawdb.NewMemoryDatabase(), genesis, blockchain, nil
	}
	if full {
		// Full block-chain requested
		genDb, blocks := makeBlockChainWithGenesis(genesis, n, engine, canonicalSeed)
		_, err := blockchain.InsertChain(blocks)
		return genDb, genesis, blockchain, err
	}
	// Header-only chain requested
	genDb, headers := makeHeaderChainWithGenesis(genesis, n, engine, canonicalSeed)
	_, err := blockchain.InsertHeaderChain(headers, 1)
	return genDb, genesis, blockchain, err
}

func newGwei(n int64) *big.Int {
	return new(big.Int).Mul(big.NewInt(n), big.NewInt(params.GWei))
}

// Test fork of length N starting from block i
func testFork(t *testing.T, blockchain *BlockChain, i, n int, full bool, comparator func(td1, td2 *big.Int)) {
	// Copy old chain up to #i into a new db
	genDb, _, blockchain2, err := newCanonical(ethash.NewFaker(), i, full)
	if err != nil {
		t.Fatal("could not make new canonical in testFork", err)
	}
	defer blockchain2.Stop()

	// Assert the chains have the same header/block at #i
	var hash1, hash2 common.Hash
	if full {
		hash1 = blockchain.GetBlockByNumber(uint64(i)).Hash()
		hash2 = blockchain2.GetBlockByNumber(uint64(i)).Hash()
	} else {
		hash1 = blockchain.GetHeaderByNumber(uint64(i)).Hash()
		hash2 = blockchain2.GetHeaderByNumber(uint64(i)).Hash()
	}
	if hash1 != hash2 {
		t.Errorf("chain content mismatch at %d: have hash %v, want hash %v", i, hash2, hash1)
	}
	// Extend the newly created chain
	var (
		blockChainB  []*types.Block
		headerChainB []*types.Header
	)
	if full {
		blockChainB = makeBlockChain(blockchain2.chainConfig, blockchain2.GetBlockByHash(blockchain2.CurrentBlock().Hash()), n, ethash.NewFaker(), genDb, forkSeed)
		if _, err := blockchain2.InsertChain(blockChainB); err != nil {
			t.Fatalf("failed to insert forking chain: %v", err)
		}
	} else {
		headerChainB = makeHeaderChain(blockchain2.chainConfig, blockchain2.CurrentHeader(), n, ethash.NewFaker(), genDb, forkSeed)
		if _, err := blockchain2.InsertHeaderChain(headerChainB, 1); err != nil {
			t.Fatalf("failed to insert forking chain: %v", err)
		}
	}
	// Sanity check that the forked chain can be imported into the original
	var tdPre, tdPost *big.Int

	if full {
		cur := blockchain.CurrentBlock()
		tdPre = blockchain.GetTd(cur.Hash(), cur.Number.Uint64())
		if err := testBlockChainImport(blockChainB, blockchain); err != nil {
			t.Fatalf("failed to import forked block chain: %v", err)
		}
		last := blockChainB[len(blockChainB)-1]
		tdPost = blockchain.GetTd(last.Hash(), last.NumberU64())
	} else {
		cur := blockchain.CurrentHeader()
		tdPre = blockchain.GetTd(cur.Hash(), cur.Number.Uint64())
		if err := testHeaderChainImport(headerChainB, blockchain); err != nil {
			t.Fatalf("failed to import forked header chain: %v", err)
		}
		last := headerChainB[len(headerChainB)-1]
		tdPost = blockchain.GetTd(last.Hash(), last.Number.Uint64())
	}
	// Compare the total difficulties of the chains
	comparator(tdPre, tdPost)
}

// testBlockChainImport tries to process a chain of blocks, writing them into
// the database if successful.
func testBlockChainImport(chain types.Blocks, blockchain *BlockChain) error {
	for _, block := range chain {
		// Try and process the block
		err := blockchain.engine.VerifyHeader(blockchain, block.Header(), true)
		if err == nil {
			err = blockchain.validator.ValidateBody(block)
		}
		if err != nil {
			if err == ErrKnownBlock {
				continue
			}
			return err
		}
		statedb, err := state.New(blockchain.GetBlockByHash(block.ParentHash()).Root(), blockchain.stateCache, nil)
		if err != nil {
			return err
		}
		receipts, _, usedGas, err := blockchain.processor.Process(block, statedb, vm.Config{})
		if err != nil {
			blockchain.reportBlock(block, receipts, err)
			return err
		}
		err = blockchain.validator.ValidateState(block, statedb, receipts, usedGas)
		if err != nil {
			blockchain.reportBlock(block, receipts, err)
			return err
		}

		blockchain.chainmu.MustLock()
		rawdb.WriteTd(blockchain.db, block.Hash(), block.NumberU64(), new(big.Int).Add(block.Difficulty(), blockchain.GetTd(block.ParentHash(), block.NumberU64()-1)))
		rawdb.WriteBlock(blockchain.db, block)
		statedb.Commit(false)
		blockchain.chainmu.Unlock()
	}
	return nil
}

// testHeaderChainImport tries to process a chain of header, writing them into
// the database if successful.
func testHeaderChainImport(chain []*types.Header, blockchain *BlockChain) error {
	for _, header := range chain {
		// Try and validate the header
		if err := blockchain.engine.VerifyHeader(blockchain, header, false); err != nil {
			return err
		}
		// Manually insert the header into the database, but don't reorganise (allows subsequent testing)
		blockchain.chainmu.MustLock()
		rawdb.WriteTd(blockchain.db, header.Hash(), header.Number.Uint64(), new(big.Int).Add(header.Difficulty, blockchain.GetTd(header.ParentHash, header.Number.Uint64()-1)))
		rawdb.WriteHeader(blockchain.db, header)
		blockchain.chainmu.Unlock()
	}
	return nil
}

func TestLastBlock(t *testing.T) {
	genDb, _, blockchain, err := newCanonical(ethash.NewFaker(), 0, true)
	if err != nil {
		t.Fatalf("failed to create pristine chain: %v", err)
	}
	defer blockchain.Stop()

	blocks := makeBlockChain(blockchain.chainConfig, blockchain.GetBlockByHash(blockchain.CurrentBlock().Hash()), 1, ethash.NewFullFaker(), genDb, 0)
	if _, err := blockchain.InsertChain(blocks); err != nil {
		t.Fatalf("Failed to insert block: %v", err)
	}
	if blocks[len(blocks)-1].Hash() != rawdb.ReadHeadBlockHash(blockchain.db) {
		t.Fatalf("Write/Get HeadBlockHash failed")
	}
}

// Test inserts the blocks/headers after the fork choice rule is changed.
// The chain is reorged to whatever specified.
func testInsertAfterMerge(t *testing.T, blockchain *BlockChain, i, n int, full bool) {
	// Copy old chain up to #i into a new db
	genDb, _, blockchain2, err := newCanonical(ethash.NewFaker(), i, full)
	if err != nil {
		t.Fatal("could not make new canonical in testFork", err)
	}
	defer blockchain2.Stop()

	// Assert the chains have the same header/block at #i
	var hash1, hash2 common.Hash
	if full {
		hash1 = blockchain.GetBlockByNumber(uint64(i)).Hash()
		hash2 = blockchain2.GetBlockByNumber(uint64(i)).Hash()
	} else {
		hash1 = blockchain.GetHeaderByNumber(uint64(i)).Hash()
		hash2 = blockchain2.GetHeaderByNumber(uint64(i)).Hash()
	}
	if hash1 != hash2 {
		t.Errorf("chain content mismatch at %d: have hash %v, want hash %v", i, hash2, hash1)
	}

	// Extend the newly created chain
	if full {
		blockChainB := makeBlockChain(blockchain2.chainConfig, blockchain2.GetBlockByHash(blockchain2.CurrentBlock().Hash()), n, ethash.NewFaker(), genDb, forkSeed)
		if _, err := blockchain2.InsertChain(blockChainB); err != nil {
			t.Fatalf("failed to insert forking chain: %v", err)
		}
		if blockchain2.CurrentBlock().Number.Uint64() != blockChainB[len(blockChainB)-1].NumberU64() {
			t.Fatalf("failed to reorg to the given chain")
		}
		if blockchain2.CurrentBlock().Hash() != blockChainB[len(blockChainB)-1].Hash() {
			t.Fatalf("failed to reorg to the given chain")
		}
	} else {
		headerChainB := makeHeaderChain(blockchain2.chainConfig, blockchain2.CurrentHeader(), n, ethash.NewFaker(), genDb, forkSeed)
		if _, err := blockchain2.InsertHeaderChain(headerChainB, 1); err != nil {
			t.Fatalf("failed to insert forking chain: %v", err)
		}
		if blockchain2.CurrentHeader().Number.Uint64() != headerChainB[len(headerChainB)-1].Number.Uint64() {
			t.Fatalf("failed to reorg to the given chain")
		}
		if blockchain2.CurrentHeader().Hash() != headerChainB[len(headerChainB)-1].Hash() {
			t.Fatalf("failed to reorg to the given chain")
		}
	}
}

// Tests that given a starting canonical chain of a given size, it can be extended
// with various length chains.
func TestExtendCanonicalHeaders(t *testing.T) { testExtendCanonical(t, false) }
func TestExtendCanonicalBlocks(t *testing.T)  { testExtendCanonical(t, true) }

func testExtendCanonical(t *testing.T, full bool) {
	length := 5

	// Make first chain starting from genesis
	_, _, processor, err := newCanonical(ethash.NewFaker(), length, full)
	if err != nil {
		t.Fatalf("failed to make new canonical chain: %v", err)
	}
	defer processor.Stop()

	// Define the difficulty comparator
	better := func(td1, td2 *big.Int) {
		if td2.Cmp(td1) <= 0 {
			t.Errorf("total difficulty mismatch: have %v, expected more than %v", td2, td1)
		}
	}
	// Start fork from current height
	testFork(t, processor, length, 1, full, better)
	testFork(t, processor, length, 2, full, better)
	testFork(t, processor, length, 5, full, better)
	testFork(t, processor, length, 10, full, better)
}

// Tests that given a starting canonical chain of a given size, it can be extended
// with various length chains.
func TestExtendCanonicalHeadersAfterMerge(t *testing.T) { testExtendCanonicalAfterMerge(t, false) }
func TestExtendCanonicalBlocksAfterMerge(t *testing.T)  { testExtendCanonicalAfterMerge(t, true) }

func testExtendCanonicalAfterMerge(t *testing.T, full bool) {
	length := 5

	// Make first chain starting from genesis
	_, _, processor, err := newCanonical(ethash.NewFaker(), length, full)
	if err != nil {
		t.Fatalf("failed to make new canonical chain: %v", err)
	}
	defer processor.Stop()

	testInsertAfterMerge(t, processor, length, 1, full)
	testInsertAfterMerge(t, processor, length, 10, full)
}

// Tests that given a starting canonical chain of a given size, creating shorter
// forks do not take canonical ownership.
func TestShorterForkHeaders(t *testing.T) { testShorterFork(t, false) }
func TestShorterForkBlocks(t *testing.T)  { testShorterFork(t, true) }

func testShorterFork(t *testing.T, full bool) {
	length := 10

	// Make first chain starting from genesis
	_, _, processor, err := newCanonical(ethash.NewFaker(), length, full)
	if err != nil {
		t.Fatalf("failed to make new canonical chain: %v", err)
	}
	defer processor.Stop()

	// Define the difficulty comparator
	worse := func(td1, td2 *big.Int) {
		if td2.Cmp(td1) >= 0 {
			t.Errorf("total difficulty mismatch: have %v, expected less than %v", td2, td1)
		}
	}
	// Sum of numbers must be less than `length` for this to be a shorter fork
	testFork(t, processor, 0, 3, full, worse)
	testFork(t, processor, 0, 7, full, worse)
	testFork(t, processor, 1, 1, full, worse)
	testFork(t, processor, 1, 7, full, worse)
	testFork(t, processor, 5, 3, full, worse)
	testFork(t, processor, 5, 4, full, worse)
}

// Tests that given a starting canonical chain of a given size, creating shorter
// forks do not take canonical ownership.
func TestShorterForkHeadersAfterMerge(t *testing.T) { testShorterForkAfterMerge(t, false) }
func TestShorterForkBlocksAfterMerge(t *testing.T)  { testShorterForkAfterMerge(t, true) }

func testShorterForkAfterMerge(t *testing.T, full bool) {
	length := 10

	// Make first chain starting from genesis
	_, _, processor, err := newCanonical(ethash.NewFaker(), length, full)
	if err != nil {
		t.Fatalf("failed to make new canonical chain: %v", err)
	}
	defer processor.Stop()

	testInsertAfterMerge(t, processor, 0, 3, full)
	testInsertAfterMerge(t, processor, 0, 7, full)
	testInsertAfterMerge(t, processor, 1, 1, full)
	testInsertAfterMerge(t, processor, 1, 7, full)
	testInsertAfterMerge(t, processor, 5, 3, full)
	testInsertAfterMerge(t, processor, 5, 4, full)
}

// Tests that given a starting canonical chain of a given size, creating longer
// forks do take canonical ownership.
func TestLongerForkHeaders(t *testing.T) { testLongerFork(t, false) }
func TestLongerForkBlocks(t *testing.T)  { testLongerFork(t, true) }

func testLongerFork(t *testing.T, full bool) {
	length := 10

	// Make first chain starting from genesis
	_, _, processor, err := newCanonical(ethash.NewFaker(), length, full)
	if err != nil {
		t.Fatalf("failed to make new canonical chain: %v", err)
	}
	defer processor.Stop()

	testInsertAfterMerge(t, processor, 0, 11, full)
	testInsertAfterMerge(t, processor, 0, 15, full)
	testInsertAfterMerge(t, processor, 1, 10, full)
	testInsertAfterMerge(t, processor, 1, 12, full)
	testInsertAfterMerge(t, processor, 5, 6, full)
	testInsertAfterMerge(t, processor, 5, 8, full)
}

// Tests that given a starting canonical chain of a given size, creating longer
// forks do take canonical ownership.
func TestLongerForkHeadersAfterMerge(t *testing.T) { testLongerForkAfterMerge(t, false) }
func TestLongerForkBlocksAfterMerge(t *testing.T)  { testLongerForkAfterMerge(t, true) }

func testLongerForkAfterMerge(t *testing.T, full bool) {
	length := 10

	// Make first chain starting from genesis
	_, _, processor, err := newCanonical(ethash.NewFaker(), length, full)
	if err != nil {
		t.Fatalf("failed to make new canonical chain: %v", err)
	}
	defer processor.Stop()

	testInsertAfterMerge(t, processor, 0, 11, full)
	testInsertAfterMerge(t, processor, 0, 15, full)
	testInsertAfterMerge(t, processor, 1, 10, full)
	testInsertAfterMerge(t, processor, 1, 12, full)
	testInsertAfterMerge(t, processor, 5, 6, full)
	testInsertAfterMerge(t, processor, 5, 8, full)
}

// Tests that given a starting canonical chain of a given size, creating equal
// forks do take canonical ownership.
func TestEqualForkHeaders(t *testing.T) { testEqualFork(t, false) }
func TestEqualForkBlocks(t *testing.T)  { testEqualFork(t, true) }

func testEqualFork(t *testing.T, full bool) {
	length := 10

	// Make first chain starting from genesis
	_, _, processor, err := newCanonical(ethash.NewFaker(), length, full)
	if err != nil {
		t.Fatalf("failed to make new canonical chain: %v", err)
	}
	defer processor.Stop()

	// Define the difficulty comparator
	equal := func(td1, td2 *big.Int) {
		if td2.Cmp(td1) != 0 {
			t.Errorf("total difficulty mismatch: have %v, want %v", td2, td1)
		}
	}
	// Sum of numbers must be equal to `length` for this to be an equal fork
	testFork(t, processor, 0, 10, full, equal)
	testFork(t, processor, 1, 9, full, equal)
	testFork(t, processor, 2, 8, full, equal)
	testFork(t, processor, 5, 5, full, equal)
	testFork(t, processor, 6, 4, full, equal)
	testFork(t, processor, 9, 1, full, equal)
}

// Tests that given a starting canonical chain of a given size, creating equal
// forks do take canonical ownership.
func TestEqualForkHeadersAfterMerge(t *testing.T) { testEqualForkAfterMerge(t, false) }
func TestEqualForkBlocksAfterMerge(t *testing.T)  { testEqualForkAfterMerge(t, true) }

func testEqualForkAfterMerge(t *testing.T, full bool) {
	length := 10

	// Make first chain starting from genesis
	_, _, processor, err := newCanonical(ethash.NewFaker(), length, full)
	if err != nil {
		t.Fatalf("failed to make new canonical chain: %v", err)
	}
	defer processor.Stop()

	testInsertAfterMerge(t, processor, 0, 10, full)
	testInsertAfterMerge(t, processor, 1, 9, full)
	testInsertAfterMerge(t, processor, 2, 8, full)
	testInsertAfterMerge(t, processor, 5, 5, full)
	testInsertAfterMerge(t, processor, 6, 4, full)
	testInsertAfterMerge(t, processor, 9, 1, full)
}

// Tests that chains missing links do not get accepted by the processor.
func TestBrokenHeaderChain(t *testing.T) { testBrokenChain(t, false) }
func TestBrokenBlockChain(t *testing.T)  { testBrokenChain(t, true) }

func testBrokenChain(t *testing.T, full bool) {
	// Make chain starting from genesis
	genDb, _, blockchain, err := newCanonical(ethash.NewFaker(), 10, full)
	if err != nil {
		t.Fatalf("failed to make new canonical chain: %v", err)
	}
	defer blockchain.Stop()

	// Create a forked chain, and try to insert with a missing link
	if full {
		chain := makeBlockChain(blockchain.chainConfig, blockchain.GetBlockByHash(blockchain.CurrentBlock().Hash()), 5, ethash.NewFaker(), genDb, forkSeed)[1:]
		if err := testBlockChainImport(chain, blockchain); err == nil {
			t.Errorf("broken block chain not reported")
		}
	} else {
		chain := makeHeaderChain(blockchain.chainConfig, blockchain.CurrentHeader(), 5, ethash.NewFaker(), genDb, forkSeed)[1:]
		if err := testHeaderChainImport(chain, blockchain); err == nil {
			t.Errorf("broken header chain not reported")
		}
	}
}

// Tests that reorganising a long difficult chain after a short easy one
// overwrites the canonical numbers and links in the database.
func TestReorgLongHeaders(t *testing.T) { testReorgLong(t, false) }
func TestReorgLongBlocks(t *testing.T)  { testReorgLong(t, true) }

func testReorgLong(t *testing.T, full bool) {
	testReorg(t, []int64{0, 0, -9}, []int64{0, 0, 0, -9}, 393280+params.GenesisDifficulty.Int64(), full)
}

// Tests that reorganising a short difficult chain after a long easy one
// overwrites the canonical numbers and links in the database.
func TestReorgShortHeaders(t *testing.T) { testReorgShort(t, false) }
func TestReorgShortBlocks(t *testing.T)  { testReorgShort(t, true) }

func testReorgShort(t *testing.T, full bool) {
	// Create a long easy chain vs. a short heavy one. Due to difficulty adjustment
	// we need a fairly long chain of blocks with different difficulties for a short
	// one to become heavier than a long one. The 96 is an empirical value.
	easy := make([]int64, 96)
	for i := 0; i < len(easy); i++ {
		easy[i] = 60
	}
	diff := make([]int64, len(easy)-1)
	for i := 0; i < len(diff); i++ {
		diff[i] = -9
	}
	testReorg(t, easy, diff, 12615120+params.GenesisDifficulty.Int64(), full)
}

func testReorg(t *testing.T, first, second []int64, td int64, full bool) {
	// Create a pristine chain and database
	genDb, _, blockchain, err := newCanonical(ethash.NewFaker(), 0, full)
	if err != nil {
		t.Fatalf("failed to create pristine chain: %v", err)
	}
	defer blockchain.Stop()

	// Insert an easy and a difficult chain afterwards
	easyBlocks, _ := GenerateChain(params.TestChainConfig, blockchain.GetBlockByHash(blockchain.CurrentBlock().Hash()), ethash.NewFaker(), genDb, len(first), func(i int, b *BlockGen) {
		b.OffsetTime(first[i])
	})
	diffBlocks, _ := GenerateChain(params.TestChainConfig, blockchain.GetBlockByHash(blockchain.CurrentBlock().Hash()), ethash.NewFaker(), genDb, len(second), func(i int, b *BlockGen) {
		b.OffsetTime(second[i])
	})
	if full {
		if _, err := blockchain.InsertChain(easyBlocks); err != nil {
			t.Fatalf("failed to insert easy chain: %v", err)
		}
		if _, err := blockchain.InsertChain(diffBlocks); err != nil {
			t.Fatalf("failed to insert difficult chain: %v", err)
		}
	} else {
		easyHeaders := make([]*types.Header, len(easyBlocks))
		for i, block := range easyBlocks {
			easyHeaders[i] = block.Header()
		}
		diffHeaders := make([]*types.Header, len(diffBlocks))
		for i, block := range diffBlocks {
			diffHeaders[i] = block.Header()
		}
		if _, err := blockchain.InsertHeaderChain(easyHeaders, 1); err != nil {
			t.Fatalf("failed to insert easy chain: %v", err)
		}
		if _, err := blockchain.InsertHeaderChain(diffHeaders, 1); err != nil {
			t.Fatalf("failed to insert difficult chain: %v", err)
		}
	}
	// Check that the chain is valid number and link wise
	if full {
		prev := blockchain.CurrentBlock()
		for block := blockchain.GetBlockByNumber(blockchain.CurrentBlock().Number.Uint64() - 1); block.NumberU64() != 0; prev, block = block.Header(), blockchain.GetBlockByNumber(block.NumberU64()-1) {
			if prev.ParentHash != block.Hash() {
				t.Errorf("parent block hash mismatch: have %x, want %x", prev.ParentHash, block.Hash())
			}
		}
	} else {
		prev := blockchain.CurrentHeader()
		for header := blockchain.GetHeaderByNumber(blockchain.CurrentHeader().Number.Uint64() - 1); header.Number.Uint64() != 0; prev, header = header, blockchain.GetHeaderByNumber(header.Number.Uint64()-1) {
			if prev.ParentHash != header.Hash() {
				t.Errorf("parent header hash mismatch: have %x, want %x", prev.ParentHash, header.Hash())
			}
		}
	}
	// Make sure the chain total difficulty is the correct one
	want := new(big.Int).Add(blockchain.genesisBlock.Difficulty(), big.NewInt(td))
	if full {
		cur := blockchain.CurrentBlock()
		if have := blockchain.GetTd(cur.Hash(), cur.Number.Uint64()); have.Cmp(want) != 0 {
			t.Errorf("total difficulty mismatch: have %v, want %v", have, want)
		}
	} else {
		cur := blockchain.CurrentHeader()
		if have := blockchain.GetTd(cur.Hash(), cur.Number.Uint64()); have.Cmp(want) != 0 {
			t.Errorf("total difficulty mismatch: have %v, want %v", have, want)
		}
	}
}

// Tests that the insertion functions detect banned hashes.
func TestBadHeaderHashes(t *testing.T) { testBadHashes(t, false) }
func TestBadBlockHashes(t *testing.T)  { testBadHashes(t, true) }

func testBadHashes(t *testing.T, full bool) {
	// Create a pristine chain and database
	genDb, _, blockchain, err := newCanonical(ethash.NewFaker(), 0, full)
	if err != nil {
		t.Fatalf("failed to create pristine chain: %v", err)
	}
	defer blockchain.Stop()

	// Create a chain, ban a hash and try to import
	if full {
		blocks := makeBlockChain(blockchain.chainConfig, blockchain.GetBlockByHash(blockchain.CurrentBlock().Hash()), 3, ethash.NewFaker(), genDb, 10)

		BadHashes[blocks[2].Header().Hash()] = true
		defer func() { delete(BadHashes, blocks[2].Header().Hash()) }()

		_, err = blockchain.InsertChain(blocks)
	} else {
		headers := makeHeaderChain(blockchain.chainConfig, blockchain.CurrentHeader(), 3, ethash.NewFaker(), genDb, 10)

		BadHashes[headers[2].Hash()] = true
		defer func() { delete(BadHashes, headers[2].Hash()) }()

		_, err = blockchain.InsertHeaderChain(headers, 1)
	}
	if !errors.Is(err, ErrBannedHash) {
		t.Errorf("error mismatch: have: %v, want: %v", err, ErrBannedHash)
	}
}

// Tests that bad hashes are detected on boot, and the chain rolled back to a
// good state prior to the bad hash.
func TestReorgBadHeaderHashes(t *testing.T) { testReorgBadHashes(t, false) }
func TestReorgBadBlockHashes(t *testing.T)  { testReorgBadHashes(t, true) }

func testReorgBadHashes(t *testing.T, full bool) {
	// Create a pristine chain and database
	genDb, gspec, blockchain, err := newCanonical(ethash.NewFaker(), 0, full)
	if err != nil {
		t.Fatalf("failed to create pristine chain: %v", err)
	}
	// Create a chain, import and ban afterwards
	headers := makeHeaderChain(blockchain.chainConfig, blockchain.CurrentHeader(), 4, ethash.NewFaker(), genDb, 10)
	blocks := makeBlockChain(blockchain.chainConfig, blockchain.GetBlockByHash(blockchain.CurrentBlock().Hash()), 4, ethash.NewFaker(), genDb, 10)

	if full {
		if _, err = blockchain.InsertChain(blocks); err != nil {
			t.Errorf("failed to import blocks: %v", err)
		}
		if blockchain.CurrentBlock().Hash() != blocks[3].Hash() {
			t.Errorf("last block hash mismatch: have: %x, want %x", blockchain.CurrentBlock().Hash(), blocks[3].Header().Hash())
		}
		BadHashes[blocks[3].Header().Hash()] = true
		defer func() { delete(BadHashes, blocks[3].Header().Hash()) }()
	} else {
		if _, err = blockchain.InsertHeaderChain(headers, 1); err != nil {
			t.Errorf("failed to import headers: %v", err)
		}
		if blockchain.CurrentHeader().Hash() != headers[3].Hash() {
			t.Errorf("last header hash mismatch: have: %x, want %x", blockchain.CurrentHeader().Hash(), headers[3].Hash())
		}
		BadHashes[headers[3].Hash()] = true
		defer func() { delete(BadHashes, headers[3].Hash()) }()
	}
	blockchain.Stop()

	// Create a new BlockChain and check that it rolled back the state.
	ncm, err := NewBlockChain(blockchain.db, nil, nil, gspec, nil, ethash.NewFaker(), vm.Config{}, nil, nil)
	if err != nil {
		t.Fatalf("failed to create new chain manager: %v", err)
	}
	if full {
		if ncm.CurrentBlock().Hash() != blocks[2].Header().Hash() {
			t.Errorf("last block hash mismatch: have: %x, want %x", ncm.CurrentBlock().Hash(), blocks[2].Header().Hash())
		}
		if blocks[2].Header().GasLimit != ncm.GasLimit() {
			t.Errorf("last  block gasLimit mismatch: have: %d, want %d", ncm.GasLimit(), blocks[2].Header().GasLimit)
		}
	} else {
		if ncm.CurrentHeader().Hash() != headers[2].Hash() {
			t.Errorf("last header hash mismatch: have: %x, want %x", ncm.CurrentHeader().Hash(), headers[2].Hash())
		}
	}
	ncm.Stop()
}

// Tests chain insertions in the face of one entity containing an invalid nonce.
func TestHeadersInsertNonceError(t *testing.T) { testInsertNonceError(t, false) }
func TestBlocksInsertNonceError(t *testing.T)  { testInsertNonceError(t, true) }

func testInsertNonceError(t *testing.T, full bool) {
	doTest := func(i int) {
		// Create a pristine chain and database
		genDb, _, blockchain, err := newCanonical(ethash.NewFaker(), 0, full)
		if err != nil {
			t.Fatalf("failed to create pristine chain: %v", err)
		}
		defer blockchain.Stop()

		// Create and insert a chain with a failing nonce
		var (
			failAt  int
			failRes int
			failNum uint64
		)
		if full {
			blocks := makeBlockChain(blockchain.chainConfig, blockchain.GetBlockByHash(blockchain.CurrentBlock().Hash()), i, ethash.NewFaker(), genDb, 0)

			failAt = rand.Int() % len(blocks)
			failNum = blocks[failAt].NumberU64()

			blockchain.engine = ethash.NewFakeFailer(failNum)
			failRes, err = blockchain.InsertChain(blocks)
		} else {
			headers := makeHeaderChain(blockchain.chainConfig, blockchain.CurrentHeader(), i, ethash.NewFaker(), genDb, 0)

			failAt = rand.Int() % len(headers)
			failNum = headers[failAt].Number.Uint64()

			blockchain.engine = ethash.NewFakeFailer(failNum)
			blockchain.hc.engine = blockchain.engine
			failRes, err = blockchain.InsertHeaderChain(headers, 1)
		}
		// Check that the returned error indicates the failure
		if failRes != failAt {
			t.Errorf("test %d: failure (%v) index mismatch: have %d, want %d", i, err, failRes, failAt)
		}
		// Check that all blocks after the failing block have been inserted
		for j := 0; j < i-failAt; j++ {
			if full {
				if block := blockchain.GetBlockByNumber(failNum + uint64(j)); block != nil {
					t.Errorf("test %d: invalid block in chain: %v", i, block)
				}
			} else {
				if header := blockchain.GetHeaderByNumber(failNum + uint64(j)); header != nil {
					t.Errorf("test %d: invalid header in chain: %v", i, header)
				}
			}
		}
	}
	for i := 1; i < 25 && !t.Failed(); i++ {
		doTest(i)
	}
}

// Tests that fast importing a block chain produces the same chain data as the
// classical full block processing.
func TestFastVsFullChains(t *testing.T) {
	// Configure and generate a sample block chain
	var (
		key, _  = crypto.HexToECDSA("b71c71a67e1177ad4e901695e1b4b9ee17ae16c6668d313eac2f96dbcda3f291")
		address = crypto.PubkeyToAddress(key.PublicKey)
		funds   = big.NewInt(1000000000000000)
		gspec   = &Genesis{
			Config:  params.TestChainConfig,
			Alloc:   GenesisAlloc{address: {Balance: funds}},
			BaseFee: big.NewInt(params.InitialBaseFee),
		}
		signer = types.LatestSigner(gspec.Config)
	)
	_, blocks, receipts := GenerateChainWithGenesis(gspec, ethash.NewFaker(), 1024, func(i int, block *BlockGen) {
		block.SetCoinbase(common.Address{0x00})

		// If the block number is multiple of 3, send a few bonus transactions to the miner
		if i%3 == 2 {
			for j := 0; j < i%4+1; j++ {
				tx, err := types.SignTx(types.NewTransaction(block.TxNonce(address), common.Address{0x00}, big.NewInt(1000), params.TxGas, block.header.BaseFee, nil), signer, key)
				if err != nil {
					panic(err)
				}
				block.AddTx(tx)
			}
		}
		// If the block number is a multiple of 5, add an uncle to the block
		if i%5 == 4 {
			block.AddUncle(&types.Header{ParentHash: block.PrevBlock(i - 2).Hash(), Number: big.NewInt(int64(i))})
		}
	})
	// Import the chain as an archive node for the comparison baseline
	archiveDb := rawdb.NewMemoryDatabase()
	archive, _ := NewBlockChain(archiveDb, nil, nil, gspec, nil, ethash.NewFaker(), vm.Config{}, nil, nil)
	defer archive.Stop()

	if n, err := archive.InsertChain(blocks); err != nil {
		t.Fatalf("failed to process block %d: %v", n, err)
	}
	// Fast import the chain as a non-archive node to test
	fastDb := rawdb.NewMemoryDatabase()
	fast, _ := NewBlockChain(fastDb, nil, nil, gspec, nil, ethash.NewFaker(), vm.Config{}, nil, nil)
	defer fast.Stop()

	headers := make([]*types.Header, len(blocks))
	for i, block := range blocks {
		headers[i] = block.Header()
	}
	if n, err := fast.InsertHeaderChain(headers, 1); err != nil {
		t.Fatalf("failed to insert header %d: %v", n, err)
	}
	if n, err := fast.InsertReceiptChain(blocks, receipts, 0); err != nil {
		t.Fatalf("failed to insert receipt %d: %v", n, err)
	}
	// Freezer style fast import the chain.
	ancientDb, err := rawdb.NewDatabaseWithFreezer(rawdb.NewMemoryDatabase(), t.TempDir(), "", false)
	if err != nil {
		t.Fatalf("failed to create temp freezer db: %v", err)
	}
	defer ancientDb.Close()
	ancient, _ := NewBlockChain(ancientDb, nil, nil, gspec, nil, ethash.NewFaker(), vm.Config{}, nil, nil)
	defer ancient.Stop()

	if n, err := ancient.InsertHeaderChain(headers, 1); err != nil {
		t.Fatalf("failed to insert header %d: %v", n, err)
	}
	if n, err := ancient.InsertReceiptChain(blocks, receipts, uint64(len(blocks)/2)); err != nil {
		t.Fatalf("failed to insert receipt %d: %v", n, err)
	}

	// Iterate over all chain data components, and cross reference
	for i := 0; i < len(blocks); i++ {
		num, hash := blocks[i].NumberU64(), blocks[i].Hash()

		if ftd, atd := fast.GetTd(hash, num), archive.GetTd(hash, num); ftd.Cmp(atd) != 0 {
			t.Errorf("block #%d [%x]: td mismatch: fastdb %v, archivedb %v", num, hash, ftd, atd)
		}
		if antd, artd := ancient.GetTd(hash, num), archive.GetTd(hash, num); antd.Cmp(artd) != 0 {
			t.Errorf("block #%d [%x]: td mismatch: ancientdb %v, archivedb %v", num, hash, antd, artd)
		}
		if fheader, aheader := fast.GetHeaderByHash(hash), archive.GetHeaderByHash(hash); fheader.Hash() != aheader.Hash() {
			t.Errorf("block #%d [%x]: header mismatch: fastdb %v, archivedb %v", num, hash, fheader, aheader)
		}
		if anheader, arheader := ancient.GetHeaderByHash(hash), archive.GetHeaderByHash(hash); anheader.Hash() != arheader.Hash() {
			t.Errorf("block #%d [%x]: header mismatch: ancientdb %v, archivedb %v", num, hash, anheader, arheader)
		}
		if fblock, arblock, anblock := fast.GetBlockByHash(hash), archive.GetBlockByHash(hash), ancient.GetBlockByHash(hash); fblock.Hash() != arblock.Hash() || anblock.Hash() != arblock.Hash() {
			t.Errorf("block #%d [%x]: block mismatch: fastdb %v, ancientdb %v, archivedb %v", num, hash, fblock, anblock, arblock)
		} else if types.DeriveSha(fblock.Transactions(), trie.NewStackTrie(nil)) != types.DeriveSha(arblock.Transactions(), trie.NewStackTrie(nil)) || types.DeriveSha(anblock.Transactions(), trie.NewStackTrie(nil)) != types.DeriveSha(arblock.Transactions(), trie.NewStackTrie(nil)) {
			t.Errorf("block #%d [%x]: transactions mismatch: fastdb %v, ancientdb %v, archivedb %v", num, hash, fblock.Transactions(), anblock.Transactions(), arblock.Transactions())
		} else if types.CalcUncleHash(fblock.Uncles()) != types.CalcUncleHash(arblock.Uncles()) || types.CalcUncleHash(anblock.Uncles()) != types.CalcUncleHash(arblock.Uncles()) {
			t.Errorf("block #%d [%x]: uncles mismatch: fastdb %v, ancientdb %v, archivedb %v", num, hash, fblock.Uncles(), anblock, arblock.Uncles())
		}

		// Check receipts.
		freceipts := rawdb.ReadReceipts(fastDb, hash, num, fast.Config())
		anreceipts := rawdb.ReadReceipts(ancientDb, hash, num, fast.Config())
		areceipts := rawdb.ReadReceipts(archiveDb, hash, num, fast.Config())
		if types.DeriveSha(freceipts, trie.NewStackTrie(nil)) != types.DeriveSha(areceipts, trie.NewStackTrie(nil)) {
			t.Errorf("block #%d [%x]: receipts mismatch: fastdb %v, ancientdb %v, archivedb %v", num, hash, freceipts, anreceipts, areceipts)
		}

		// Check that hash-to-number mappings are present in all databases.
		if m := rawdb.ReadHeaderNumber(fastDb, hash); m == nil || *m != num {
			t.Errorf("block #%d [%x]: wrong hash-to-number mapping in fastdb: %v", num, hash, m)
		}
		if m := rawdb.ReadHeaderNumber(ancientDb, hash); m == nil || *m != num {
			t.Errorf("block #%d [%x]: wrong hash-to-number mapping in ancientdb: %v", num, hash, m)
		}
		if m := rawdb.ReadHeaderNumber(archiveDb, hash); m == nil || *m != num {
			t.Errorf("block #%d [%x]: wrong hash-to-number mapping in archivedb: %v", num, hash, m)
		}
	}

	// Check that the canonical chains are the same between the databases
	for i := 0; i < len(blocks)+1; i++ {
		if fhash, ahash := rawdb.ReadCanonicalHash(fastDb, uint64(i)), rawdb.ReadCanonicalHash(archiveDb, uint64(i)); fhash != ahash {
			t.Errorf("block #%d: canonical hash mismatch: fastdb %v, archivedb %v", i, fhash, ahash)
		}
		if anhash, arhash := rawdb.ReadCanonicalHash(ancientDb, uint64(i)), rawdb.ReadCanonicalHash(archiveDb, uint64(i)); anhash != arhash {
			t.Errorf("block #%d: canonical hash mismatch: ancientdb %v, archivedb %v", i, anhash, arhash)
		}
	}
}

// Tests that various import methods move the chain head pointers to the correct
// positions.
func TestLightVsFastVsFullChainHeads(t *testing.T) {
	// Configure and generate a sample block chain
	var (
		key, _  = crypto.HexToECDSA("b71c71a67e1177ad4e901695e1b4b9ee17ae16c6668d313eac2f96dbcda3f291")
		address = crypto.PubkeyToAddress(key.PublicKey)
		funds   = big.NewInt(1000000000000000)
		gspec   = &Genesis{
			Config:  params.TestChainConfig,
			Alloc:   GenesisAlloc{address: {Balance: funds}},
			BaseFee: big.NewInt(params.InitialBaseFee),
		}
	)
	height := uint64(1024)
	_, blocks, receipts := GenerateChainWithGenesis(gspec, ethash.NewFaker(), int(height), nil)

	// makeDb creates a db instance for testing.
	makeDb := func() ethdb.Database {
		db, err := rawdb.NewDatabaseWithFreezer(rawdb.NewMemoryDatabase(), t.TempDir(), "", false)
		if err != nil {
			t.Fatalf("failed to create temp freezer db: %v", err)
		}
		return db
	}
	// Configure a subchain to roll back
	remove := blocks[height/2].NumberU64()

	// Create a small assertion method to check the three heads
	assert := func(t *testing.T, kind string, chain *BlockChain, header uint64, fast uint64, block uint64) {
		t.Helper()

		if num := chain.CurrentBlock().Number.Uint64(); num != block {
			t.Errorf("%s head block mismatch: have #%v, want #%v", kind, num, block)
		}
		if num := chain.CurrentSnapBlock().Number.Uint64(); num != fast {
			t.Errorf("%s head snap-block mismatch: have #%v, want #%v", kind, num, fast)
		}
		if num := chain.CurrentHeader().Number.Uint64(); num != header {
			t.Errorf("%s head header mismatch: have #%v, want #%v", kind, num, header)
		}
	}
	// Import the chain as an archive node and ensure all pointers are updated
	archiveDb := makeDb()
	defer archiveDb.Close()

	archiveCaching := *defaultCacheConfig
	archiveCaching.TrieDirtyDisabled = true

	archive, _ := NewBlockChain(archiveDb, &archiveCaching, nil, gspec, nil, ethash.NewFaker(), vm.Config{}, nil, nil)
	if n, err := archive.InsertChain(blocks); err != nil {
		t.Fatalf("failed to process block %d: %v", n, err)
	}
	defer archive.Stop()

	assert(t, "archive", archive, height, height, height)
	archive.SetHead(remove - 1)
	assert(t, "archive", archive, height/2, height/2, height/2)

	// Import the chain as a non-archive node and ensure all pointers are updated
	fastDb := makeDb()
	defer fastDb.Close()
	fast, _ := NewBlockChain(fastDb, nil, nil, gspec, nil, ethash.NewFaker(), vm.Config{}, nil, nil)
	defer fast.Stop()

	headers := make([]*types.Header, len(blocks))
	for i, block := range blocks {
		headers[i] = block.Header()
	}
	if n, err := fast.InsertHeaderChain(headers, 1); err != nil {
		t.Fatalf("failed to insert header %d: %v", n, err)
	}
	if n, err := fast.InsertReceiptChain(blocks, receipts, 0); err != nil {
		t.Fatalf("failed to insert receipt %d: %v", n, err)
	}
	assert(t, "fast", fast, height, height, 0)
	fast.SetHead(remove - 1)
	assert(t, "fast", fast, height/2, height/2, 0)

	// Import the chain as a ancient-first node and ensure all pointers are updated
	ancientDb := makeDb()
	defer ancientDb.Close()
	ancient, _ := NewBlockChain(ancientDb, nil, nil, gspec, nil, ethash.NewFaker(), vm.Config{}, nil, nil)
	defer ancient.Stop()

	if n, err := ancient.InsertHeaderChain(headers, 1); err != nil {
		t.Fatalf("failed to insert header %d: %v", n, err)
	}
	if n, err := ancient.InsertReceiptChain(blocks, receipts, uint64(3*len(blocks)/4)); err != nil {
		t.Fatalf("failed to insert receipt %d: %v", n, err)
	}
	assert(t, "ancient", ancient, height, height, 0)
	ancient.SetHead(remove - 1)
	assert(t, "ancient", ancient, 0, 0, 0)

	if frozen, err := ancientDb.Ancients(); err != nil || frozen != 1 {
		t.Fatalf("failed to truncate ancient store, want %v, have %v", 1, frozen)
	}
	// Import the chain as a light node and ensure all pointers are updated
	lightDb := makeDb()
	defer lightDb.Close()
	light, _ := NewBlockChain(lightDb, nil, nil, gspec, nil, ethash.NewFaker(), vm.Config{}, nil, nil)
	if n, err := light.InsertHeaderChain(headers, 1); err != nil {
		t.Fatalf("failed to insert header %d: %v", n, err)
	}
	defer light.Stop()

	assert(t, "light", light, height, 0, 0)
	light.SetHead(remove - 1)
	assert(t, "light", light, height/2, 0, 0)
}

// Tests that chain reorganisations handle transaction removals and reinsertions.
func TestChainTxReorgs(t *testing.T) {
	var (
		key1, _ = crypto.HexToECDSA("b71c71a67e1177ad4e901695e1b4b9ee17ae16c6668d313eac2f96dbcda3f291")
		key2, _ = crypto.HexToECDSA("8a1f9a8f95be41cd7ccb6168179afb4504aefe388d1e14474d32c45c72ce7b7a")
		key3, _ = crypto.HexToECDSA("49a7b37aa6f6645917e7b807e9d1c00d4fa71f18343b0d4122a4d2df64dd6fee")
		addr1   = crypto.PubkeyToAddress(key1.PublicKey)
		addr2   = crypto.PubkeyToAddress(key2.PublicKey)
		addr3   = crypto.PubkeyToAddress(key3.PublicKey)
		gspec   = &Genesis{
			Config:   params.TestChainConfig,
			GasLimit: 3141592,
			Alloc: GenesisAlloc{
				addr1: {Balance: big.NewInt(1000000000000000)},
				addr2: {Balance: big.NewInt(1000000000000000)},
				addr3: {Balance: big.NewInt(1000000000000000)},
			},
		}
		signer = types.LatestSigner(gspec.Config)
	)

	// Create two transactions shared between the chains:
	//  - postponed: transaction included at a later block in the forked chain
	//  - swapped: transaction included at the same block number in the forked chain
	postponed, _ := types.SignTx(types.NewTransaction(0, addr1, big.NewInt(1000), params.TxGas, big.NewInt(params.InitialBaseFee), nil), signer, key1)
	swapped, _ := types.SignTx(types.NewTransaction(1, addr1, big.NewInt(1000), params.TxGas, big.NewInt(params.InitialBaseFee), nil), signer, key1)

	// Create two transactions that will be dropped by the forked chain:
	//  - pastDrop: transaction dropped retroactively from a past block
	//  - freshDrop: transaction dropped exactly at the block where the reorg is detected
	var pastDrop, freshDrop *types.Transaction

	// Create three transactions that will be added in the forked chain:
	//  - pastAdd:   transaction added before the reorganization is detected
	//  - freshAdd:  transaction added at the exact block the reorg is detected
	//  - futureAdd: transaction added after the reorg has already finished
	var pastAdd, freshAdd, futureAdd *types.Transaction

	_, chain, _ := GenerateChainWithGenesis(gspec, ethash.NewFaker(), 3, func(i int, gen *BlockGen) {
		switch i {
		case 0:
			pastDrop, _ = types.SignTx(types.NewTransaction(gen.TxNonce(addr2), addr2, big.NewInt(1000), params.TxGas, gen.header.BaseFee, nil), signer, key2)

			gen.AddTx(pastDrop)  // This transaction will be dropped in the fork from below the split point
			gen.AddTx(postponed) // This transaction will be postponed till block #3 in the fork

		case 2:
			freshDrop, _ = types.SignTx(types.NewTransaction(gen.TxNonce(addr2), addr2, big.NewInt(1000), params.TxGas, gen.header.BaseFee, nil), signer, key2)

			gen.AddTx(freshDrop) // This transaction will be dropped in the fork from exactly at the split point
			gen.AddTx(swapped)   // This transaction will be swapped out at the exact height

			gen.OffsetTime(9) // Lower the block difficulty to simulate a weaker chain
		}
	})
	// Import the chain. This runs all block validation rules.
	db := rawdb.NewMemoryDatabase()
	blockchain, _ := NewBlockChain(db, nil, nil, gspec, nil, ethash.NewFaker(), vm.Config{}, nil, nil)
	if i, err := blockchain.InsertChain(chain); err != nil {
		t.Fatalf("failed to insert original chain[%d]: %v", i, err)
	}
	defer blockchain.Stop()

	// overwrite the old chain
	_, chain, _ = GenerateChainWithGenesis(gspec, ethash.NewFaker(), 5, func(i int, gen *BlockGen) {
		switch i {
		case 0:
			pastAdd, _ = types.SignTx(types.NewTransaction(gen.TxNonce(addr3), addr3, big.NewInt(1000), params.TxGas, gen.header.BaseFee, nil), signer, key3)
			gen.AddTx(pastAdd) // This transaction needs to be injected during reorg

		case 2:
			gen.AddTx(postponed) // This transaction was postponed from block #1 in the original chain
			gen.AddTx(swapped)   // This transaction was swapped from the exact current spot in the original chain

			freshAdd, _ = types.SignTx(types.NewTransaction(gen.TxNonce(addr3), addr3, big.NewInt(1000), params.TxGas, gen.header.BaseFee, nil), signer, key3)
			gen.AddTx(freshAdd) // This transaction will be added exactly at reorg time

		case 3:
			futureAdd, _ = types.SignTx(types.NewTransaction(gen.TxNonce(addr3), addr3, big.NewInt(1000), params.TxGas, gen.header.BaseFee, nil), signer, key3)
			gen.AddTx(futureAdd) // This transaction will be added after a full reorg
		}
	})
	if _, err := blockchain.InsertChain(chain); err != nil {
		t.Fatalf("failed to insert forked chain: %v", err)
	}

	// removed tx
	for i, tx := range (types.Transactions{pastDrop, freshDrop}) {
		if txn, _, _, _ := rawdb.ReadTransaction(db, tx.Hash()); txn != nil {
			t.Errorf("drop %d: tx %v found while shouldn't have been", i, txn)
		}
		if rcpt, _, _, _ := rawdb.ReadReceipt(db, tx.Hash(), blockchain.Config()); rcpt != nil {
			t.Errorf("drop %d: receipt %v found while shouldn't have been", i, rcpt)
		}
	}
	// added tx
	for i, tx := range (types.Transactions{pastAdd, freshAdd, futureAdd}) {
		if txn, _, _, _ := rawdb.ReadTransaction(db, tx.Hash()); txn == nil {
			t.Errorf("add %d: expected tx to be found", i)
		}
		if rcpt, _, _, _ := rawdb.ReadReceipt(db, tx.Hash(), blockchain.Config()); rcpt == nil {
			t.Errorf("add %d: expected receipt to be found", i)
		}
	}
	// shared tx
	for i, tx := range (types.Transactions{postponed, swapped}) {
		if txn, _, _, _ := rawdb.ReadTransaction(db, tx.Hash()); txn == nil {
			t.Errorf("share %d: expected tx to be found", i)
		}
		if rcpt, _, _, _ := rawdb.ReadReceipt(db, tx.Hash(), blockchain.Config()); rcpt == nil {
			t.Errorf("share %d: expected receipt to be found", i)
		}
	}
}

func TestLogReorgs(t *testing.T) {
	var (
		key1, _ = crypto.HexToECDSA("b71c71a67e1177ad4e901695e1b4b9ee17ae16c6668d313eac2f96dbcda3f291")
		addr1   = crypto.PubkeyToAddress(key1.PublicKey)

		// this code generates a log
		code   = common.Hex2Bytes("60606040525b7f24ec1d3ff24c2f6ff210738839dbc339cd45a5294d85c79361016243157aae7b60405180905060405180910390a15b600a8060416000396000f360606040526008565b00")
		gspec  = &Genesis{Config: params.TestChainConfig, Alloc: GenesisAlloc{addr1: {Balance: big.NewInt(10000000000000000)}}}
		signer = types.LatestSigner(gspec.Config)
	)

	blockchain, _ := NewBlockChain(rawdb.NewMemoryDatabase(), nil, nil, gspec, nil, ethash.NewFaker(), vm.Config{}, nil, nil)
	defer blockchain.Stop()

	rmLogsCh := make(chan RemovedLogsEvent)
	blockchain.SubscribeRemovedLogsEvent(rmLogsCh)
	_, chain, _ := GenerateChainWithGenesis(gspec, ethash.NewFaker(), 2, func(i int, gen *BlockGen) {
		if i == 1 {
			tx, err := types.SignTx(types.NewContractCreation(gen.TxNonce(addr1), new(big.Int), 1000000, gen.header.BaseFee, code), signer, key1)
			if err != nil {
				t.Fatalf("failed to create tx: %v", err)
			}
			gen.AddTx(tx)
		}
	})
	if _, err := blockchain.InsertChain(chain); err != nil {
		t.Fatalf("failed to insert chain: %v", err)
	}

	_, chain, _ = GenerateChainWithGenesis(gspec, ethash.NewFaker(), 3, func(i int, gen *BlockGen) {})
	done := make(chan struct{})
	go func() {
		ev := <-rmLogsCh
		if len(ev.Logs) == 0 {
			t.Error("expected logs")
		}
		close(done)
	}()
	if _, err := blockchain.InsertChain(chain); err != nil {
		t.Fatalf("failed to insert forked chain: %v", err)
	}
	timeout := time.NewTimer(1 * time.Second)
	defer timeout.Stop()
	select {
	case <-done:
	case <-timeout.C:
		t.Fatal("Timeout. There is no RemovedLogsEvent has been sent.")
	}
}

// This EVM code generates a log when the contract is created.
var logCode = common.Hex2Bytes("60606040525b7f24ec1d3ff24c2f6ff210738839dbc339cd45a5294d85c79361016243157aae7b60405180905060405180910390a15b600a8060416000396000f360606040526008565b00")

// This test checks that log events and RemovedLogsEvent are sent
// when the chain reorganizes.
func TestLogRebirth(t *testing.T) {
	var (
		key1, _       = crypto.HexToECDSA("b71c71a67e1177ad4e901695e1b4b9ee17ae16c6668d313eac2f96dbcda3f291")
		addr1         = crypto.PubkeyToAddress(key1.PublicKey)
		gspec         = &Genesis{Config: params.TestChainConfig, Alloc: GenesisAlloc{addr1: {Balance: big.NewInt(10000000000000000)}}}
		signer        = types.LatestSigner(gspec.Config)
		engine        = ethash.NewFaker()
		blockchain, _ = NewBlockChain(rawdb.NewMemoryDatabase(), nil, nil, gspec, nil, engine, vm.Config{}, nil, nil)
	)
	defer blockchain.Stop()

	// The event channels.
	newLogCh := make(chan []*types.Log, 10)
	rmLogsCh := make(chan RemovedLogsEvent, 10)
	blockchain.SubscribeLogsEvent(newLogCh)
	blockchain.SubscribeRemovedLogsEvent(rmLogsCh)

	// This chain contains 10 logs.
	genDb, chain, _ := GenerateChainWithGenesis(gspec, engine, 3, func(i int, gen *BlockGen) {
		if i < 2 {
			for ii := 0; ii < 5; ii++ {
				tx, err := types.SignNewTx(key1, signer, &types.LegacyTx{
					Nonce:    gen.TxNonce(addr1),
					GasPrice: gen.header.BaseFee,
					Gas:      uint64(1000001),
					Data:     logCode,
				})
				if err != nil {
					t.Fatalf("failed to create tx: %v", err)
				}
				gen.AddTx(tx)
			}
		}
	})
	if _, err := blockchain.InsertChain(chain); err != nil {
		t.Fatalf("failed to insert chain: %v", err)
	}
	checkLogEvents(t, newLogCh, rmLogsCh, 10, 0)

	// Generate long reorg chain containing more logs. Inserting the
	// chain removes one log and adds four.
	_, forkChain, _ := GenerateChainWithGenesis(gspec, engine, 3, func(i int, gen *BlockGen) {
		if i == 2 {
			// The last (head) block is not part of the reorg-chain, we can ignore it
			return
		}
		for ii := 0; ii < 5; ii++ {
			tx, err := types.SignNewTx(key1, signer, &types.LegacyTx{
				Nonce:    gen.TxNonce(addr1),
				GasPrice: gen.header.BaseFee,
				Gas:      uint64(1000000),
				Data:     logCode,
			})
			if err != nil {
				t.Fatalf("failed to create tx: %v", err)
			}
			gen.AddTx(tx)
		}
		gen.OffsetTime(-9) // higher block difficulty
	})
	if _, err := blockchain.InsertChain(forkChain); err != nil {
		t.Fatalf("failed to insert forked chain: %v", err)
	}
	checkLogEvents(t, newLogCh, rmLogsCh, 10, 10)

	// This chain segment is rooted in the original chain, but doesn't contain any logs.
	// When inserting it, the canonical chain switches away from forkChain and re-emits
	// the log event for the old chain, as well as a RemovedLogsEvent for forkChain.
	newBlocks, _ := GenerateChain(gspec.Config, chain[len(chain)-1], engine, genDb, 1, func(i int, gen *BlockGen) {})
	if _, err := blockchain.InsertChain(newBlocks); err != nil {
		t.Fatalf("failed to insert forked chain: %v", err)
	}
	checkLogEvents(t, newLogCh, rmLogsCh, 10, 10)
}

// This test is a variation of TestLogRebirth. It verifies that log events are emitted
// when a side chain containing log events overtakes the canonical chain.
func TestSideLogRebirth(t *testing.T) {
	var (
		key1, _       = crypto.HexToECDSA("b71c71a67e1177ad4e901695e1b4b9ee17ae16c6668d313eac2f96dbcda3f291")
		addr1         = crypto.PubkeyToAddress(key1.PublicKey)
		gspec         = &Genesis{Config: params.TestChainConfig, Alloc: GenesisAlloc{addr1: {Balance: big.NewInt(10000000000000000)}}}
		signer        = types.LatestSigner(gspec.Config)
		blockchain, _ = NewBlockChain(rawdb.NewMemoryDatabase(), nil, nil, gspec, nil, ethash.NewFaker(), vm.Config{}, nil, nil)
	)
	defer blockchain.Stop()

	newLogCh := make(chan []*types.Log, 10)
	rmLogsCh := make(chan RemovedLogsEvent, 10)
	blockchain.SubscribeLogsEvent(newLogCh)
	blockchain.SubscribeRemovedLogsEvent(rmLogsCh)

	_, chain, _ := GenerateChainWithGenesis(gspec, ethash.NewFaker(), 2, func(i int, gen *BlockGen) {
		if i == 1 {
			gen.OffsetTime(-9) // higher block difficulty
		}
	})
	if _, err := blockchain.InsertChain(chain); err != nil {
		t.Fatalf("failed to insert forked chain: %v", err)
	}
	checkLogEvents(t, newLogCh, rmLogsCh, 0, 0)

	// Generate side chain with lower difficulty
	genDb, sideChain, _ := GenerateChainWithGenesis(gspec, ethash.NewFaker(), 2, func(i int, gen *BlockGen) {
		if i == 1 {
			tx, err := types.SignTx(types.NewContractCreation(gen.TxNonce(addr1), new(big.Int), 1000000, gen.header.BaseFee, logCode), signer, key1)
			if err != nil {
				t.Fatalf("failed to create tx: %v", err)
			}
			gen.AddTx(tx)
		}
	})
	if _, err := blockchain.InsertChain(sideChain); err != nil {
		t.Fatalf("failed to insert forked chain: %v", err)
	}
	checkLogEvents(t, newLogCh, rmLogsCh, 0, 0)

	// Generate a new block based on side chain.
	newBlocks, _ := GenerateChain(gspec.Config, sideChain[len(sideChain)-1], ethash.NewFaker(), genDb, 1, func(i int, gen *BlockGen) {})
	if _, err := blockchain.InsertChain(newBlocks); err != nil {
		t.Fatalf("failed to insert forked chain: %v", err)
	}
	checkLogEvents(t, newLogCh, rmLogsCh, 1, 0)
}

func checkLogEvents(t *testing.T, logsCh <-chan []*types.Log, rmLogsCh <-chan RemovedLogsEvent, wantNew, wantRemoved int) {
	t.Helper()
	var (
		countNew int
		countRm  int
		prev     int
	)
	// Drain events.
	for len(logsCh) > 0 {
		x := <-logsCh
		countNew += len(x)
		for _, log := range x {
			// We expect added logs to be in ascending order: 0:0, 0:1, 1:0 ...
			have := 100*int(log.BlockNumber) + int(log.TxIndex)
			if have < prev {
				t.Fatalf("Expected new logs to arrive in ascending order (%d < %d)", have, prev)
			}
			prev = have
		}
	}
	prev = 0
	for len(rmLogsCh) > 0 {
		x := <-rmLogsCh
		countRm += len(x.Logs)
		for _, log := range x.Logs {
			// We expect removed logs to be in ascending order: 0:0, 0:1, 1:0 ...
			have := 100*int(log.BlockNumber) + int(log.TxIndex)
			if have < prev {
				t.Fatalf("Expected removed logs to arrive in ascending order (%d < %d)", have, prev)
			}
			prev = have
		}
	}

	if countNew != wantNew {
		t.Fatalf("wrong number of log events: got %d, want %d", countNew, wantNew)
	}
	if countRm != wantRemoved {
		t.Fatalf("wrong number of removed log events: got %d, want %d", countRm, wantRemoved)
	}
}

func TestReorgSideEvent(t *testing.T) {
	var (
		key1, _ = crypto.HexToECDSA("b71c71a67e1177ad4e901695e1b4b9ee17ae16c6668d313eac2f96dbcda3f291")
		addr1   = crypto.PubkeyToAddress(key1.PublicKey)
		gspec   = &Genesis{
			Config: params.TestChainConfig,
			Alloc:  GenesisAlloc{addr1: {Balance: big.NewInt(10000000000000000)}},
		}
		signer = types.LatestSigner(gspec.Config)
	)
	blockchain, _ := NewBlockChain(rawdb.NewMemoryDatabase(), nil, nil, gspec, nil, ethash.NewFaker(), vm.Config{}, nil, nil)
	defer blockchain.Stop()

	_, chain, _ := GenerateChainWithGenesis(gspec, ethash.NewFaker(), 3, func(i int, gen *BlockGen) {})
	if _, err := blockchain.InsertChain(chain); err != nil {
		t.Fatalf("failed to insert chain: %v", err)
	}

	_, replacementBlocks, _ := GenerateChainWithGenesis(gspec, ethash.NewFaker(), 4, func(i int, gen *BlockGen) {
		tx, err := types.SignTx(types.NewContractCreation(gen.TxNonce(addr1), new(big.Int), 1000000, gen.header.BaseFee, nil), signer, key1)
		if i == 2 {
			gen.OffsetTime(-9)
		}
		if err != nil {
			t.Fatalf("failed to create tx: %v", err)
		}
		gen.AddTx(tx)
	})
	chainSideCh := make(chan ChainSideEvent, 64)
	blockchain.SubscribeChainSideEvent(chainSideCh)
	if _, err := blockchain.InsertChain(replacementBlocks); err != nil {
		t.Fatalf("failed to insert chain: %v", err)
	}

	// first two block of the secondary chain are for a brief moment considered
	// side chains because up to that point the first one is considered the
	// heavier chain.
	expectedSideHashes := map[common.Hash]bool{
		replacementBlocks[0].Hash(): true,
		replacementBlocks[1].Hash(): true,
		chain[0].Hash():             true,
		chain[1].Hash():             true,
		chain[2].Hash():             true,
	}

	i := 0

	const timeoutDura = 10 * time.Second
	timeout := time.NewTimer(timeoutDura)
done:
	for {
		select {
		case ev := <-chainSideCh:
			block := ev.Block
			if _, ok := expectedSideHashes[block.Hash()]; !ok {
				t.Errorf("%d: didn't expect %x to be in side chain", i, block.Hash())
			}
			i++

			if i == len(expectedSideHashes) {
				timeout.Stop()

				break done
			}
			timeout.Reset(timeoutDura)

		case <-timeout.C:
			t.Fatal("Timeout. Possibly not all blocks were triggered for sideevent")
		}
	}

	// make sure no more events are fired
	select {
	case e := <-chainSideCh:
		t.Errorf("unexpected event fired: %v", e)
	case <-time.After(250 * time.Millisecond):
	}
}

// Tests if the canonical block can be fetched from the database during chain insertion.
func TestCanonicalBlockRetrieval(t *testing.T) {
	_, gspec, blockchain, err := newCanonical(ethash.NewFaker(), 0, true)
	if err != nil {
		t.Fatalf("failed to create pristine chain: %v", err)
	}
	defer blockchain.Stop()

	_, chain, _ := GenerateChainWithGenesis(gspec, ethash.NewFaker(), 10, func(i int, gen *BlockGen) {})

	var pend sync.WaitGroup
	pend.Add(len(chain))

	for i := range chain {
		go func(block *types.Block) {
			defer pend.Done()

			// try to retrieve a block by its canonical hash and see if the block data can be retrieved.
			for {
				ch := rawdb.ReadCanonicalHash(blockchain.db, block.NumberU64())
				if ch == (common.Hash{}) {
					continue // busy wait for canonical hash to be written
				}
				if ch != block.Hash() {
					t.Errorf("unknown canonical hash, want %s, got %s", block.Hash().Hex(), ch.Hex())
					return
				}
				fb := rawdb.ReadBlock(blockchain.db, ch, block.NumberU64())
				if fb == nil {
					t.Errorf("unable to retrieve block %d for canonical hash: %s", block.NumberU64(), ch.Hex())
					return
				}
				if fb.Hash() != block.Hash() {
					t.Errorf("invalid block hash for block %d, want %s, got %s", block.NumberU64(), block.Hash().Hex(), fb.Hash().Hex())
					return
				}
				return
			}
		}(chain[i])

		if _, err := blockchain.InsertChain(types.Blocks{chain[i]}); err != nil {
			t.Fatalf("failed to insert block %d: %v", i, err)
		}
	}
	pend.Wait()
}

func TestEIP155Transition(t *testing.T) {
	// Configure and generate a sample block chain
	var (
		key, _     = crypto.HexToECDSA("b71c71a67e1177ad4e901695e1b4b9ee17ae16c6668d313eac2f96dbcda3f291")
		address    = crypto.PubkeyToAddress(key.PublicKey)
		funds      = big.NewInt(1000000000)
		deleteAddr = common.Address{1}
		gspec      = &Genesis{
			Config: &params.ChainConfig{
				ChainID:        big.NewInt(1),
				EIP150Block:    big.NewInt(0),
				EIP155Block:    big.NewInt(2),
				HomesteadBlock: new(big.Int),
			},
			Alloc: GenesisAlloc{address: {Balance: funds}, deleteAddr: {Balance: new(big.Int)}},
		}
	)
	genDb, blocks, _ := GenerateChainWithGenesis(gspec, ethash.NewFaker(), 4, func(i int, block *BlockGen) {
		var (
			tx      *types.Transaction
			err     error
			basicTx = func(signer types.Signer) (*types.Transaction, error) {
				return types.SignTx(types.NewTransaction(block.TxNonce(address), common.Address{}, new(big.Int), 21000, new(big.Int), nil), signer, key)
			}
		)
		switch i {
		case 0:
			tx, err = basicTx(types.HomesteadSigner{})
			if err != nil {
				t.Fatal(err)
			}
			block.AddTx(tx)
		case 2:
			tx, err = basicTx(types.HomesteadSigner{})
			if err != nil {
				t.Fatal(err)
			}
			block.AddTx(tx)

			tx, err = basicTx(types.LatestSigner(gspec.Config))
			if err != nil {
				t.Fatal(err)
			}
			block.AddTx(tx)
		case 3:
			tx, err = basicTx(types.HomesteadSigner{})
			if err != nil {
				t.Fatal(err)
			}
			block.AddTx(tx)

			tx, err = basicTx(types.LatestSigner(gspec.Config))
			if err != nil {
				t.Fatal(err)
			}
			block.AddTx(tx)
		}
	})

	blockchain, _ := NewBlockChain(rawdb.NewMemoryDatabase(), nil, nil, gspec, nil, ethash.NewFaker(), vm.Config{}, nil, nil)
	defer blockchain.Stop()

	if _, err := blockchain.InsertChain(blocks); err != nil {
		t.Fatal(err)
	}
	block := blockchain.GetBlockByNumber(1)
	if block.Transactions()[0].Protected() {
		t.Error("Expected block[0].txs[0] to not be replay protected")
	}

	block = blockchain.GetBlockByNumber(3)
	if block.Transactions()[0].Protected() {
		t.Error("Expected block[3].txs[0] to not be replay protected")
	}
	if !block.Transactions()[1].Protected() {
		t.Error("Expected block[3].txs[1] to be replay protected")
	}
	if _, err := blockchain.InsertChain(blocks[4:]); err != nil {
		t.Fatal(err)
	}

	// generate an invalid chain id transaction
	config := &params.ChainConfig{
		ChainID:        big.NewInt(2),
		EIP150Block:    big.NewInt(0),
		EIP155Block:    big.NewInt(2),
		HomesteadBlock: new(big.Int),
	}
	blocks, _ = GenerateChain(config, blocks[len(blocks)-1], ethash.NewFaker(), genDb, 4, func(i int, block *BlockGen) {
		var (
			tx      *types.Transaction
			err     error
			basicTx = func(signer types.Signer) (*types.Transaction, error) {
				return types.SignTx(types.NewTransaction(block.TxNonce(address), common.Address{}, new(big.Int), 21000, new(big.Int), nil), signer, key)
			}
		)
		if i == 0 {
			tx, err = basicTx(types.LatestSigner(config))
			if err != nil {
				t.Fatal(err)
			}
			block.AddTx(tx)
		}
	})
	_, err := blockchain.InsertChain(blocks)
	if have, want := err, types.ErrInvalidChainId; !errors.Is(have, want) {
		t.Errorf("have %v, want %v", have, want)
	}
}

func TestEIP161AccountRemoval(t *testing.T) {
	// Configure and generate a sample block chain
	var (
		key, _  = crypto.HexToECDSA("b71c71a67e1177ad4e901695e1b4b9ee17ae16c6668d313eac2f96dbcda3f291")
		address = crypto.PubkeyToAddress(key.PublicKey)
		funds   = big.NewInt(1000000000)
		theAddr = common.Address{1}
		gspec   = &Genesis{
			Config: &params.ChainConfig{
				ChainID:        big.NewInt(1),
				HomesteadBlock: new(big.Int),
				EIP155Block:    new(big.Int),
				EIP150Block:    new(big.Int),
				EIP158Block:    big.NewInt(2),
			},
			Alloc: GenesisAlloc{address: {Balance: funds}},
		}
	)
	_, blocks, _ := GenerateChainWithGenesis(gspec, ethash.NewFaker(), 3, func(i int, block *BlockGen) {
		var (
			tx     *types.Transaction
			err    error
			signer = types.LatestSigner(gspec.Config)
		)
		switch i {
		case 0:
			tx, err = types.SignTx(types.NewTransaction(block.TxNonce(address), theAddr, new(big.Int), 21000, new(big.Int), nil), signer, key)
		case 1:
			tx, err = types.SignTx(types.NewTransaction(block.TxNonce(address), theAddr, new(big.Int), 21000, new(big.Int), nil), signer, key)
		case 2:
			tx, err = types.SignTx(types.NewTransaction(block.TxNonce(address), theAddr, new(big.Int), 21000, new(big.Int), nil), signer, key)
		}
		if err != nil {
			t.Fatal(err)
		}
		block.AddTx(tx)
	})
	// account must exist pre eip 161
	blockchain, _ := NewBlockChain(rawdb.NewMemoryDatabase(), nil, nil, gspec, nil, ethash.NewFaker(), vm.Config{}, nil, nil)
	defer blockchain.Stop()

	if _, err := blockchain.InsertChain(types.Blocks{blocks[0]}); err != nil {
		t.Fatal(err)
	}
	if st, _ := blockchain.State(); !st.Exist(theAddr) {
		t.Error("expected account to exist")
	}

	// account needs to be deleted post eip 161
	if _, err := blockchain.InsertChain(types.Blocks{blocks[1]}); err != nil {
		t.Fatal(err)
	}
	if st, _ := blockchain.State(); st.Exist(theAddr) {
		t.Error("account should not exist")
	}

	// account mustn't be created post eip 161
	if _, err := blockchain.InsertChain(types.Blocks{blocks[2]}); err != nil {
		t.Fatal(err)
	}
	if st, _ := blockchain.State(); st.Exist(theAddr) {
		t.Error("account should not exist")
	}
}

// This is a regression test (i.e. as weird as it is, don't delete it ever), which
// tests that under weird reorg conditions the blockchain and its internal header-
// chain return the same latest block/header.
//
// https://github.com/ethereum/go-ethereum/pull/15941
func TestBlockchainHeaderchainReorgConsistency(t *testing.T) {
	// Generate a canonical chain to act as the main dataset
	engine := ethash.NewFaker()
	genesis := &Genesis{
		Config:  params.TestChainConfig,
		BaseFee: big.NewInt(params.InitialBaseFee),
	}
	genDb, blocks, _ := GenerateChainWithGenesis(genesis, engine, 64, func(i int, b *BlockGen) { b.SetCoinbase(common.Address{1}) })

	// Generate a bunch of fork blocks, each side forking from the canonical chain
	forks := make([]*types.Block, len(blocks))
	for i := 0; i < len(forks); i++ {
		parent := genesis.ToBlock()
		if i > 0 {
			parent = blocks[i-1]
		}
		fork, _ := GenerateChain(genesis.Config, parent, engine, genDb, 1, func(i int, b *BlockGen) { b.SetCoinbase(common.Address{2}) })
		forks[i] = fork[0]
	}
	// Import the canonical and fork chain side by side, verifying the current block
	// and current header consistency
	chain, err := NewBlockChain(rawdb.NewMemoryDatabase(), nil, nil, genesis, nil, engine, vm.Config{}, nil, nil)
	if err != nil {
		t.Fatalf("failed to create tester chain: %v", err)
	}
	defer chain.Stop()

	for i := 0; i < len(blocks); i++ {
		if _, err := chain.InsertChain(blocks[i : i+1]); err != nil {
			t.Fatalf("block %d: failed to insert into chain: %v", i, err)
		}
		if chain.CurrentBlock().Hash() != chain.CurrentHeader().Hash() {
			t.Errorf("block %d: current block/header mismatch: block #%d [%x..], header #%d [%x..]", i, chain.CurrentBlock().Number, chain.CurrentBlock().Hash().Bytes()[:4], chain.CurrentHeader().Number, chain.CurrentHeader().Hash().Bytes()[:4])
		}
		if _, err := chain.InsertChain(forks[i : i+1]); err != nil {
			t.Fatalf(" fork %d: failed to insert into chain: %v", i, err)
		}
		if chain.CurrentBlock().Hash() != chain.CurrentHeader().Hash() {
			t.Errorf(" fork %d: current block/header mismatch: block #%d [%x..], header #%d [%x..]", i, chain.CurrentBlock().Number, chain.CurrentBlock().Hash().Bytes()[:4], chain.CurrentHeader().Number, chain.CurrentHeader().Hash().Bytes()[:4])
		}
	}
}

// Tests that importing small side forks doesn't leave junk in the trie database
// cache (which would eventually cause memory issues).
func TestTrieForkGC(t *testing.T) {
	// Generate a canonical chain to act as the main dataset
	engine := ethash.NewFaker()
	genesis := &Genesis{
		Config:  params.TestChainConfig,
		BaseFee: big.NewInt(params.InitialBaseFee),
	}
	genDb, blocks, _ := GenerateChainWithGenesis(genesis, engine, 2*DefaultTriesInMemory, func(i int, b *BlockGen) { b.SetCoinbase(common.Address{1}) })

	// Generate a bunch of fork blocks, each side forking from the canonical chain
	forks := make([]*types.Block, len(blocks))
	for i := 0; i < len(forks); i++ {
		parent := genesis.ToBlock()
		if i > 0 {
			parent = blocks[i-1]
		}
		fork, _ := GenerateChain(genesis.Config, parent, engine, genDb, 1, func(i int, b *BlockGen) { b.SetCoinbase(common.Address{2}) })
		forks[i] = fork[0]
	}
	// Import the canonical and fork chain side by side, forcing the trie cache to cache both
	chain, err := NewBlockChain(rawdb.NewMemoryDatabase(), nil, nil, genesis, nil, engine, vm.Config{}, nil, nil)
	if err != nil {
		t.Fatalf("failed to create tester chain: %v", err)
	}
	defer chain.Stop()

	for i := 0; i < len(blocks); i++ {
		if _, err := chain.InsertChain(blocks[i : i+1]); err != nil {
			t.Fatalf("block %d: failed to insert into chain: %v", i, err)
		}
		if _, err := chain.InsertChain(forks[i : i+1]); err != nil {
			t.Fatalf("fork %d: failed to insert into chain: %v", i, err)
		}
	}
	// Dereference all the recent tries and ensure no past trie is left in
	for i := 0; i < DefaultTriesInMemory; i++ {
		chain.stateCache.TrieDB().Dereference(blocks[len(blocks)-1-i].Root())
		chain.stateCache.TrieDB().Dereference(forks[len(blocks)-1-i].Root())
	}
	if len(chain.stateCache.TrieDB().Nodes()) > 0 {
		t.Fatalf("stale tries still alive after garbase collection")
	}
}

// Tests that doing large reorgs works even if the state associated with the
// forking point is not available any more.
func TestLargeReorgTrieGC(t *testing.T) {
	// Generate the original common chain segment and the two competing forks
	engine := ethash.NewFaker()
	genesis := &Genesis{
		Config:  params.TestChainConfig,
		BaseFee: big.NewInt(params.InitialBaseFee),
	}
	genDb, shared, _ := GenerateChainWithGenesis(genesis, engine, 64, func(i int, b *BlockGen) { b.SetCoinbase(common.Address{1}) })
	original, _ := GenerateChain(genesis.Config, shared[len(shared)-1], engine, genDb, 2*DefaultTriesInMemory, func(i int, b *BlockGen) { b.SetCoinbase(common.Address{2}) })
	competitor, _ := GenerateChain(genesis.Config, shared[len(shared)-1], engine, genDb, 2*DefaultTriesInMemory+1, func(i int, b *BlockGen) { b.SetCoinbase(common.Address{3}) })

	// Import the shared chain and the original canonical one
	chain, err := NewBlockChain(rawdb.NewMemoryDatabase(), nil, nil, genesis, nil, engine, vm.Config{}, nil, nil)
	if err != nil {
		t.Fatalf("failed to create tester chain: %v", err)
	}
	defer chain.Stop()

	if _, err := chain.InsertChain(shared); err != nil {
		t.Fatalf("failed to insert shared chain: %v", err)
	}
	if _, err := chain.InsertChain(original); err != nil {
		t.Fatalf("failed to insert original chain: %v", err)
	}
	// Ensure that the state associated with the forking point is pruned away
	if node, _ := chain.stateCache.TrieDB().Node(shared[len(shared)-1].Root()); node != nil {
		t.Fatalf("common-but-old ancestor still cache")
	}
	// Import the competitor chain without exceeding the canonical's TD and ensure
	// we have not processed any of the blocks (protection against malicious blocks)
	if _, err := chain.InsertChain(competitor[:len(competitor)-2]); err != nil {
		t.Fatalf("failed to insert competitor chain: %v", err)
	}
	for i, block := range competitor[:len(competitor)-2] {
		if node, _ := chain.stateCache.TrieDB().Node(block.Root()); node != nil {
			t.Fatalf("competitor %d: low TD chain became processed", i)
		}
	}
	// Import the head of the competitor chain, triggering the reorg and ensure we
	// successfully reprocess all the stashed away blocks.
	if _, err := chain.InsertChain(competitor[len(competitor)-2:]); err != nil {
		t.Fatalf("failed to finalize competitor chain: %v", err)
	}
	for i, block := range competitor[:len(competitor)-DefaultTriesInMemory] {
		if node, _ := chain.stateCache.TrieDB().Node(block.Root()); node != nil {
			t.Fatalf("competitor %d: competing chain state missing", i)
		}
	}
}

func TestBlockchainRecovery(t *testing.T) {
	// Configure and generate a sample block chain
	var (
		key, _  = crypto.HexToECDSA("b71c71a67e1177ad4e901695e1b4b9ee17ae16c6668d313eac2f96dbcda3f291")
		address = crypto.PubkeyToAddress(key.PublicKey)
		funds   = big.NewInt(1000000000)
		gspec   = &Genesis{Config: params.TestChainConfig, Alloc: GenesisAlloc{address: {Balance: funds}}}
	)
	height := uint64(1024)
	_, blocks, receipts := GenerateChainWithGenesis(gspec, ethash.NewFaker(), int(height), nil)

	// Import the chain as a ancient-first node and ensure all pointers are updated
	ancientDb, err := rawdb.NewDatabaseWithFreezer(rawdb.NewMemoryDatabase(), t.TempDir(), "", false)
	if err != nil {
		t.Fatalf("failed to create temp freezer db: %v", err)
	}
	defer ancientDb.Close()
	ancient, _ := NewBlockChain(ancientDb, nil, nil, gspec, nil, ethash.NewFaker(), vm.Config{}, nil, nil)

	headers := make([]*types.Header, len(blocks))
	for i, block := range blocks {
		headers[i] = block.Header()
	}
	if n, err := ancient.InsertHeaderChain(headers, 1); err != nil {
		t.Fatalf("failed to insert header %d: %v", n, err)
	}
	if n, err := ancient.InsertReceiptChain(blocks, receipts, uint64(3*len(blocks)/4)); err != nil {
		t.Fatalf("failed to insert receipt %d: %v", n, err)
	}
	rawdb.WriteLastPivotNumber(ancientDb, blocks[len(blocks)-1].NumberU64()) // Force fast sync behavior
	ancient.Stop()

	// Destroy head fast block manually
	midBlock := blocks[len(blocks)/2]
	rawdb.WriteHeadFastBlockHash(ancientDb, midBlock.Hash())

	// Reopen broken blockchain again
	ancient, _ = NewBlockChain(ancientDb, nil, nil, gspec, nil, ethash.NewFaker(), vm.Config{}, nil, nil)
	defer ancient.Stop()
	if num := ancient.CurrentBlock().Number.Uint64(); num != 0 {
		t.Errorf("head block mismatch: have #%v, want #%v", num, 0)
	}
	if num := ancient.CurrentSnapBlock().Number.Uint64(); num != midBlock.NumberU64() {
		t.Errorf("head snap-block mismatch: have #%v, want #%v", num, midBlock.NumberU64())
	}
	if num := ancient.CurrentHeader().Number.Uint64(); num != midBlock.NumberU64() {
		t.Errorf("head header mismatch: have #%v, want #%v", num, midBlock.NumberU64())
	}
}

// This test checks that InsertReceiptChain will roll back correctly when attempting to insert a side chain.
func TestInsertReceiptChainRollback(t *testing.T) {
	// Generate forked chain. The returned BlockChain object is used to process the side chain blocks.
	tmpChain, sideblocks, canonblocks, gspec, err := getLongAndShortChains()
	if err != nil {
		t.Fatal(err)
	}
	defer tmpChain.Stop()
	// Get the side chain receipts.
	if _, err := tmpChain.InsertChain(sideblocks); err != nil {
		t.Fatal("processing side chain failed:", err)
	}
	t.Log("sidechain head:", tmpChain.CurrentBlock().Number, tmpChain.CurrentBlock().Hash())
	sidechainReceipts := make([]types.Receipts, len(sideblocks))
	for i, block := range sideblocks {
		sidechainReceipts[i] = tmpChain.GetReceiptsByHash(block.Hash())
	}
	// Get the canon chain receipts.
	if _, err := tmpChain.InsertChain(canonblocks); err != nil {
		t.Fatal("processing canon chain failed:", err)
	}
	t.Log("canon head:", tmpChain.CurrentBlock().Number, tmpChain.CurrentBlock().Hash())
	canonReceipts := make([]types.Receipts, len(canonblocks))
	for i, block := range canonblocks {
		canonReceipts[i] = tmpChain.GetReceiptsByHash(block.Hash())
	}

	// Set up a BlockChain that uses the ancient store.
	ancientDb, err := rawdb.NewDatabaseWithFreezer(rawdb.NewMemoryDatabase(), t.TempDir(), "", false)
	if err != nil {
		t.Fatalf("failed to create temp freezer db: %v", err)
	}
	defer ancientDb.Close()

	ancientChain, _ := NewBlockChain(ancientDb, nil, nil, gspec, nil, ethash.NewFaker(), vm.Config{}, nil, nil)
	defer ancientChain.Stop()

	// Import the canonical header chain.
	canonHeaders := make([]*types.Header, len(canonblocks))
	for i, block := range canonblocks {
		canonHeaders[i] = block.Header()
	}
	if _, err = ancientChain.InsertHeaderChain(canonHeaders, 1); err != nil {
		t.Fatal("can't import canon headers:", err)
	}

	// Try to insert blocks/receipts of the side chain.
	_, err = ancientChain.InsertReceiptChain(sideblocks, sidechainReceipts, uint64(len(sideblocks)))
	if err == nil {
		t.Fatal("expected error from InsertReceiptChain.")
	}
	if ancientChain.CurrentSnapBlock().Number.Uint64() != 0 {
		t.Fatalf("failed to rollback ancient data, want %d, have %d", 0, ancientChain.CurrentSnapBlock().Number)
	}
	if frozen, err := ancientChain.db.Ancients(); err != nil || frozen != 1 {
		t.Fatalf("failed to truncate ancient data, frozen index is %d", frozen)
	}

	// Insert blocks/receipts of the canonical chain.
	_, err = ancientChain.InsertReceiptChain(canonblocks, canonReceipts, uint64(len(canonblocks)))
	if err != nil {
		t.Fatalf("can't import canon chain receipts: %v", err)
	}
	if ancientChain.CurrentSnapBlock().Number.Uint64() != canonblocks[len(canonblocks)-1].NumberU64() {
		t.Fatalf("failed to insert ancient recept chain after rollback")
	}
	if frozen, _ := ancientChain.db.Ancients(); frozen != uint64(len(canonblocks))+1 {
		t.Fatalf("wrong ancients count %d", frozen)
	}
}

// Tests that importing a very large side fork, which is larger than the canon chain,
// but where the difficulty per block is kept low: this means that it will not
// overtake the 'canon' chain until after it's passed canon by about 200 blocks.
//
// Details at:
//   - https://github.com/ethereum/go-ethereum/issues/18977
//   - https://github.com/ethereum/go-ethereum/pull/18988
func TestLowDiffLongChain(t *testing.T) {
	// Generate a canonical chain to act as the main dataset
	engine := ethash.NewFaker()
	genesis := &Genesis{
		Config:  params.TestChainConfig,
		BaseFee: big.NewInt(params.InitialBaseFee),
	}
	// We must use a pretty long chain to ensure that the fork doesn't overtake us
	// until after at least 128 blocks post tip
	genDb, blocks, _ := GenerateChainWithGenesis(genesis, engine, 6*DefaultTriesInMemory, func(i int, b *BlockGen) {
		b.SetCoinbase(common.Address{1})
		b.OffsetTime(-9)
	})

	// Import the canonical chain
	chain, err := NewBlockChain(rawdb.NewMemoryDatabase(), nil, nil, genesis, nil, engine, vm.Config{}, nil, nil)
	if err != nil {
		t.Fatalf("failed to create tester chain: %v", err)
	}
	defer chain.stopWithoutSaving()

	if n, err := chain.InsertChain(blocks); err != nil {
		t.Fatalf("block %d: failed to insert into chain: %v", n, err)
	}
	// Generate fork chain, starting from an early block
	parent := blocks[10]
	fork, _ := GenerateChain(genesis.Config, parent, engine, genDb, 8*DefaultTriesInMemory, func(i int, b *BlockGen) {
		b.SetCoinbase(common.Address{2})
	})

	// And now import the fork
	if i, err := chain.InsertChain(fork); err != nil {
		t.Fatalf("block %d: failed to insert into chain: %v", i, err)
	}
	head := chain.CurrentBlock()
	if got := fork[len(fork)-1].Hash(); got != head.Hash() {
		t.Fatalf("head wrong, expected %x got %x", head.Hash(), got)
	}
	// Sanity check that all the canonical numbers are present
	header := chain.CurrentHeader()
	for number := head.Number.Uint64(); number > 0; number-- {
		if hash := chain.GetHeaderByNumber(number).Hash(); hash != header.Hash() {
			t.Fatalf("header %d: canonical hash mismatch: have %x, want %x", number, hash, header.Hash())
		}
		header = chain.GetHeader(header.ParentHash, number-1)
	}
}

// Tests that importing a sidechain (S), where
// - S is sidechain, containing blocks [Sn...Sm]
// - C is canon chain, containing blocks [G..Cn..Cm]
// - A common ancestor is placed at prune-point + blocksBetweenCommonAncestorAndPruneblock
// - The sidechain S is prepended with numCanonBlocksInSidechain blocks from the canon chain
//
// The mergePoint can be these values:
// -1: the transition won't happen
// 0:  the transition happens since genesis
// 1:  the transition happens after some chain segments
func testSideImport(t *testing.T, numCanonBlocksInSidechain, blocksBetweenCommonAncestorAndPruneblock int, mergePoint int) {
	// Generate a canonical chain to act as the main dataset
	chainConfig := *params.TestChainConfig
	var (
		merger = consensus.NewMerger(rawdb.NewMemoryDatabase())
		engine = beacon.New(ethash.NewFaker())
		key, _ = crypto.HexToECDSA("b71c71a67e1177ad4e901695e1b4b9ee17ae16c6668d313eac2f96dbcda3f291")
		addr   = crypto.PubkeyToAddress(key.PublicKey)
		nonce  = uint64(0)

		gspec = &Genesis{
			Config:  &chainConfig,
			Alloc:   GenesisAlloc{addr: {Balance: big.NewInt(math.MaxInt64)}},
			BaseFee: big.NewInt(params.InitialBaseFee),
		}
		signer     = types.LatestSigner(gspec.Config)
		mergeBlock = math.MaxInt32
	)
	// Generate and import the canonical chain
	chain, err := NewBlockChain(rawdb.NewMemoryDatabase(), nil, nil, gspec, nil, engine, vm.Config{}, nil, nil)
	if err != nil {
		t.Fatalf("failed to create tester chain: %v", err)
	}
	defer chain.Stop()

	// Activate the transition since genesis if required
	if mergePoint == 0 {
		mergeBlock = 0
		merger.ReachTTD()
		merger.FinalizePoS()

		// Set the terminal total difficulty in the config
		gspec.Config.TerminalTotalDifficulty = big.NewInt(0)
	}
	genDb, blocks, _ := GenerateChainWithGenesis(gspec, engine, 2*DefaultTriesInMemory, func(i int, gen *BlockGen) {
		tx, err := types.SignTx(types.NewTransaction(nonce, common.HexToAddress("deadbeef"), big.NewInt(100), 21000, big.NewInt(int64(i+1)*params.GWei), nil), signer, key)
		if err != nil {
			t.Fatalf("failed to create tx: %v", err)
		}
		gen.AddTx(tx)
		if int(gen.header.Number.Uint64()) >= mergeBlock {
			gen.SetPoS()
		}
		nonce++
	})
	if n, err := chain.InsertChain(blocks); err != nil {
		t.Fatalf("block %d: failed to insert into chain: %v", n, err)
	}

	lastPrunedIndex := len(blocks) - DefaultTriesInMemory - 1
	lastPrunedBlock := blocks[lastPrunedIndex]
	firstNonPrunedBlock := blocks[len(blocks)-DefaultTriesInMemory]

	// Verify pruning of lastPrunedBlock
	if chain.HasBlockAndState(lastPrunedBlock.Hash(), lastPrunedBlock.NumberU64()) {
		t.Errorf("Block %d not pruned", lastPrunedBlock.NumberU64())
	}
	// Verify firstNonPrunedBlock is not pruned
	if !chain.HasBlockAndState(firstNonPrunedBlock.Hash(), firstNonPrunedBlock.NumberU64()) {
		t.Errorf("Block %d pruned", firstNonPrunedBlock.NumberU64())
	}

	// Activate the transition in the middle of the chain
	if mergePoint == 1 {
		merger.ReachTTD()
		merger.FinalizePoS()
		// Set the terminal total difficulty in the config
		ttd := big.NewInt(int64(len(blocks)))
		ttd.Mul(ttd, params.GenesisDifficulty)
		gspec.Config.TerminalTotalDifficulty = ttd
		mergeBlock = len(blocks)
	}

	// Generate the sidechain
	// First block should be a known block, block after should be a pruned block. So
	// canon(pruned), side, side...

	// Generate fork chain, make it longer than canon
	parentIndex := lastPrunedIndex + blocksBetweenCommonAncestorAndPruneblock
	parent := blocks[parentIndex]
	fork, _ := GenerateChain(gspec.Config, parent, engine, genDb, 2*DefaultTriesInMemory, func(i int, b *BlockGen) {
		b.SetCoinbase(common.Address{2})
		if int(b.header.Number.Uint64()) >= mergeBlock {
			b.SetPoS()
		}
	})
	// Prepend the parent(s)
	var sidechain []*types.Block
	for i := numCanonBlocksInSidechain; i > 0; i-- {
		sidechain = append(sidechain, blocks[parentIndex+1-i])
	}
	sidechain = append(sidechain, fork...)
	n, err := chain.InsertChain(sidechain)
	if err != nil {
		t.Errorf("Got error, %v number %d - %d", err, sidechain[n].NumberU64(), n)
	}
	head := chain.CurrentBlock()
	if got := fork[len(fork)-1].Hash(); got != head.Hash() {
		t.Fatalf("head wrong, expected %x got %x", head.Hash(), got)
	}
}

// Tests that importing a sidechain (S), where
//   - S is sidechain, containing blocks [Sn...Sm]
//   - C is canon chain, containing blocks [G..Cn..Cm]
//   - The common ancestor Cc is pruned
//   - The first block in S: Sn, is == Cn
//
// That is: the sidechain for import contains some blocks already present in canon chain.
// So the blocks are:
//
//	[ Cn, Cn+1, Cc, Sn+3 ... Sm]
//	^    ^    ^  pruned
func TestPrunedImportSide(t *testing.T) {
	//glogger := log.NewGlogHandler(log.StreamHandler(os.Stdout, log.TerminalFormat(false)))
	//glogger.Verbosity(3)
	//log.Root().SetHandler(log.Handler(glogger))
	testSideImport(t, 3, 3, -1)
	testSideImport(t, 3, -3, -1)
	testSideImport(t, 10, 0, -1)
	testSideImport(t, 1, 10, -1)
	testSideImport(t, 1, -10, -1)
}

func TestPrunedImportSideWithMerging(t *testing.T) {
	//glogger := log.NewGlogHandler(log.StreamHandler(os.Stdout, log.TerminalFormat(false)))
	//glogger.Verbosity(3)
	//log.Root().SetHandler(log.Handler(glogger))
	testSideImport(t, 3, 3, 0)
	testSideImport(t, 3, -3, 0)
	testSideImport(t, 10, 0, 0)
	testSideImport(t, 1, 10, 0)
	testSideImport(t, 1, -10, 0)

	testSideImport(t, 3, 3, 1)
	testSideImport(t, 3, -3, 1)
	testSideImport(t, 10, 0, 1)
	testSideImport(t, 1, 10, 1)
	testSideImport(t, 1, -10, 1)
}

func TestInsertKnownHeaders(t *testing.T)      { testInsertKnownChainData(t, "headers") }
func TestInsertKnownReceiptChain(t *testing.T) { testInsertKnownChainData(t, "receipts") }
func TestInsertKnownBlocks(t *testing.T)       { testInsertKnownChainData(t, "blocks") }

func testInsertKnownChainData(t *testing.T, typ string) {
	engine := ethash.NewFaker()
	genesis := &Genesis{
		Config:  params.TestChainConfig,
		BaseFee: big.NewInt(params.InitialBaseFee),
	}
	genDb, blocks, receipts := GenerateChainWithGenesis(genesis, engine, 32, func(i int, b *BlockGen) { b.SetCoinbase(common.Address{1}) })

	// A longer chain but total difficulty is lower.
	blocks2, receipts2 := GenerateChain(genesis.Config, blocks[len(blocks)-1], engine, genDb, 65, func(i int, b *BlockGen) { b.SetCoinbase(common.Address{1}) })

	// A shorter chain but total difficulty is higher.
	blocks3, receipts3 := GenerateChain(genesis.Config, blocks[len(blocks)-1], engine, genDb, 64, func(i int, b *BlockGen) {
		b.SetCoinbase(common.Address{1})
		b.OffsetTime(-9) // A higher difficulty
	})
	// Import the shared chain and the original canonical one
	chaindb, err := rawdb.NewDatabaseWithFreezer(rawdb.NewMemoryDatabase(), t.TempDir(), "", false)
	if err != nil {
		t.Fatalf("failed to create temp freezer db: %v", err)
	}
	defer chaindb.Close()

	chain, err := NewBlockChain(chaindb, nil, nil, genesis, nil, engine, vm.Config{}, nil, nil)
	if err != nil {
		t.Fatalf("failed to create tester chain: %v", err)
	}
	defer chain.Stop()

	var (
		inserter func(blocks []*types.Block, receipts []types.Receipts) error
		asserter func(t *testing.T, block *types.Block)
	)
	if typ == "headers" {
		inserter = func(blocks []*types.Block, receipts []types.Receipts) error {
			headers := make([]*types.Header, 0, len(blocks))
			for _, block := range blocks {
				headers = append(headers, block.Header())
			}
			_, err := chain.InsertHeaderChain(headers, 1)
			return err
		}
		asserter = func(t *testing.T, block *types.Block) {
			if chain.CurrentHeader().Hash() != block.Hash() {
				t.Fatalf("current head header mismatch, have %v, want %v", chain.CurrentHeader().Hash().Hex(), block.Hash().Hex())
			}
		}
	} else if typ == "receipts" {
		inserter = func(blocks []*types.Block, receipts []types.Receipts) error {
			headers := make([]*types.Header, 0, len(blocks))
			for _, block := range blocks {
				headers = append(headers, block.Header())
			}
			_, err := chain.InsertHeaderChain(headers, 1)
			if err != nil {
				return err
			}
			_, err = chain.InsertReceiptChain(blocks, receipts, 0)
			return err
		}
		asserter = func(t *testing.T, block *types.Block) {
			if chain.CurrentSnapBlock().Hash() != block.Hash() {
				t.Fatalf("current head fast block mismatch, have %v, want %v", chain.CurrentSnapBlock().Hash().Hex(), block.Hash().Hex())
			}
		}
	} else {
		inserter = func(blocks []*types.Block, receipts []types.Receipts) error {
			_, err := chain.InsertChain(blocks)
			return err
		}
		asserter = func(t *testing.T, block *types.Block) {
			if chain.CurrentBlock().Hash() != block.Hash() {
				t.Fatalf("current head block mismatch, have %v, want %v", chain.CurrentBlock().Hash().Hex(), block.Hash().Hex())
			}
		}
	}

	if err := inserter(blocks, receipts); err != nil {
		t.Fatalf("failed to insert chain data: %v", err)
	}

	// Reimport the chain data again. All the imported
	// chain data are regarded "known" data.
	if err := inserter(blocks, receipts); err != nil {
		t.Fatalf("failed to insert chain data: %v", err)
	}
	asserter(t, blocks[len(blocks)-1])

	// Import a long canonical chain with some known data as prefix.
	rollback := blocks[len(blocks)/2].NumberU64()

	chain.SetHead(rollback - 1)
	if err := inserter(append(blocks, blocks2...), append(receipts, receipts2...)); err != nil {
		t.Fatalf("failed to insert chain data: %v", err)
	}
	asserter(t, blocks2[len(blocks2)-1])

	// Import a heavier shorter but higher total difficulty chain with some known data as prefix.
	if err := inserter(append(blocks, blocks3...), append(receipts, receipts3...)); err != nil {
		t.Fatalf("failed to insert chain data: %v", err)
	}
	asserter(t, blocks3[len(blocks3)-1])

	// Import a longer but lower total difficulty chain with some known data as prefix.
	if err := inserter(append(blocks, blocks2...), append(receipts, receipts2...)); err != nil {
		t.Fatalf("failed to insert chain data: %v", err)
	}
	// The head shouldn't change.
	asserter(t, blocks3[len(blocks3)-1])

	// Rollback the heavier chain and re-insert the longer chain again
	chain.SetHead(rollback - 1)
	if err := inserter(append(blocks, blocks2...), append(receipts, receipts2...)); err != nil {
		t.Fatalf("failed to insert chain data: %v", err)
	}
	asserter(t, blocks2[len(blocks2)-1])
}

func TestInsertKnownHeadersWithMerging(t *testing.T) {
	testInsertKnownChainDataWithMerging(t, "headers", 0)
}
func TestInsertKnownReceiptChainWithMerging(t *testing.T) {
	testInsertKnownChainDataWithMerging(t, "receipts", 0)
}
func TestInsertKnownBlocksWithMerging(t *testing.T) {
	testInsertKnownChainDataWithMerging(t, "blocks", 0)
}
func TestInsertKnownHeadersAfterMerging(t *testing.T) {
	testInsertKnownChainDataWithMerging(t, "headers", 1)
}
func TestInsertKnownReceiptChainAfterMerging(t *testing.T) {
	testInsertKnownChainDataWithMerging(t, "receipts", 1)
}
func TestInsertKnownBlocksAfterMerging(t *testing.T) {
	testInsertKnownChainDataWithMerging(t, "blocks", 1)
}

// mergeHeight can be assigned in these values:
// 0: means the merging is applied since genesis
// 1: means the merging is applied after the first segment
func testInsertKnownChainDataWithMerging(t *testing.T, typ string, mergeHeight int) {
	// Copy the TestChainConfig so we can modify it during tests
	chainConfig := *params.TestChainConfig
	var (
		genesis = &Genesis{
			BaseFee: big.NewInt(params.InitialBaseFee),
			Config:  &chainConfig,
		}
		engine     = beacon.New(ethash.NewFaker())
		mergeBlock = uint64(math.MaxUint64)
	)
	// Apply merging since genesis
	if mergeHeight == 0 {
		genesis.Config.TerminalTotalDifficulty = big.NewInt(0)
		mergeBlock = uint64(0)
	}

	genDb, blocks, receipts := GenerateChainWithGenesis(genesis, engine, 32,
		func(i int, b *BlockGen) {
			if b.header.Number.Uint64() >= mergeBlock {
				b.SetPoS()
			}
			b.SetCoinbase(common.Address{1})
		})

	// Apply merging after the first segment
	if mergeHeight == 1 {
		// TTD is genesis diff + blocks
		ttd := big.NewInt(1 + int64(len(blocks)))
		ttd.Mul(ttd, params.GenesisDifficulty)
		genesis.Config.TerminalTotalDifficulty = ttd
		mergeBlock = uint64(len(blocks))
	}
	// Longer chain and shorter chain
	blocks2, receipts2 := GenerateChain(genesis.Config, blocks[len(blocks)-1], engine, genDb, 65, func(i int, b *BlockGen) {
		b.SetCoinbase(common.Address{1})
		if b.header.Number.Uint64() >= mergeBlock {
			b.SetPoS()
		}
	})
	blocks3, receipts3 := GenerateChain(genesis.Config, blocks[len(blocks)-1], engine, genDb, 64, func(i int, b *BlockGen) {
		b.SetCoinbase(common.Address{1})
		b.OffsetTime(-9) // Time shifted, difficulty shouldn't be changed
		if b.header.Number.Uint64() >= mergeBlock {
			b.SetPoS()
		}
	})
	// Import the shared chain and the original canonical one
	chaindb, err := rawdb.NewDatabaseWithFreezer(rawdb.NewMemoryDatabase(), t.TempDir(), "", false)
	if err != nil {
		t.Fatalf("failed to create temp freezer db: %v", err)
	}
	defer chaindb.Close()

	chain, err := NewBlockChain(chaindb, nil, nil, genesis, nil, engine, vm.Config{}, nil, nil)
	if err != nil {
		t.Fatalf("failed to create tester chain: %v", err)
	}
	defer chain.Stop()

	var (
		inserter func(blocks []*types.Block, receipts []types.Receipts) error
		asserter func(t *testing.T, block *types.Block)
	)
	if typ == "headers" {
		inserter = func(blocks []*types.Block, receipts []types.Receipts) error {
			headers := make([]*types.Header, 0, len(blocks))
			for _, block := range blocks {
				headers = append(headers, block.Header())
			}
			i, err := chain.InsertHeaderChain(headers, 1)
			if err != nil {
				return fmt.Errorf("index %d, number %d: %w", i, headers[i].Number, err)
			}
			return err
		}
		asserter = func(t *testing.T, block *types.Block) {
			if chain.CurrentHeader().Hash() != block.Hash() {
				t.Fatalf("current head header mismatch, have %v, want %v", chain.CurrentHeader().Hash().Hex(), block.Hash().Hex())
			}
		}
	} else if typ == "receipts" {
		inserter = func(blocks []*types.Block, receipts []types.Receipts) error {
			headers := make([]*types.Header, 0, len(blocks))
			for _, block := range blocks {
				headers = append(headers, block.Header())
			}
			i, err := chain.InsertHeaderChain(headers, 1)
			if err != nil {
				return fmt.Errorf("index %d: %w", i, err)
			}
			_, err = chain.InsertReceiptChain(blocks, receipts, 0)
			return err
		}
		asserter = func(t *testing.T, block *types.Block) {
			if chain.CurrentSnapBlock().Hash() != block.Hash() {
				t.Fatalf("current head fast block mismatch, have %v, want %v", chain.CurrentSnapBlock().Hash().Hex(), block.Hash().Hex())
			}
		}
	} else {
		inserter = func(blocks []*types.Block, receipts []types.Receipts) error {
			i, err := chain.InsertChain(blocks)
			if err != nil {
				return fmt.Errorf("index %d: %w", i, err)
			}
			return nil
		}
		asserter = func(t *testing.T, block *types.Block) {
			if chain.CurrentBlock().Hash() != block.Hash() {
				t.Fatalf("current head block mismatch, have %v, want %v", chain.CurrentBlock().Hash().Hex(), block.Hash().Hex())
			}
		}
	}
	if err := inserter(blocks, receipts); err != nil {
		t.Fatalf("failed to insert chain data: %v", err)
	}

	// Reimport the chain data again. All the imported
	// chain data are regarded "known" data.
	if err := inserter(blocks, receipts); err != nil {
		t.Fatalf("failed to insert chain data: %v", err)
	}
	asserter(t, blocks[len(blocks)-1])

	// Import a long canonical chain with some known data as prefix.
	rollback := blocks[len(blocks)/2].NumberU64()
	chain.SetHead(rollback - 1)
	if err := inserter(blocks, receipts); err != nil {
		t.Fatalf("failed to insert chain data: %v", err)
	}
	asserter(t, blocks[len(blocks)-1])

	// Import a longer chain with some known data as prefix.
	if err := inserter(append(blocks, blocks2...), append(receipts, receipts2...)); err != nil {
		t.Fatalf("failed to insert chain data: %v", err)
	}
	asserter(t, blocks2[len(blocks2)-1])

	// Import a shorter chain with some known data as prefix.
	// The reorg is expected since the fork choice rule is
	// already changed.
	if err := inserter(append(blocks, blocks3...), append(receipts, receipts3...)); err != nil {
		t.Fatalf("failed to insert chain data: %v", err)
	}
	// The head shouldn't change.
	asserter(t, blocks3[len(blocks3)-1])

	// Reimport the longer chain again, the reorg is still expected
	chain.SetHead(rollback - 1)
	if err := inserter(append(blocks, blocks2...), append(receipts, receipts2...)); err != nil {
		t.Fatalf("failed to insert chain data: %v", err)
	}
	asserter(t, blocks2[len(blocks2)-1])
}

// getLongAndShortChains returns two chains: A is longer, B is heavier.
func getLongAndShortChains() (*BlockChain, []*types.Block, []*types.Block, *Genesis, error) {
	// Generate a canonical chain to act as the main dataset
	engine := ethash.NewFaker()
	genesis := &Genesis{
		Config:  params.TestChainConfig,
		BaseFee: big.NewInt(params.InitialBaseFee),
	}
	// Generate and import the canonical chain,
	// Offset the time, to keep the difficulty low
	genDb, longChain, _ := GenerateChainWithGenesis(genesis, engine, 80, func(i int, b *BlockGen) {
		b.SetCoinbase(common.Address{1})
	})
	chain, err := NewBlockChain(rawdb.NewMemoryDatabase(), nil, nil, genesis, nil, engine, vm.Config{}, nil, nil)
	if err != nil {
		return nil, nil, nil, nil, fmt.Errorf("failed to create tester chain: %v", err)
	}
	// Generate fork chain, make it shorter than canon, with common ancestor pretty early
	parentIndex := 3
	parent := longChain[parentIndex]
	heavyChainExt, _ := GenerateChain(genesis.Config, parent, engine, genDb, 75, func(i int, b *BlockGen) {
		b.SetCoinbase(common.Address{2})
		b.OffsetTime(-9)
	})
	var heavyChain []*types.Block
	heavyChain = append(heavyChain, longChain[:parentIndex+1]...)
	heavyChain = append(heavyChain, heavyChainExt...)

	// Verify that the test is sane
	var (
		longerTd  = new(big.Int)
		shorterTd = new(big.Int)
	)
	for index, b := range longChain {
		longerTd.Add(longerTd, b.Difficulty())
		if index <= parentIndex {
			shorterTd.Add(shorterTd, b.Difficulty())
		}
	}
	for _, b := range heavyChain {
		shorterTd.Add(shorterTd, b.Difficulty())
	}
	if shorterTd.Cmp(longerTd) <= 0 {
		return nil, nil, nil, nil, fmt.Errorf("test is moot, heavyChain td (%v) must be larger than canon td (%v)", shorterTd, longerTd)
	}
	longerNum := longChain[len(longChain)-1].NumberU64()
	shorterNum := heavyChain[len(heavyChain)-1].NumberU64()
	if shorterNum >= longerNum {
		return nil, nil, nil, nil, fmt.Errorf("test is moot, heavyChain num (%v) must be lower than canon num (%v)", shorterNum, longerNum)
	}
	return chain, longChain, heavyChain, genesis, nil
}

// TestReorgToShorterRemovesCanonMapping tests that if we
// 1. Have a chain [0 ... N .. X]
// 2. Reorg to shorter but heavier chain [0 ... N ... Y]
// 3. Then there should be no canon mapping for the block at height X
// 4. The forked block should still be retrievable by hash
func TestReorgToShorterRemovesCanonMapping(t *testing.T) {
	chain, canonblocks, sideblocks, _, err := getLongAndShortChains()
	if err != nil {
		t.Fatal(err)
	}
	defer chain.Stop()

	if n, err := chain.InsertChain(canonblocks); err != nil {
		t.Fatalf("block %d: failed to insert into chain: %v", n, err)
	}
	canonNum := chain.CurrentBlock().Number.Uint64()
	canonHash := chain.CurrentBlock().Hash()
	_, err = chain.InsertChain(sideblocks)
	if err != nil {
		t.Errorf("Got error, %v", err)
	}
	head := chain.CurrentBlock()
	if got := sideblocks[len(sideblocks)-1].Hash(); got != head.Hash() {
		t.Fatalf("head wrong, expected %x got %x", head.Hash(), got)
	}
	// We have now inserted a sidechain.
	if blockByNum := chain.GetBlockByNumber(canonNum); blockByNum != nil {
		t.Errorf("expected block to be gone: %v", blockByNum.NumberU64())
	}
	if headerByNum := chain.GetHeaderByNumber(canonNum); headerByNum != nil {
		t.Errorf("expected header to be gone: %v", headerByNum.Number)
	}
	if blockByHash := chain.GetBlockByHash(canonHash); blockByHash == nil {
		t.Errorf("expected block to be present: %x", blockByHash.Hash())
	}
	if headerByHash := chain.GetHeaderByHash(canonHash); headerByHash == nil {
		t.Errorf("expected header to be present: %x", headerByHash.Hash())
	}
}

// TestReorgToShorterRemovesCanonMappingHeaderChain is the same scenario
// as TestReorgToShorterRemovesCanonMapping, but applied on headerchain
// imports -- that is, for fast sync
func TestReorgToShorterRemovesCanonMappingHeaderChain(t *testing.T) {
	chain, canonblocks, sideblocks, _, err := getLongAndShortChains()
	if err != nil {
		t.Fatal(err)
	}
	defer chain.Stop()

	// Convert into headers
	canonHeaders := make([]*types.Header, len(canonblocks))
	for i, block := range canonblocks {
		canonHeaders[i] = block.Header()
	}
	if n, err := chain.InsertHeaderChain(canonHeaders, 0); err != nil {
		t.Fatalf("header %d: failed to insert into chain: %v", n, err)
	}
	canonNum := chain.CurrentHeader().Number.Uint64()
	canonHash := chain.CurrentBlock().Hash()
	sideHeaders := make([]*types.Header, len(sideblocks))
	for i, block := range sideblocks {
		sideHeaders[i] = block.Header()
	}
	if n, err := chain.InsertHeaderChain(sideHeaders, 0); err != nil {
		t.Fatalf("header %d: failed to insert into chain: %v", n, err)
	}
	head := chain.CurrentHeader()
	if got := sideblocks[len(sideblocks)-1].Hash(); got != head.Hash() {
		t.Fatalf("head wrong, expected %x got %x", head.Hash(), got)
	}
	// We have now inserted a sidechain.
	if blockByNum := chain.GetBlockByNumber(canonNum); blockByNum != nil {
		t.Errorf("expected block to be gone: %v", blockByNum.NumberU64())
	}
	if headerByNum := chain.GetHeaderByNumber(canonNum); headerByNum != nil {
		t.Errorf("expected header to be gone: %v", headerByNum.Number.Uint64())
	}
	if blockByHash := chain.GetBlockByHash(canonHash); blockByHash == nil {
		t.Errorf("expected block to be present: %x", blockByHash.Hash())
	}
	if headerByHash := chain.GetHeaderByHash(canonHash); headerByHash == nil {
		t.Errorf("expected header to be present: %x", headerByHash.Hash())
	}
}

func TestTransactionIndices(t *testing.T) {
	// Configure and generate a sample block chain
	var (
		key, _  = crypto.HexToECDSA("b71c71a67e1177ad4e901695e1b4b9ee17ae16c6668d313eac2f96dbcda3f291")
		address = crypto.PubkeyToAddress(key.PublicKey)
		funds   = big.NewInt(100000000000000000)
		gspec   = &Genesis{
			Config:  params.TestChainConfig,
			Alloc:   GenesisAlloc{address: {Balance: funds}},
			BaseFee: big.NewInt(params.InitialBaseFee),
		}
		signer = types.LatestSigner(gspec.Config)
	)
	_, blocks, receipts := GenerateChainWithGenesis(gspec, ethash.NewFaker(), 128, func(i int, block *BlockGen) {
		tx, err := types.SignTx(types.NewTransaction(block.TxNonce(address), common.Address{0x00}, big.NewInt(1000), params.TxGas, block.header.BaseFee, nil), signer, key)
		if err != nil {
			panic(err)
		}
		block.AddTx(tx)
	})

	check := func(tail *uint64, chain *BlockChain) {
		stored := rawdb.ReadTxIndexTail(chain.db)
		if tail == nil && stored != nil {
			t.Fatalf("Oldest indexded block mismatch, want nil, have %d", *stored)
		}
		if tail != nil && *stored != *tail {
			t.Fatalf("Oldest indexded block mismatch, want %d, have %d", *tail, *stored)
		}
		if tail != nil {
			for i := *tail; i <= chain.CurrentBlock().Number.Uint64(); i++ {
				block := rawdb.ReadBlock(chain.db, rawdb.ReadCanonicalHash(chain.db, i), i)
				if block.Transactions().Len() == 0 {
					continue
				}
				for _, tx := range block.Transactions() {
					if index := rawdb.ReadTxLookupEntry(chain.db, tx.Hash()); index == nil {
						t.Fatalf("Miss transaction indice, number %d hash %s", i, tx.Hash().Hex())
					}
				}
			}
			for i := uint64(0); i < *tail; i++ {
				block := rawdb.ReadBlock(chain.db, rawdb.ReadCanonicalHash(chain.db, i), i)
				if block.Transactions().Len() == 0 {
					continue
				}
				for _, tx := range block.Transactions() {
					if index := rawdb.ReadTxLookupEntry(chain.db, tx.Hash()); index != nil {
						t.Fatalf("Transaction indice should be deleted, number %d hash %s", i, tx.Hash().Hex())
					}
				}
			}
		}
	}
	// Init block chain with external ancients, check all needed indices has been indexed.
	limit := []uint64{0, 32, 64, 128}
	for _, l := range limit {
		frdir := t.TempDir()
		ancientDb, _ := rawdb.NewDatabaseWithFreezer(rawdb.NewMemoryDatabase(), frdir, "", false)
		rawdb.WriteAncientBlocks(ancientDb, append([]*types.Block{gspec.ToBlock()}, blocks...), append([]types.Receipts{{}}, receipts...), big.NewInt(0))

		l := l
		chain, err := NewBlockChain(ancientDb, nil, nil, gspec, nil, ethash.NewFaker(), vm.Config{}, nil, &l)
		if err != nil {
			t.Fatalf("failed to create tester chain: %v", err)
		}
		chain.indexBlocks(rawdb.ReadTxIndexTail(ancientDb), 128, make(chan struct{}))

		var tail uint64
		if l != 0 {
			tail = uint64(128) - l + 1
		}
		check(&tail, chain)
		chain.Stop()
		ancientDb.Close()
		os.RemoveAll(frdir)
	}

	// Reconstruct a block chain which only reserves HEAD-64 tx indices
	ancientDb, _ := rawdb.NewDatabaseWithFreezer(rawdb.NewMemoryDatabase(), t.TempDir(), "", false)
	defer ancientDb.Close()

	rawdb.WriteAncientBlocks(ancientDb, append([]*types.Block{gspec.ToBlock()}, blocks...), append([]types.Receipts{{}}, receipts...), big.NewInt(0))
	limit = []uint64{0, 64 /* drop stale */, 32 /* shorten history */, 64 /* extend history */, 0 /* restore all */}
	for _, l := range limit {
		l := l
		chain, err := NewBlockChain(ancientDb, nil, nil, gspec, nil, ethash.NewFaker(), vm.Config{}, nil, &l)
		if err != nil {
			t.Fatalf("failed to create tester chain: %v", err)
		}
		var tail uint64
		if l != 0 {
			tail = uint64(128) - l + 1
		}
		chain.indexBlocks(rawdb.ReadTxIndexTail(ancientDb), 128, make(chan struct{}))
		check(&tail, chain)
		chain.Stop()
	}
}

func TestSkipStaleTxIndicesInSnapSync(t *testing.T) {
	// Configure and generate a sample block chain
	var (
		key, _  = crypto.HexToECDSA("b71c71a67e1177ad4e901695e1b4b9ee17ae16c6668d313eac2f96dbcda3f291")
		address = crypto.PubkeyToAddress(key.PublicKey)
		funds   = big.NewInt(100000000000000000)
		gspec   = &Genesis{Config: params.TestChainConfig, Alloc: GenesisAlloc{address: {Balance: funds}}}
		signer  = types.LatestSigner(gspec.Config)
	)
	_, blocks, receipts := GenerateChainWithGenesis(gspec, ethash.NewFaker(), 128, func(i int, block *BlockGen) {
		tx, err := types.SignTx(types.NewTransaction(block.TxNonce(address), common.Address{0x00}, big.NewInt(1000), params.TxGas, block.header.BaseFee, nil), signer, key)
		if err != nil {
			panic(err)
		}
		block.AddTx(tx)
	})

	check := func(tail *uint64, chain *BlockChain) {
		stored := rawdb.ReadTxIndexTail(chain.db)
		if tail == nil && stored != nil {
			t.Fatalf("Oldest indexded block mismatch, want nil, have %d", *stored)
		}
		if tail != nil && *stored != *tail {
			t.Fatalf("Oldest indexded block mismatch, want %d, have %d", *tail, *stored)
		}
		if tail != nil {
			for i := *tail; i <= chain.CurrentBlock().Number.Uint64(); i++ {
				block := rawdb.ReadBlock(chain.db, rawdb.ReadCanonicalHash(chain.db, i), i)
				if block.Transactions().Len() == 0 {
					continue
				}
				for _, tx := range block.Transactions() {
					if index := rawdb.ReadTxLookupEntry(chain.db, tx.Hash()); index == nil {
						t.Fatalf("Miss transaction indice, number %d hash %s", i, tx.Hash().Hex())
					}
				}
			}
			for i := uint64(0); i < *tail; i++ {
				block := rawdb.ReadBlock(chain.db, rawdb.ReadCanonicalHash(chain.db, i), i)
				if block.Transactions().Len() == 0 {
					continue
				}
				for _, tx := range block.Transactions() {
					if index := rawdb.ReadTxLookupEntry(chain.db, tx.Hash()); index != nil {
						t.Fatalf("Transaction indice should be deleted, number %d hash %s", i, tx.Hash().Hex())
					}
				}
			}
		}
	}

	ancientDb, err := rawdb.NewDatabaseWithFreezer(rawdb.NewMemoryDatabase(), t.TempDir(), "", false)
	if err != nil {
		t.Fatalf("failed to create temp freezer db: %v", err)
	}
	defer ancientDb.Close()

	// Import all blocks into ancient db, only HEAD-32 indices are kept.
	l := uint64(32)
	chain, err := NewBlockChain(ancientDb, nil, nil, gspec, nil, ethash.NewFaker(), vm.Config{}, nil, &l)
	if err != nil {
		t.Fatalf("failed to create tester chain: %v", err)
	}
	defer chain.Stop()

	headers := make([]*types.Header, len(blocks))
	for i, block := range blocks {
		headers[i] = block.Header()
	}
	if n, err := chain.InsertHeaderChain(headers, 0); err != nil {
		t.Fatalf("failed to insert header %d: %v", n, err)
	}
	// The indices before ancient-N(32) should be ignored. After that all blocks should be indexed.
	if n, err := chain.InsertReceiptChain(blocks, receipts, 64); err != nil {
		t.Fatalf("block %d: failed to insert into chain: %v", n, err)
	}
	tail := uint64(32)
	check(&tail, chain)
}

// Benchmarks large blocks with value transfers to non-existing accounts
func benchmarkLargeNumberOfValueToNonexisting(b *testing.B, numTxs, numBlocks int, recipientFn func(uint64) common.Address, dataFn func(uint64) []byte) {
	var (
		signer          = types.HomesteadSigner{}
		testBankKey, _  = crypto.HexToECDSA("b71c71a67e1177ad4e901695e1b4b9ee17ae16c6668d313eac2f96dbcda3f291")
		testBankAddress = crypto.PubkeyToAddress(testBankKey.PublicKey)
		bankFunds       = big.NewInt(100000000000000000)
		gspec           = &Genesis{
			Config: params.TestChainConfig,
			Alloc: GenesisAlloc{
				testBankAddress: {Balance: bankFunds},
				common.HexToAddress("0xc0de"): {
					Code:    []byte{0x60, 0x01, 0x50},
					Balance: big.NewInt(0),
				}, // push 1, pop
			},
			GasLimit: 100e6, // 100 M
		}
	)
	// Generate the original common chain segment and the two competing forks
	engine := ethash.NewFaker()

	blockGenerator := func(i int, block *BlockGen) {
		block.SetCoinbase(common.Address{1})
		for txi := 0; txi < numTxs; txi++ {
			uniq := uint64(i*numTxs + txi)
			recipient := recipientFn(uniq)
			tx, err := types.SignTx(types.NewTransaction(uniq, recipient, big.NewInt(1), params.TxGas, block.header.BaseFee, nil), signer, testBankKey)
			if err != nil {
				b.Error(err)
			}
			block.AddTx(tx)
		}
	}

	_, shared, _ := GenerateChainWithGenesis(gspec, engine, numBlocks, blockGenerator)
	b.StopTimer()
	b.ResetTimer()
	for i := 0; i < b.N; i++ {
		// Import the shared chain and the original canonical one
		chain, err := NewBlockChain(rawdb.NewMemoryDatabase(), nil, nil, gspec, nil, engine, vm.Config{}, nil, nil)
		if err != nil {
			b.Fatalf("failed to create tester chain: %v", err)
		}
		b.StartTimer()
		if _, err := chain.InsertChain(shared); err != nil {
			b.Fatalf("failed to insert shared chain: %v", err)
		}
		b.StopTimer()
		block := chain.GetBlockByHash(chain.CurrentBlock().Hash())
		if got := block.Transactions().Len(); got != numTxs*numBlocks {
			b.Fatalf("Transactions were not included, expected %d, got %d", numTxs*numBlocks, got)
		}
	}
}

func BenchmarkBlockChain_1x1000ValueTransferToNonexisting(b *testing.B) {
	var (
		numTxs    = 1000
		numBlocks = 1
	)
	recipientFn := func(nonce uint64) common.Address {
		return common.BigToAddress(new(big.Int).SetUint64(1337 + nonce))
	}
	dataFn := func(nonce uint64) []byte {
		return nil
	}
	benchmarkLargeNumberOfValueToNonexisting(b, numTxs, numBlocks, recipientFn, dataFn)
}

func BenchmarkBlockChain_1x1000ValueTransferToExisting(b *testing.B) {
	var (
		numTxs    = 1000
		numBlocks = 1
	)
	b.StopTimer()
	b.ResetTimer()

	recipientFn := func(nonce uint64) common.Address {
		return common.BigToAddress(new(big.Int).SetUint64(1337))
	}
	dataFn := func(nonce uint64) []byte {
		return nil
	}
	benchmarkLargeNumberOfValueToNonexisting(b, numTxs, numBlocks, recipientFn, dataFn)
}

func BenchmarkBlockChain_1x1000Executions(b *testing.B) {
	var (
		numTxs    = 1000
		numBlocks = 1
	)
	b.StopTimer()
	b.ResetTimer()

	recipientFn := func(nonce uint64) common.Address {
		return common.BigToAddress(new(big.Int).SetUint64(0xc0de))
	}
	dataFn := func(nonce uint64) []byte {
		return nil
	}
	benchmarkLargeNumberOfValueToNonexisting(b, numTxs, numBlocks, recipientFn, dataFn)
}

// Tests that importing a some old blocks, where all blocks are before the
// pruning point.
// This internally leads to a sidechain import, since the blocks trigger an
// ErrPrunedAncestor error.
// This may e.g. happen if
//  1. Downloader rollbacks a batch of inserted blocks and exits
//  2. Downloader starts to sync again
//  3. The blocks fetched are all known and canonical blocks
func TestSideImportPrunedBlocks(t *testing.T) {
	// Generate a canonical chain to act as the main dataset
	engine := ethash.NewFaker()
	genesis := &Genesis{
		Config:  params.TestChainConfig,
		BaseFee: big.NewInt(params.InitialBaseFee),
	}
	// Generate and import the canonical chain
	_, blocks, _ := GenerateChainWithGenesis(genesis, engine, 2*DefaultTriesInMemory, nil)

	chain, err := NewBlockChain(rawdb.NewMemoryDatabase(), nil, nil, genesis, nil, engine, vm.Config{}, nil, nil)
	if err != nil {
		t.Fatalf("failed to create tester chain: %v", err)
	}
	defer chain.Stop()

	if n, err := chain.InsertChain(blocks); err != nil {
		t.Fatalf("block %d: failed to insert into chain: %v", n, err)
	}

	lastPrunedIndex := len(blocks) - DefaultTriesInMemory - 1
	lastPrunedBlock := blocks[lastPrunedIndex]

	// Verify pruning of lastPrunedBlock
	if chain.HasBlockAndState(lastPrunedBlock.Hash(), lastPrunedBlock.NumberU64()) {
		t.Errorf("Block %d not pruned", lastPrunedBlock.NumberU64())
	}
	firstNonPrunedBlock := blocks[len(blocks)-DefaultTriesInMemory]
	// Verify firstNonPrunedBlock is not pruned
	if !chain.HasBlockAndState(firstNonPrunedBlock.Hash(), firstNonPrunedBlock.NumberU64()) {
		t.Errorf("Block %d pruned", firstNonPrunedBlock.NumberU64())
	}
	// Now re-import some old blocks
	blockToReimport := blocks[5:8]
	_, err = chain.InsertChain(blockToReimport)
	if err != nil {
		t.Errorf("Got error, %v", err)
	}
}

// TestDeleteCreateRevert tests a weird state transition corner case that we hit
// while changing the internals of statedb. The workflow is that a contract is
// self destructed, then in a followup transaction (but same block) it's created
// again and the transaction reverted.
//
// The original statedb implementation flushed dirty objects to the tries after
// each transaction, so this works ok. The rework accumulated writes in memory
// first, but the journal wiped the entire state object on create-revert.
func TestDeleteCreateRevert(t *testing.T) {
	var (
		aa     = common.HexToAddress("0x000000000000000000000000000000000000aaaa")
		bb     = common.HexToAddress("0x000000000000000000000000000000000000bbbb")
		engine = ethash.NewFaker()

		// A sender who makes transactions, has some funds
		key, _  = crypto.HexToECDSA("b71c71a67e1177ad4e901695e1b4b9ee17ae16c6668d313eac2f96dbcda3f291")
		address = crypto.PubkeyToAddress(key.PublicKey)
		funds   = big.NewInt(100000000000000000)
		gspec   = &Genesis{
			Config: params.TestChainConfig,
			Alloc: GenesisAlloc{
				address: {Balance: funds},
				// The address 0xAAAAA selfdestructs if called
				aa: {
					// Code needs to just selfdestruct
					Code:    []byte{byte(vm.PC), byte(vm.SELFDESTRUCT)},
					Nonce:   1,
					Balance: big.NewInt(0),
				},
				// The address 0xBBBB send 1 wei to 0xAAAA, then reverts
				bb: {
					Code: []byte{
						byte(vm.PC),          // [0]
						byte(vm.DUP1),        // [0,0]
						byte(vm.DUP1),        // [0,0,0]
						byte(vm.DUP1),        // [0,0,0,0]
						byte(vm.PUSH1), 0x01, // [0,0,0,0,1] (value)
						byte(vm.PUSH2), 0xaa, 0xaa, // [0,0,0,0,1, 0xaaaa]
						byte(vm.GAS),
						byte(vm.CALL),
						byte(vm.REVERT),
					},
					Balance: big.NewInt(1),
				},
			},
		}
	)

	_, blocks, _ := GenerateChainWithGenesis(gspec, engine, 1, func(i int, b *BlockGen) {
		b.SetCoinbase(common.Address{1})
		// One transaction to AAAA
		tx, _ := types.SignTx(types.NewTransaction(0, aa,
			big.NewInt(0), 50000, b.header.BaseFee, nil), types.HomesteadSigner{}, key)
		b.AddTx(tx)
		// One transaction to BBBB
		tx, _ = types.SignTx(types.NewTransaction(1, bb,
			big.NewInt(0), 100000, b.header.BaseFee, nil), types.HomesteadSigner{}, key)
		b.AddTx(tx)
	})
	// Import the canonical chain
	chain, err := NewBlockChain(rawdb.NewMemoryDatabase(), nil, nil, gspec, nil, engine, vm.Config{}, nil, nil)
	if err != nil {
		t.Fatalf("failed to create tester chain: %v", err)
	}
	defer chain.Stop()

	if n, err := chain.InsertChain(blocks); err != nil {
		t.Fatalf("block %d: failed to insert into chain: %v", n, err)
	}
}

// TestDeleteRecreateSlots tests a state-transition that contains both deletion
// and recreation of contract state.
// Contract A exists, has slots 1 and 2 set
// Tx 1: Selfdestruct A
// Tx 2: Re-create A, set slots 3 and 4
// Expected outcome is that _all_ slots are cleared from A, due to the selfdestruct,
// and then the new slots exist
func TestDeleteRecreateSlots(t *testing.T) {
	var (
		engine = ethash.NewFaker()

		// A sender who makes transactions, has some funds
		key, _    = crypto.HexToECDSA("b71c71a67e1177ad4e901695e1b4b9ee17ae16c6668d313eac2f96dbcda3f291")
		address   = crypto.PubkeyToAddress(key.PublicKey)
		funds     = big.NewInt(1000000000000000)
		bb        = common.HexToAddress("0x000000000000000000000000000000000000bbbb")
		aaStorage = make(map[common.Hash]common.Hash)          // Initial storage in AA
		aaCode    = []byte{byte(vm.PC), byte(vm.SELFDESTRUCT)} // Code for AA (simple selfdestruct)
	)
	// Populate two slots
	aaStorage[common.HexToHash("01")] = common.HexToHash("01")
	aaStorage[common.HexToHash("02")] = common.HexToHash("02")

	// The bb-code needs to CREATE2 the aa contract. It consists of
	// both initcode and deployment code
	// initcode:
	// 1. Set slots 3=3, 4=4,
	// 2. Return aaCode

	initCode := []byte{
		byte(vm.PUSH1), 0x3, // value
		byte(vm.PUSH1), 0x3, // location
		byte(vm.SSTORE),     // Set slot[3] = 3
		byte(vm.PUSH1), 0x4, // value
		byte(vm.PUSH1), 0x4, // location
		byte(vm.SSTORE), // Set slot[4] = 4
		// Slots are set, now return the code
		byte(vm.PUSH2), byte(vm.PC), byte(vm.SELFDESTRUCT), // Push code on stack
		byte(vm.PUSH1), 0x0, // memory start on stack
		byte(vm.MSTORE),
		// Code is now in memory.
		byte(vm.PUSH1), 0x2, // size
		byte(vm.PUSH1), byte(32 - 2), // offset
		byte(vm.RETURN),
	}
	if l := len(initCode); l > 32 {
		t.Fatalf("init code is too long for a pushx, need a more elaborate deployer")
	}
	bbCode := []byte{
		// Push initcode onto stack
		byte(vm.PUSH1) + byte(len(initCode)-1)}
	bbCode = append(bbCode, initCode...)
	bbCode = append(bbCode, []byte{
		byte(vm.PUSH1), 0x0, // memory start on stack
		byte(vm.MSTORE),
		byte(vm.PUSH1), 0x00, // salt
		byte(vm.PUSH1), byte(len(initCode)), // size
		byte(vm.PUSH1), byte(32 - len(initCode)), // offset
		byte(vm.PUSH1), 0x00, // endowment
		byte(vm.CREATE2),
	}...)

	initHash := crypto.Keccak256Hash(initCode)
	aa := crypto.CreateAddress2(bb, [32]byte{}, initHash[:])
	t.Logf("Destination address: %x\n", aa)

	gspec := &Genesis{
		Config: params.TestChainConfig,
		Alloc: GenesisAlloc{
			address: {Balance: funds},
			// The address 0xAAAAA selfdestructs if called
			aa: {
				// Code needs to just selfdestruct
				Code:    aaCode,
				Nonce:   1,
				Balance: big.NewInt(0),
				Storage: aaStorage,
			},
			// The contract BB recreates AA
			bb: {
				Code:    bbCode,
				Balance: big.NewInt(1),
			},
		},
	}
	_, blocks, _ := GenerateChainWithGenesis(gspec, engine, 1, func(i int, b *BlockGen) {
		b.SetCoinbase(common.Address{1})
		// One transaction to AA, to kill it
		tx, _ := types.SignTx(types.NewTransaction(0, aa,
			big.NewInt(0), 50000, b.header.BaseFee, nil), types.HomesteadSigner{}, key)
		b.AddTx(tx)
		// One transaction to BB, to recreate AA
		tx, _ = types.SignTx(types.NewTransaction(1, bb,
			big.NewInt(0), 100000, b.header.BaseFee, nil), types.HomesteadSigner{}, key)
		b.AddTx(tx)
	})
	// Import the canonical chain
<<<<<<< HEAD
	chain, err := NewBlockChain(rawdb.NewMemoryDatabase(), nil, nil, gspec, nil, engine, vm.Config{
		Debug:  true,
=======
	chain, err := NewBlockChain(rawdb.NewMemoryDatabase(), nil, gspec, nil, engine, vm.Config{
>>>>>>> ea9e62ca
		Tracer: logger.NewJSONLogger(nil, os.Stdout),
	}, nil, nil)
	if err != nil {
		t.Fatalf("failed to create tester chain: %v", err)
	}
	defer chain.Stop()

	if n, err := chain.InsertChain(blocks); err != nil {
		t.Fatalf("block %d: failed to insert into chain: %v", n, err)
	}
	statedb, _ := chain.State()

	// If all is correct, then slot 1 and 2 are zero
	if got, exp := statedb.GetState(aa, common.HexToHash("01")), (common.Hash{}); got != exp {
		t.Errorf("got %x exp %x", got, exp)
	}
	if got, exp := statedb.GetState(aa, common.HexToHash("02")), (common.Hash{}); got != exp {
		t.Errorf("got %x exp %x", got, exp)
	}
	// Also, 3 and 4 should be set
	if got, exp := statedb.GetState(aa, common.HexToHash("03")), common.HexToHash("03"); got != exp {
		t.Fatalf("got %x exp %x", got, exp)
	}
	if got, exp := statedb.GetState(aa, common.HexToHash("04")), common.HexToHash("04"); got != exp {
		t.Fatalf("got %x exp %x", got, exp)
	}
}

// TestDeleteRecreateAccount tests a state-transition that contains deletion of a
// contract with storage, and a recreate of the same contract via a
// regular value-transfer
// Expected outcome is that _all_ slots are cleared from A
func TestDeleteRecreateAccount(t *testing.T) {
	var (
		engine = ethash.NewFaker()

		// A sender who makes transactions, has some funds
		key, _  = crypto.HexToECDSA("b71c71a67e1177ad4e901695e1b4b9ee17ae16c6668d313eac2f96dbcda3f291")
		address = crypto.PubkeyToAddress(key.PublicKey)
		funds   = big.NewInt(1000000000000000)

		aa        = common.HexToAddress("0x7217d81b76bdd8707601e959454e3d776aee5f43")
		aaStorage = make(map[common.Hash]common.Hash)          // Initial storage in AA
		aaCode    = []byte{byte(vm.PC), byte(vm.SELFDESTRUCT)} // Code for AA (simple selfdestruct)
	)
	// Populate two slots
	aaStorage[common.HexToHash("01")] = common.HexToHash("01")
	aaStorage[common.HexToHash("02")] = common.HexToHash("02")

	gspec := &Genesis{
		Config: params.TestChainConfig,
		Alloc: GenesisAlloc{
			address: {Balance: funds},
			// The address 0xAAAAA selfdestructs if called
			aa: {
				// Code needs to just selfdestruct
				Code:    aaCode,
				Nonce:   1,
				Balance: big.NewInt(0),
				Storage: aaStorage,
			},
		},
	}

	_, blocks, _ := GenerateChainWithGenesis(gspec, engine, 1, func(i int, b *BlockGen) {
		b.SetCoinbase(common.Address{1})
		// One transaction to AA, to kill it
		tx, _ := types.SignTx(types.NewTransaction(0, aa,
			big.NewInt(0), 50000, b.header.BaseFee, nil), types.HomesteadSigner{}, key)
		b.AddTx(tx)
		// One transaction to AA, to recreate it (but without storage
		tx, _ = types.SignTx(types.NewTransaction(1, aa,
			big.NewInt(1), 100000, b.header.BaseFee, nil), types.HomesteadSigner{}, key)
		b.AddTx(tx)
	})
	// Import the canonical chain
<<<<<<< HEAD
	chain, err := NewBlockChain(rawdb.NewMemoryDatabase(), nil, nil, gspec, nil, engine, vm.Config{
		Debug:  true,
=======
	chain, err := NewBlockChain(rawdb.NewMemoryDatabase(), nil, gspec, nil, engine, vm.Config{
>>>>>>> ea9e62ca
		Tracer: logger.NewJSONLogger(nil, os.Stdout),
	}, nil, nil)
	if err != nil {
		t.Fatalf("failed to create tester chain: %v", err)
	}
	defer chain.Stop()

	if n, err := chain.InsertChain(blocks); err != nil {
		t.Fatalf("block %d: failed to insert into chain: %v", n, err)
	}
	statedb, _ := chain.State()

	// If all is correct, then both slots are zero
	if got, exp := statedb.GetState(aa, common.HexToHash("01")), (common.Hash{}); got != exp {
		t.Errorf("got %x exp %x", got, exp)
	}
	if got, exp := statedb.GetState(aa, common.HexToHash("02")), (common.Hash{}); got != exp {
		t.Errorf("got %x exp %x", got, exp)
	}
}

// TestDeleteRecreateSlotsAcrossManyBlocks tests multiple state-transition that contains both deletion
// and recreation of contract state.
// Contract A exists, has slots 1 and 2 set
// Tx 1: Selfdestruct A
// Tx 2: Re-create A, set slots 3 and 4
// Expected outcome is that _all_ slots are cleared from A, due to the selfdestruct,
// and then the new slots exist
func TestDeleteRecreateSlotsAcrossManyBlocks(t *testing.T) {
	var (
		engine = ethash.NewFaker()

		// A sender who makes transactions, has some funds
		key, _    = crypto.HexToECDSA("b71c71a67e1177ad4e901695e1b4b9ee17ae16c6668d313eac2f96dbcda3f291")
		address   = crypto.PubkeyToAddress(key.PublicKey)
		funds     = big.NewInt(1000000000000000)
		bb        = common.HexToAddress("0x000000000000000000000000000000000000bbbb")
		aaStorage = make(map[common.Hash]common.Hash)          // Initial storage in AA
		aaCode    = []byte{byte(vm.PC), byte(vm.SELFDESTRUCT)} // Code for AA (simple selfdestruct)
	)
	// Populate two slots
	aaStorage[common.HexToHash("01")] = common.HexToHash("01")
	aaStorage[common.HexToHash("02")] = common.HexToHash("02")

	// The bb-code needs to CREATE2 the aa contract. It consists of
	// both initcode and deployment code
	// initcode:
	// 1. Set slots 3=blocknum+1, 4=4,
	// 2. Return aaCode

	initCode := []byte{
		byte(vm.PUSH1), 0x1, //
		byte(vm.NUMBER),     // value = number + 1
		byte(vm.ADD),        //
		byte(vm.PUSH1), 0x3, // location
		byte(vm.SSTORE),     // Set slot[3] = number + 1
		byte(vm.PUSH1), 0x4, // value
		byte(vm.PUSH1), 0x4, // location
		byte(vm.SSTORE), // Set slot[4] = 4
		// Slots are set, now return the code
		byte(vm.PUSH2), byte(vm.PC), byte(vm.SELFDESTRUCT), // Push code on stack
		byte(vm.PUSH1), 0x0, // memory start on stack
		byte(vm.MSTORE),
		// Code is now in memory.
		byte(vm.PUSH1), 0x2, // size
		byte(vm.PUSH1), byte(32 - 2), // offset
		byte(vm.RETURN),
	}
	if l := len(initCode); l > 32 {
		t.Fatalf("init code is too long for a pushx, need a more elaborate deployer")
	}
	bbCode := []byte{
		// Push initcode onto stack
		byte(vm.PUSH1) + byte(len(initCode)-1)}
	bbCode = append(bbCode, initCode...)
	bbCode = append(bbCode, []byte{
		byte(vm.PUSH1), 0x0, // memory start on stack
		byte(vm.MSTORE),
		byte(vm.PUSH1), 0x00, // salt
		byte(vm.PUSH1), byte(len(initCode)), // size
		byte(vm.PUSH1), byte(32 - len(initCode)), // offset
		byte(vm.PUSH1), 0x00, // endowment
		byte(vm.CREATE2),
	}...)

	initHash := crypto.Keccak256Hash(initCode)
	aa := crypto.CreateAddress2(bb, [32]byte{}, initHash[:])
	t.Logf("Destination address: %x\n", aa)
	gspec := &Genesis{
		Config: params.TestChainConfig,
		Alloc: GenesisAlloc{
			address: {Balance: funds},
			// The address 0xAAAAA selfdestructs if called
			aa: {
				// Code needs to just selfdestruct
				Code:    aaCode,
				Nonce:   1,
				Balance: big.NewInt(0),
				Storage: aaStorage,
			},
			// The contract BB recreates AA
			bb: {
				Code:    bbCode,
				Balance: big.NewInt(1),
			},
		},
	}
	var nonce uint64

	type expectation struct {
		exist    bool
		blocknum int
		values   map[int]int
	}
	var current = &expectation{
		exist:    true, // exists in genesis
		blocknum: 0,
		values:   map[int]int{1: 1, 2: 2},
	}
	var expectations []*expectation
	var newDestruct = func(e *expectation, b *BlockGen) *types.Transaction {
		tx, _ := types.SignTx(types.NewTransaction(nonce, aa,
			big.NewInt(0), 50000, b.header.BaseFee, nil), types.HomesteadSigner{}, key)
		nonce++
		if e.exist {
			e.exist = false
			e.values = nil
		}
		//t.Logf("block %d; adding destruct\n", e.blocknum)
		return tx
	}
	var newResurrect = func(e *expectation, b *BlockGen) *types.Transaction {
		tx, _ := types.SignTx(types.NewTransaction(nonce, bb,
			big.NewInt(0), 100000, b.header.BaseFee, nil), types.HomesteadSigner{}, key)
		nonce++
		if !e.exist {
			e.exist = true
			e.values = map[int]int{3: e.blocknum + 1, 4: 4}
		}
		//t.Logf("block %d; adding resurrect\n", e.blocknum)
		return tx
	}

	_, blocks, _ := GenerateChainWithGenesis(gspec, engine, 150, func(i int, b *BlockGen) {
		var exp = new(expectation)
		exp.blocknum = i + 1
		exp.values = make(map[int]int)
		for k, v := range current.values {
			exp.values[k] = v
		}
		exp.exist = current.exist

		b.SetCoinbase(common.Address{1})
		if i%2 == 0 {
			b.AddTx(newDestruct(exp, b))
		}
		if i%3 == 0 {
			b.AddTx(newResurrect(exp, b))
		}
		if i%5 == 0 {
			b.AddTx(newDestruct(exp, b))
		}
		if i%7 == 0 {
			b.AddTx(newResurrect(exp, b))
		}
		expectations = append(expectations, exp)
		current = exp
	})
	// Import the canonical chain
	chain, err := NewBlockChain(rawdb.NewMemoryDatabase(), nil, nil, gspec, nil, engine, vm.Config{
		//Debug:  true,
		//Tracer: vm.NewJSONLogger(nil, os.Stdout),
	}, nil, nil)
	if err != nil {
		t.Fatalf("failed to create tester chain: %v", err)
	}
	defer chain.Stop()

	var asHash = func(num int) common.Hash {
		return common.BytesToHash([]byte{byte(num)})
	}
	for i, block := range blocks {
		blockNum := i + 1
		if n, err := chain.InsertChain([]*types.Block{block}); err != nil {
			t.Fatalf("block %d: failed to insert into chain: %v", n, err)
		}
		statedb, _ := chain.State()
		// If all is correct, then slot 1 and 2 are zero
		if got, exp := statedb.GetState(aa, common.HexToHash("01")), (common.Hash{}); got != exp {
			t.Errorf("block %d, got %x exp %x", blockNum, got, exp)
		}
		if got, exp := statedb.GetState(aa, common.HexToHash("02")), (common.Hash{}); got != exp {
			t.Errorf("block %d, got %x exp %x", blockNum, got, exp)
		}
		exp := expectations[i]
		if exp.exist {
			if !statedb.Exist(aa) {
				t.Fatalf("block %d, expected %v to exist, it did not", blockNum, aa)
			}
			for slot, val := range exp.values {
				if gotValue, expValue := statedb.GetState(aa, asHash(slot)), asHash(val); gotValue != expValue {
					t.Fatalf("block %d, slot %d, got %x exp %x", blockNum, slot, gotValue, expValue)
				}
			}
		} else {
			if statedb.Exist(aa) {
				t.Fatalf("block %d, expected %v to not exist, it did", blockNum, aa)
			}
		}
	}
}

// TestInitThenFailCreateContract tests a pretty notorious case that happened
// on mainnet over blocks 7338108, 7338110 and 7338115.
//   - Block 7338108: address e771789f5cccac282f23bb7add5690e1f6ca467c is initiated
//     with 0.001 ether (thus created but no code)
//   - Block 7338110: a CREATE2 is attempted. The CREATE2 would deploy code on
//     the same address e771789f5cccac282f23bb7add5690e1f6ca467c. However, the
//     deployment fails due to OOG during initcode execution
//   - Block 7338115: another tx checks the balance of
//     e771789f5cccac282f23bb7add5690e1f6ca467c, and the snapshotter returned it as
//     zero.
//
// The problem being that the snapshotter maintains a destructset, and adds items
// to the destructset in case something is created "onto" an existing item.
// We need to either roll back the snapDestructs, or not place it into snapDestructs
// in the first place.
func TestInitThenFailCreateContract(t *testing.T) {
	var (
		engine = ethash.NewFaker()

		// A sender who makes transactions, has some funds
		key, _  = crypto.HexToECDSA("b71c71a67e1177ad4e901695e1b4b9ee17ae16c6668d313eac2f96dbcda3f291")
		address = crypto.PubkeyToAddress(key.PublicKey)
		funds   = big.NewInt(1000000000000000)
		bb      = common.HexToAddress("0x000000000000000000000000000000000000bbbb")
	)

	// The bb-code needs to CREATE2 the aa contract. It consists of
	// both initcode and deployment code
	// initcode:
	// 1. If blocknum < 1, error out (e.g invalid opcode)
	// 2. else, return a snippet of code
	initCode := []byte{
		byte(vm.PUSH1), 0x1, // y (2)
		byte(vm.NUMBER), // x (number)
		byte(vm.GT),     // x > y?
		byte(vm.PUSH1), byte(0x8),
		byte(vm.JUMPI), // jump to label if number > 2
		byte(0xFE),     // illegal opcode
		byte(vm.JUMPDEST),
		byte(vm.PUSH1), 0x2, // size
		byte(vm.PUSH1), 0x0, // offset
		byte(vm.RETURN), // return 2 bytes of zero-code
	}
	if l := len(initCode); l > 32 {
		t.Fatalf("init code is too long for a pushx, need a more elaborate deployer")
	}
	bbCode := []byte{
		// Push initcode onto stack
		byte(vm.PUSH1) + byte(len(initCode)-1)}
	bbCode = append(bbCode, initCode...)
	bbCode = append(bbCode, []byte{
		byte(vm.PUSH1), 0x0, // memory start on stack
		byte(vm.MSTORE),
		byte(vm.PUSH1), 0x00, // salt
		byte(vm.PUSH1), byte(len(initCode)), // size
		byte(vm.PUSH1), byte(32 - len(initCode)), // offset
		byte(vm.PUSH1), 0x00, // endowment
		byte(vm.CREATE2),
	}...)

	initHash := crypto.Keccak256Hash(initCode)
	aa := crypto.CreateAddress2(bb, [32]byte{}, initHash[:])
	t.Logf("Destination address: %x\n", aa)

	gspec := &Genesis{
		Config: params.TestChainConfig,
		Alloc: GenesisAlloc{
			address: {Balance: funds},
			// The address aa has some funds
			aa: {Balance: big.NewInt(100000)},
			// The contract BB tries to create code onto AA
			bb: {
				Code:    bbCode,
				Balance: big.NewInt(1),
			},
		},
	}
	nonce := uint64(0)
	_, blocks, _ := GenerateChainWithGenesis(gspec, engine, 4, func(i int, b *BlockGen) {
		b.SetCoinbase(common.Address{1})
		// One transaction to BB
		tx, _ := types.SignTx(types.NewTransaction(nonce, bb,
			big.NewInt(0), 100000, b.header.BaseFee, nil), types.HomesteadSigner{}, key)
		b.AddTx(tx)
		nonce++
	})

	// Import the canonical chain
	chain, err := NewBlockChain(rawdb.NewMemoryDatabase(), nil, nil, gspec, nil, engine, vm.Config{
		//Debug:  true,
		//Tracer: vm.NewJSONLogger(nil, os.Stdout),
	}, nil, nil)
	if err != nil {
		t.Fatalf("failed to create tester chain: %v", err)
	}
	defer chain.Stop()

	statedb, _ := chain.State()
	if got, exp := statedb.GetBalance(aa), big.NewInt(100000); got.Cmp(exp) != 0 {
		t.Fatalf("Genesis err, got %v exp %v", got, exp)
	}
	// First block tries to create, but fails
	{
		block := blocks[0]
		if _, err := chain.InsertChain([]*types.Block{blocks[0]}); err != nil {
			t.Fatalf("block %d: failed to insert into chain: %v", block.NumberU64(), err)
		}
		statedb, _ = chain.State()
		if got, exp := statedb.GetBalance(aa), big.NewInt(100000); got.Cmp(exp) != 0 {
			t.Fatalf("block %d: got %v exp %v", block.NumberU64(), got, exp)
		}
	}
	// Import the rest of the blocks
	for _, block := range blocks[1:] {
		if _, err := chain.InsertChain([]*types.Block{block}); err != nil {
			t.Fatalf("block %d: failed to insert into chain: %v", block.NumberU64(), err)
		}
	}
}

// TestEIP2718Transition tests that an EIP-2718 transaction will be accepted
// after the fork block has passed. This is verified by sending an EIP-2930
// access list transaction, which specifies a single slot access, and then
// checking that the gas usage of a hot SLOAD and a cold SLOAD are calculated
// correctly.
func TestEIP2718Transition(t *testing.T) {
	var (
		aa     = common.HexToAddress("0x000000000000000000000000000000000000aaaa")
		engine = ethash.NewFaker()

		// A sender who makes transactions, has some funds
		key, _  = crypto.HexToECDSA("b71c71a67e1177ad4e901695e1b4b9ee17ae16c6668d313eac2f96dbcda3f291")
		address = crypto.PubkeyToAddress(key.PublicKey)
		funds   = big.NewInt(1000000000000000)
		gspec   = &Genesis{
			Config: params.TestChainConfig,
			Alloc: GenesisAlloc{
				address: {Balance: funds},
				// The address 0xAAAA sloads 0x00 and 0x01
				aa: {
					Code: []byte{
						byte(vm.PC),
						byte(vm.PC),
						byte(vm.SLOAD),
						byte(vm.SLOAD),
					},
					Nonce:   0,
					Balance: big.NewInt(0),
				},
			},
		}
	)
	// Generate blocks
	_, blocks, _ := GenerateChainWithGenesis(gspec, engine, 1, func(i int, b *BlockGen) {
		b.SetCoinbase(common.Address{1})

		// One transaction to 0xAAAA
		signer := types.LatestSigner(gspec.Config)
		tx, _ := types.SignNewTx(key, signer, &types.AccessListTx{
			ChainID:  gspec.Config.ChainID,
			Nonce:    0,
			To:       &aa,
			Gas:      30000,
			GasPrice: b.header.BaseFee,
			AccessList: types.AccessList{{
				Address:     aa,
				StorageKeys: []common.Hash{{0}},
			}},
		})
		b.AddTx(tx)
	})

	// Import the canonical chain
	chain, err := NewBlockChain(rawdb.NewMemoryDatabase(), nil, nil, gspec, nil, engine, vm.Config{}, nil, nil)
	if err != nil {
		t.Fatalf("failed to create tester chain: %v", err)
	}
	defer chain.Stop()

	if n, err := chain.InsertChain(blocks); err != nil {
		t.Fatalf("block %d: failed to insert into chain: %v", n, err)
	}

	block := chain.GetBlockByNumber(1)

	// Expected gas is intrinsic + 2 * pc + hot load + cold load, since only one load is in the access list
	expected := params.TxGas + params.TxAccessListAddressGas + params.TxAccessListStorageKeyGas +
		vm.GasQuickStep*2 + params.WarmStorageReadCostEIP2929 + params.ColdSloadCostEIP2929
	if block.GasUsed() != expected {
		t.Fatalf("incorrect amount of gas spent: expected %d, got %d", expected, block.GasUsed())
	}
}

// TestEIP1559Transition tests the following:
//
//  1. A transaction whose gasFeeCap is greater than the baseFee is valid.
//  2. Gas accounting for access lists on EIP-1559 transactions is correct.
//  3. Only the transaction's tip will be received by the coinbase.
//  4. The transaction sender pays for both the tip and baseFee.
//  5. The coinbase receives only the partially realized tip when
//     gasFeeCap - gasTipCap < baseFee.
//  6. Legacy transaction behave as expected (e.g. gasPrice = gasFeeCap = gasTipCap).
func TestEIP1559Transition(t *testing.T) {
	var (
		aa     = common.HexToAddress("0x000000000000000000000000000000000000aaaa")
		engine = ethash.NewFaker()

		// A sender who makes transactions, has some funds
		key1, _ = crypto.HexToECDSA("b71c71a67e1177ad4e901695e1b4b9ee17ae16c6668d313eac2f96dbcda3f291")
		key2, _ = crypto.HexToECDSA("8a1f9a8f95be41cd7ccb6168179afb4504aefe388d1e14474d32c45c72ce7b7a")
		addr1   = crypto.PubkeyToAddress(key1.PublicKey)
		addr2   = crypto.PubkeyToAddress(key2.PublicKey)
		funds   = new(big.Int).Mul(common.Big1, big.NewInt(params.Ether))
		gspec   = &Genesis{
			Config: params.AllEthashProtocolChanges,
			Alloc: GenesisAlloc{
				addr1: {Balance: funds},
				addr2: {Balance: funds},
				// The address 0xAAAA sloads 0x00 and 0x01
				aa: {
					Code: []byte{
						byte(vm.PC),
						byte(vm.PC),
						byte(vm.SLOAD),
						byte(vm.SLOAD),
					},
					Nonce:   0,
					Balance: big.NewInt(0),
				},
			},
		}
	)

	gspec.Config.BerlinBlock = common.Big0
	gspec.Config.LondonBlock = common.Big0
	signer := types.LatestSigner(gspec.Config)

	genDb, blocks, _ := GenerateChainWithGenesis(gspec, engine, 1, func(i int, b *BlockGen) {
		b.SetCoinbase(common.Address{1})

		// One transaction to 0xAAAA
		accesses := types.AccessList{types.AccessTuple{
			Address:     aa,
			StorageKeys: []common.Hash{{0}},
		}}

		txdata := &types.DynamicFeeTx{
			ChainID:    gspec.Config.ChainID,
			Nonce:      0,
			To:         &aa,
			Gas:        30000,
			GasFeeCap:  newGwei(5),
			GasTipCap:  big.NewInt(2),
			AccessList: accesses,
			Data:       []byte{},
		}
		tx := types.NewTx(txdata)
		tx, _ = types.SignTx(tx, signer, key1)

		b.AddTx(tx)
	})
	chain, err := NewBlockChain(rawdb.NewMemoryDatabase(), nil, nil, gspec, nil, engine, vm.Config{}, nil, nil)
	if err != nil {
		t.Fatalf("failed to create tester chain: %v", err)
	}
	defer chain.Stop()

	if n, err := chain.InsertChain(blocks); err != nil {
		t.Fatalf("block %d: failed to insert into chain: %v", n, err)
	}

	block := chain.GetBlockByNumber(1)

	// 1+2: Ensure EIP-1559 access lists are accounted for via gas usage.
	expectedGas := params.TxGas + params.TxAccessListAddressGas + params.TxAccessListStorageKeyGas +
		vm.GasQuickStep*2 + params.WarmStorageReadCostEIP2929 + params.ColdSloadCostEIP2929
	if block.GasUsed() != expectedGas {
		t.Fatalf("incorrect amount of gas spent: expected %d, got %d", expectedGas, block.GasUsed())
	}

	state, _ := chain.State()

	// 3: Ensure that miner received only the tx's tip.
	actual := state.GetBalance(block.Coinbase())
	expected := new(big.Int).Add(
		new(big.Int).SetUint64(block.GasUsed()*block.Transactions()[0].GasTipCap().Uint64()),
		ethash.ConstantinopleBlockReward,
	)
	if actual.Cmp(expected) != 0 {
		t.Fatalf("miner balance incorrect: expected %d, got %d", expected, actual)
	}

	// 4: Ensure the tx sender paid for the gasUsed * (tip + block baseFee).
	actual = new(big.Int).Sub(funds, state.GetBalance(addr1))
	expected = new(big.Int).SetUint64(block.GasUsed() * (block.Transactions()[0].GasTipCap().Uint64() + block.BaseFee().Uint64()))
	if actual.Cmp(expected) != 0 {
		t.Fatalf("sender balance incorrect: expected %d, got %d", expected, actual)
	}

	blocks, _ = GenerateChain(gspec.Config, block, engine, genDb, 1, func(i int, b *BlockGen) {
		b.SetCoinbase(common.Address{2})

		txdata := &types.LegacyTx{
			Nonce:    0,
			To:       &aa,
			Gas:      30000,
			GasPrice: newGwei(5),
		}
		tx := types.NewTx(txdata)
		tx, _ = types.SignTx(tx, signer, key2)

		b.AddTx(tx)
	})

	if n, err := chain.InsertChain(blocks); err != nil {
		t.Fatalf("block %d: failed to insert into chain: %v", n, err)
	}

	block = chain.GetBlockByNumber(2)
	state, _ = chain.State()
	effectiveTip := block.Transactions()[0].GasTipCap().Uint64() - block.BaseFee().Uint64()

	// 6+5: Ensure that miner received only the tx's effective tip.
	actual = state.GetBalance(block.Coinbase())
	expected = new(big.Int).Add(
		new(big.Int).SetUint64(block.GasUsed()*effectiveTip),
		ethash.ConstantinopleBlockReward,
	)
	if actual.Cmp(expected) != 0 {
		t.Fatalf("miner balance incorrect: expected %d, got %d", expected, actual)
	}

	// 4: Ensure the tx sender paid for the gasUsed * (effectiveTip + block baseFee).
	actual = new(big.Int).Sub(funds, state.GetBalance(addr2))
	expected = new(big.Int).SetUint64(block.GasUsed() * (effectiveTip + block.BaseFee().Uint64()))
	if actual.Cmp(expected) != 0 {
		t.Fatalf("sender balance incorrect: expected %d, got %d", expected, actual)
	}
}

// Tests the scenario the chain is requested to another point with the missing state.
// It expects the state is recovered and all relevant chain markers are set correctly.
func TestSetCanonical(t *testing.T) {
	//log.Root().SetHandler(log.LvlFilterHandler(log.LvlDebug, log.StreamHandler(os.Stderr, log.TerminalFormat(true))))

	var (
		key, _  = crypto.HexToECDSA("b71c71a67e1177ad4e901695e1b4b9ee17ae16c6668d313eac2f96dbcda3f291")
		address = crypto.PubkeyToAddress(key.PublicKey)
		funds   = big.NewInt(100000000000000000)
		gspec   = &Genesis{
			Config:  params.TestChainConfig,
			Alloc:   GenesisAlloc{address: {Balance: funds}},
			BaseFee: big.NewInt(params.InitialBaseFee),
		}
		signer = types.LatestSigner(gspec.Config)
		engine = ethash.NewFaker()
	)
	// Generate and import the canonical chain
	_, canon, _ := GenerateChainWithGenesis(gspec, engine, 2*DefaultTriesInMemory, func(i int, gen *BlockGen) {
		tx, err := types.SignTx(types.NewTransaction(gen.TxNonce(address), common.Address{0x00}, big.NewInt(1000), params.TxGas, gen.header.BaseFee, nil), signer, key)
		if err != nil {
			panic(err)
		}
		gen.AddTx(tx)
	})
	chain, err := NewBlockChain(rawdb.NewMemoryDatabase(), nil, nil, gspec, nil, engine, vm.Config{}, nil, nil)
	if err != nil {
		t.Fatalf("failed to create tester chain: %v", err)
	}
	defer chain.Stop()

	if n, err := chain.InsertChain(canon); err != nil {
		t.Fatalf("block %d: failed to insert into chain: %v", n, err)
	}

	// Generate the side chain and import them
	_, side, _ := GenerateChainWithGenesis(gspec, engine, 2*DefaultTriesInMemory, func(i int, gen *BlockGen) {
		tx, err := types.SignTx(types.NewTransaction(gen.TxNonce(address), common.Address{0x00}, big.NewInt(1), params.TxGas, gen.header.BaseFee, nil), signer, key)
		if err != nil {
			panic(err)
		}
		gen.AddTx(tx)
	})
	for _, block := range side {
		err := chain.InsertBlockWithoutSetHead(block)
		if err != nil {
			t.Fatalf("Failed to insert into chain: %v", err)
		}
	}
	for _, block := range side {
		got := chain.GetBlockByHash(block.Hash())
		if got == nil {
			t.Fatalf("Lost the inserted block")
		}
	}

	// Set the chain head to the side chain, ensure all the relevant markers are updated.
	verify := func(head *types.Block) {
		if chain.CurrentBlock().Hash() != head.Hash() {
			t.Fatalf("Unexpected block hash, want %x, got %x", head.Hash(), chain.CurrentBlock().Hash())
		}
		if chain.CurrentSnapBlock().Hash() != head.Hash() {
			t.Fatalf("Unexpected fast block hash, want %x, got %x", head.Hash(), chain.CurrentSnapBlock().Hash())
		}
		if chain.CurrentHeader().Hash() != head.Hash() {
			t.Fatalf("Unexpected head header, want %x, got %x", head.Hash(), chain.CurrentHeader().Hash())
		}
		if !chain.HasState(head.Root()) {
			t.Fatalf("Lost block state %v %x", head.Number(), head.Hash())
		}
	}
	chain.SetCanonical(side[len(side)-1])
	verify(side[len(side)-1])

	// Reset the chain head to original chain
	chain.SetCanonical(canon[DefaultTriesInMemory-1])
	verify(canon[DefaultTriesInMemory-1])
}

// TestCanonicalHashMarker tests all the canonical hash markers are updated/deleted
// correctly in case reorg is called.
func TestCanonicalHashMarker(t *testing.T) {
	var cases = []struct {
		forkA int
		forkB int
	}{
		// ForkA: 10 blocks
		// ForkB: 1 blocks
		//
		// reorged:
		//      markers [2, 10] should be deleted
		//      markers [1] should be updated
		{10, 1},

		// ForkA: 10 blocks
		// ForkB: 2 blocks
		//
		// reorged:
		//      markers [3, 10] should be deleted
		//      markers [1, 2] should be updated
		{10, 2},

		// ForkA: 10 blocks
		// ForkB: 10 blocks
		//
		// reorged:
		//      markers [1, 10] should be updated
		{10, 10},

		// ForkA: 10 blocks
		// ForkB: 11 blocks
		//
		// reorged:
		//      markers [1, 11] should be updated
		{10, 11},
	}
	for _, c := range cases {
		var (
			gspec = &Genesis{
				Config:  params.TestChainConfig,
				Alloc:   GenesisAlloc{},
				BaseFee: big.NewInt(params.InitialBaseFee),
			}
			engine = ethash.NewFaker()
		)
		_, forkA, _ := GenerateChainWithGenesis(gspec, engine, c.forkA, func(i int, gen *BlockGen) {})
		_, forkB, _ := GenerateChainWithGenesis(gspec, engine, c.forkB, func(i int, gen *BlockGen) {})

		// Initialize test chain
		chain, err := NewBlockChain(rawdb.NewMemoryDatabase(), nil, nil, gspec, nil, engine, vm.Config{}, nil, nil)
		if err != nil {
			t.Fatalf("failed to create tester chain: %v", err)
		}
		// Insert forkA and forkB, the canonical should on forkA still
		if n, err := chain.InsertChain(forkA); err != nil {
			t.Fatalf("block %d: failed to insert into chain: %v", n, err)
		}
		if n, err := chain.InsertChain(forkB); err != nil {
			t.Fatalf("block %d: failed to insert into chain: %v", n, err)
		}

		verify := func(head *types.Block) {
			if chain.CurrentBlock().Hash() != head.Hash() {
				t.Fatalf("Unexpected block hash, want %x, got %x", head.Hash(), chain.CurrentBlock().Hash())
			}
			if chain.CurrentSnapBlock().Hash() != head.Hash() {
				t.Fatalf("Unexpected fast block hash, want %x, got %x", head.Hash(), chain.CurrentSnapBlock().Hash())
			}
			if chain.CurrentHeader().Hash() != head.Hash() {
				t.Fatalf("Unexpected head header, want %x, got %x", head.Hash(), chain.CurrentHeader().Hash())
			}
			if !chain.HasState(head.Root()) {
				t.Fatalf("Lost block state %v %x", head.Number(), head.Hash())
			}
		}

		// Switch canonical chain to forkB if necessary
		if len(forkA) < len(forkB) {
			verify(forkB[len(forkB)-1])
		} else {
			verify(forkA[len(forkA)-1])
			chain.SetCanonical(forkB[len(forkB)-1])
			verify(forkB[len(forkB)-1])
		}

		// Ensure all hash markers are updated correctly
		for i := 0; i < len(forkB); i++ {
			block := forkB[i]
			hash := chain.GetCanonicalHash(block.NumberU64())
			if hash != block.Hash() {
				t.Fatalf("Unexpected canonical hash %d", block.NumberU64())
			}
		}
		if c.forkA > c.forkB {
			for i := uint64(c.forkB) + 1; i <= uint64(c.forkA); i++ {
				hash := chain.GetCanonicalHash(i)
				if hash != (common.Hash{}) {
					t.Fatalf("Unexpected canonical hash %d", i)
				}
			}
		}
		chain.Stop()
	}
}

// TestTxIndexer tests the tx indexes are updated correctly.
func TestTxIndexer(t *testing.T) {
	var (
		testBankKey, _  = crypto.GenerateKey()
		testBankAddress = crypto.PubkeyToAddress(testBankKey.PublicKey)
		testBankFunds   = big.NewInt(1000000000000000000)

		gspec = &Genesis{
			Config:  params.TestChainConfig,
			Alloc:   GenesisAlloc{testBankAddress: {Balance: testBankFunds}},
			BaseFee: big.NewInt(params.InitialBaseFee),
		}
		engine = ethash.NewFaker()
		nonce  = uint64(0)
	)
	_, blocks, receipts := GenerateChainWithGenesis(gspec, engine, 128, func(i int, gen *BlockGen) {
		tx, _ := types.SignTx(types.NewTransaction(nonce, common.HexToAddress("0xdeadbeef"), big.NewInt(1000), params.TxGas, big.NewInt(10*params.InitialBaseFee), nil), types.HomesteadSigner{}, testBankKey)
		gen.AddTx(tx)
		nonce += 1
	})

	// verifyIndexes checks if the transaction indexes are present or not
	// of the specified block.
	verifyIndexes := func(db ethdb.Database, number uint64, exist bool) {
		if number == 0 {
			return
		}
		block := blocks[number-1]
		for _, tx := range block.Transactions() {
			lookup := rawdb.ReadTxLookupEntry(db, tx.Hash())
			if exist && lookup == nil {
				t.Fatalf("missing %d %x", number, tx.Hash().Hex())
			}
			if !exist && lookup != nil {
				t.Fatalf("unexpected %d %x", number, tx.Hash().Hex())
			}
		}
	}
	// verifyRange runs verifyIndexes for a range of blocks, from and to are included.
	verifyRange := func(db ethdb.Database, from, to uint64, exist bool) {
		for number := from; number <= to; number += 1 {
			verifyIndexes(db, number, exist)
		}
	}
	verify := func(db ethdb.Database, expTail uint64) {
		tail := rawdb.ReadTxIndexTail(db)
		if tail == nil {
			t.Fatal("Failed to write tx index tail")
		}
		if *tail != expTail {
			t.Fatalf("Unexpected tx index tail, want %v, got %d", expTail, *tail)
		}
		if *tail != 0 {
			verifyRange(db, 0, *tail-1, false)
		}
		verifyRange(db, *tail, 128, true)
	}

	var cases = []struct {
		limitA uint64
		tailA  uint64
		limitB uint64
		tailB  uint64
		limitC uint64
		tailC  uint64
	}{
		{
			// LimitA: 0
			// TailA:  0
			//
			// all blocks are indexed
			limitA: 0,
			tailA:  0,

			// LimitB: 1
			// TailB:  128
			//
			// block-128 is indexed
			limitB: 1,
			tailB:  128,

			// LimitB: 64
			// TailB:  65
			//
			// block [65, 128] are indexed
			limitC: 64,
			tailC:  65,
		},
		{
			// LimitA: 64
			// TailA:  65
			//
			// block [65, 128] are indexed
			limitA: 64,
			tailA:  65,

			// LimitB: 1
			// TailB:  128
			//
			// block-128 is indexed
			limitB: 1,
			tailB:  128,

			// LimitB: 64
			// TailB:  65
			//
			// block [65, 128] are indexed
			limitC: 64,
			tailC:  65,
		},
		{
			// LimitA: 127
			// TailA:  2
			//
			// block [2, 128] are indexed
			limitA: 127,
			tailA:  2,

			// LimitB: 1
			// TailB:  128
			//
			// block-128 is indexed
			limitB: 1,
			tailB:  128,

			// LimitB: 64
			// TailB:  65
			//
			// block [65, 128] are indexed
			limitC: 64,
			tailC:  65,
		},
		{
			// LimitA: 128
			// TailA:  1
			//
			// block [2, 128] are indexed
			limitA: 128,
			tailA:  1,

			// LimitB: 1
			// TailB:  128
			//
			// block-128 is indexed
			limitB: 1,
			tailB:  128,

			// LimitB: 64
			// TailB:  65
			//
			// block [65, 128] are indexed
			limitC: 64,
			tailC:  65,
		},
		{
			// LimitA: 129
			// TailA:  0
			//
			// block [0, 128] are indexed
			limitA: 129,
			tailA:  0,

			// LimitB: 1
			// TailB:  128
			//
			// block-128 is indexed
			limitB: 1,
			tailB:  128,

			// LimitB: 64
			// TailB:  65
			//
			// block [65, 128] are indexed
			limitC: 64,
			tailC:  65,
		},
	}
	for _, c := range cases {
		frdir := t.TempDir()
		db, _ := rawdb.NewDatabaseWithFreezer(rawdb.NewMemoryDatabase(), frdir, "", false)
		rawdb.WriteAncientBlocks(db, append([]*types.Block{gspec.ToBlock()}, blocks...), append([]types.Receipts{{}}, receipts...), big.NewInt(0))

		// Index the initial blocks from ancient store
		chain, _ := NewBlockChain(db, nil, nil, gspec, nil, engine, vm.Config{}, nil, &c.limitA)
		chain.indexBlocks(nil, 128, make(chan struct{}))
		verify(db, c.tailA)

		chain.SetTxLookupLimit(c.limitB)
		chain.indexBlocks(rawdb.ReadTxIndexTail(db), 128, make(chan struct{}))
		verify(db, c.tailB)

		chain.SetTxLookupLimit(c.limitC)
		chain.indexBlocks(rawdb.ReadTxIndexTail(db), 128, make(chan struct{}))
		verify(db, c.tailC)

		// Recover all indexes
		chain.SetTxLookupLimit(0)
		chain.indexBlocks(rawdb.ReadTxIndexTail(db), 128, make(chan struct{}))
		verify(db, 0)

		chain.Stop()
		db.Close()
		os.RemoveAll(frdir)
	}
}

func TestCreateThenDeletePreByzantium(t *testing.T) {
	// We use Ropsten chain config instead of Testchain config, this is
	// deliberate: we want to use pre-byz rules where we have intermediate state roots
	// between transactions.
	testCreateThenDelete(t, &params.ChainConfig{
		ChainID:        big.NewInt(3),
		HomesteadBlock: big.NewInt(0),
		EIP150Block:    big.NewInt(0),
		EIP155Block:    big.NewInt(10),
		EIP158Block:    big.NewInt(10),
		ByzantiumBlock: big.NewInt(1_700_000),
	})
}
func TestCreateThenDeletePostByzantium(t *testing.T) {
	testCreateThenDelete(t, params.TestChainConfig)
}

// testCreateThenDelete tests a creation and subsequent deletion of a contract, happening
// within the same block.
func testCreateThenDelete(t *testing.T, config *params.ChainConfig) {
	var (
		engine = ethash.NewFaker()
		// A sender who makes transactions, has some funds
		key, _      = crypto.HexToECDSA("b71c71a67e1177ad4e901695e1b4b9ee17ae16c6668d313eac2f96dbcda3f291")
		address     = crypto.PubkeyToAddress(key.PublicKey)
		destAddress = crypto.CreateAddress(address, 0)
		funds       = big.NewInt(1000000000000000)
	)

	// runtime code is 	0x60ffff : PUSH1 0xFF SELFDESTRUCT, a.k.a SELFDESTRUCT(0xFF)
	code := append([]byte{0x60, 0xff, 0xff}, make([]byte, 32-3)...)
	initCode := []byte{
		// SSTORE 1:1
		byte(vm.PUSH1), 0x1,
		byte(vm.PUSH1), 0x1,
		byte(vm.SSTORE),
		// Get the runtime-code on the stack
		byte(vm.PUSH32)}
	initCode = append(initCode, code...)
	initCode = append(initCode, []byte{
		byte(vm.PUSH1), 0x0, // offset
		byte(vm.MSTORE),
		byte(vm.PUSH1), 0x3, // size
		byte(vm.PUSH1), 0x0, // offset
		byte(vm.RETURN), // return 3 bytes of zero-code
	}...)
	gspec := &Genesis{
		Config: config,
		Alloc: GenesisAlloc{
			address: {Balance: funds},
		},
	}
	nonce := uint64(0)
	signer := types.HomesteadSigner{}
	_, blocks, _ := GenerateChainWithGenesis(gspec, engine, 2, func(i int, b *BlockGen) {
		fee := big.NewInt(1)
		if b.header.BaseFee != nil {
			fee = b.header.BaseFee
		}
		b.SetCoinbase(common.Address{1})
		tx, _ := types.SignNewTx(key, signer, &types.LegacyTx{
			Nonce:    nonce,
			GasPrice: new(big.Int).Set(fee),
			Gas:      100000,
			Data:     initCode,
		})
		nonce++
		b.AddTx(tx)
		tx, _ = types.SignNewTx(key, signer, &types.LegacyTx{
			Nonce:    nonce,
			GasPrice: new(big.Int).Set(fee),
			Gas:      100000,
			To:       &destAddress,
		})
		b.AddTx(tx)
		nonce++
	})
	// Import the canonical chain
	chain, err := NewBlockChain(rawdb.NewMemoryDatabase(), nil, nil, gspec, nil, engine, vm.Config{
		//Debug:  true,
		//Tracer: logger.NewJSONLogger(nil, os.Stdout),
	}, nil, nil)
	if err != nil {
		t.Fatalf("failed to create tester chain: %v", err)
	}
	// Import the blocks
	for _, block := range blocks {
		if _, err := chain.InsertChain([]*types.Block{block}); err != nil {
			t.Fatalf("block %d: failed to insert into chain: %v", block.NumberU64(), err)
		}
	}
}

// TestTransientStorageReset ensures the transient storage is wiped correctly
// between transactions.
func TestTransientStorageReset(t *testing.T) {
	var (
		engine      = ethash.NewFaker()
		key, _      = crypto.HexToECDSA("b71c71a67e1177ad4e901695e1b4b9ee17ae16c6668d313eac2f96dbcda3f291")
		address     = crypto.PubkeyToAddress(key.PublicKey)
		destAddress = crypto.CreateAddress(address, 0)
		funds       = big.NewInt(1000000000000000)
		vmConfig    = vm.Config{
			ExtraEips: []int{1153}, // Enable transient storage EIP
		}
	)
	code := append([]byte{
		// TLoad value with location 1
		byte(vm.PUSH1), 0x1,
		byte(vm.TLOAD),

		// PUSH location
		byte(vm.PUSH1), 0x1,

		// SStore location:value
		byte(vm.SSTORE),
	}, make([]byte, 32-6)...)
	initCode := []byte{
		// TSTORE 1:1
		byte(vm.PUSH1), 0x1,
		byte(vm.PUSH1), 0x1,
		byte(vm.TSTORE),

		// Get the runtime-code on the stack
		byte(vm.PUSH32)}
	initCode = append(initCode, code...)
	initCode = append(initCode, []byte{
		byte(vm.PUSH1), 0x0, // offset
		byte(vm.MSTORE),
		byte(vm.PUSH1), 0x6, // size
		byte(vm.PUSH1), 0x0, // offset
		byte(vm.RETURN), // return 6 bytes of zero-code
	}...)
	gspec := &Genesis{
		Config: params.TestChainConfig,
		Alloc: GenesisAlloc{
			address: {Balance: funds},
		},
	}
	nonce := uint64(0)
	signer := types.HomesteadSigner{}
	_, blocks, _ := GenerateChainWithGenesis(gspec, engine, 1, func(i int, b *BlockGen) {
		fee := big.NewInt(1)
		if b.header.BaseFee != nil {
			fee = b.header.BaseFee
		}
		b.SetCoinbase(common.Address{1})
		tx, _ := types.SignNewTx(key, signer, &types.LegacyTx{
			Nonce:    nonce,
			GasPrice: new(big.Int).Set(fee),
			Gas:      100000,
			Data:     initCode,
		})
		nonce++
		b.AddTxWithVMConfig(tx, vmConfig)

		tx, _ = types.SignNewTx(key, signer, &types.LegacyTx{
			Nonce:    nonce,
			GasPrice: new(big.Int).Set(fee),
			Gas:      100000,
			To:       &destAddress,
		})
		b.AddTxWithVMConfig(tx, vmConfig)
		nonce++
	})

	// Initialize the blockchain with 1153 enabled.
	chain, err := NewBlockChain(rawdb.NewMemoryDatabase(), nil, nil, gspec, nil, engine, vmConfig, nil, nil)
	if err != nil {
		t.Fatalf("failed to create tester chain: %v", err)
	}
	// Import the blocks
	if _, err := chain.InsertChain(blocks); err != nil {
		t.Fatalf("failed to insert into chain: %v", err)
	}
	// Check the storage
	state, err := chain.StateAt(chain.CurrentHeader().Root)
	if err != nil {
		t.Fatalf("Failed to load state %v", err)
	}
	loc := common.BytesToHash([]byte{1})
	slot := state.GetState(destAddress, loc)
	if slot != (common.Hash{}) {
		t.Fatalf("Unexpected dirty storage slot")
	}
}

func TestEIP3651(t *testing.T) {
	var (
		aa     = common.HexToAddress("0x000000000000000000000000000000000000aaaa")
		bb     = common.HexToAddress("0x000000000000000000000000000000000000bbbb")
		engine = beacon.NewFaker()

		// A sender who makes transactions, has some funds
		key1, _ = crypto.HexToECDSA("b71c71a67e1177ad4e901695e1b4b9ee17ae16c6668d313eac2f96dbcda3f291")
		key2, _ = crypto.HexToECDSA("8a1f9a8f95be41cd7ccb6168179afb4504aefe388d1e14474d32c45c72ce7b7a")
		addr1   = crypto.PubkeyToAddress(key1.PublicKey)
		addr2   = crypto.PubkeyToAddress(key2.PublicKey)
		funds   = new(big.Int).Mul(common.Big1, big.NewInt(params.Ether))
		config  = *params.AllEthashProtocolChanges
		gspec   = &Genesis{
			Config: &config,
			Alloc: GenesisAlloc{
				addr1: {Balance: funds},
				addr2: {Balance: funds},
				// The address 0xAAAA sloads 0x00 and 0x01
				aa: {
					Code: []byte{
						byte(vm.PC),
						byte(vm.PC),
						byte(vm.SLOAD),
						byte(vm.SLOAD),
					},
					Nonce:   0,
					Balance: big.NewInt(0),
				},
				// The address 0xBBBB calls 0xAAAA
				bb: {
					Code: []byte{
						byte(vm.PUSH1), 0, // out size
						byte(vm.DUP1),  // out offset
						byte(vm.DUP1),  // out insize
						byte(vm.DUP1),  // in offset
						byte(vm.PUSH2), // address
						byte(0xaa),
						byte(0xaa),
						byte(vm.GAS), // gas
						byte(vm.DELEGATECALL),
					},
					Nonce:   0,
					Balance: big.NewInt(0),
				},
			},
		}
	)

	gspec.Config.BerlinBlock = common.Big0
	gspec.Config.LondonBlock = common.Big0
	gspec.Config.TerminalTotalDifficulty = common.Big0
	gspec.Config.TerminalTotalDifficultyPassed = true
	gspec.Config.ShanghaiTime = u64(0)
	signer := types.LatestSigner(gspec.Config)

	_, blocks, _ := GenerateChainWithGenesis(gspec, engine, 1, func(i int, b *BlockGen) {
		b.SetCoinbase(aa)
		// One transaction to Coinbase
		txdata := &types.DynamicFeeTx{
			ChainID:    gspec.Config.ChainID,
			Nonce:      0,
			To:         &bb,
			Gas:        500000,
			GasFeeCap:  newGwei(5),
			GasTipCap:  big.NewInt(2),
			AccessList: nil,
			Data:       []byte{},
		}
		tx := types.NewTx(txdata)
		tx, _ = types.SignTx(tx, signer, key1)

		b.AddTx(tx)
	})
	chain, err := NewBlockChain(rawdb.NewMemoryDatabase(), nil, nil, gspec, nil, engine, vm.Config{Tracer: logger.NewMarkdownLogger(&logger.Config{}, os.Stderr)}, nil, nil)
	if err != nil {
		t.Fatalf("failed to create tester chain: %v", err)
	}
	if n, err := chain.InsertChain(blocks); err != nil {
		t.Fatalf("block %d: failed to insert into chain: %v", n, err)
	}

	block := chain.GetBlockByNumber(1)

	// 1+2: Ensure EIP-1559 access lists are accounted for via gas usage.
	innerGas := vm.GasQuickStep*2 + params.ColdSloadCostEIP2929*2
	expectedGas := params.TxGas + 5*vm.GasFastestStep + vm.GasQuickStep + 100 + innerGas // 100 because 0xaaaa is in access list
	if block.GasUsed() != expectedGas {
		t.Fatalf("incorrect amount of gas spent: expected %d, got %d", expectedGas, block.GasUsed())
	}

	state, _ := chain.State()

	// 3: Ensure that miner received only the tx's tip.
	actual := state.GetBalance(block.Coinbase())
	expected := new(big.Int).SetUint64(block.GasUsed() * block.Transactions()[0].GasTipCap().Uint64())
	if actual.Cmp(expected) != 0 {
		t.Fatalf("miner balance incorrect: expected %d, got %d", expected, actual)
	}

	// 4: Ensure the tx sender paid for the gasUsed * (tip + block baseFee).
	actual = new(big.Int).Sub(funds, state.GetBalance(addr1))
	expected = new(big.Int).SetUint64(block.GasUsed() * (block.Transactions()[0].GasTipCap().Uint64() + block.BaseFee().Uint64()))
	if actual.Cmp(expected) != 0 {
		t.Fatalf("sender balance incorrect: expected %d, got %d", expected, actual)
	}
}<|MERGE_RESOLUTION|>--- conflicted
+++ resolved
@@ -3023,12 +3023,7 @@
 		b.AddTx(tx)
 	})
 	// Import the canonical chain
-<<<<<<< HEAD
 	chain, err := NewBlockChain(rawdb.NewMemoryDatabase(), nil, nil, gspec, nil, engine, vm.Config{
-		Debug:  true,
-=======
-	chain, err := NewBlockChain(rawdb.NewMemoryDatabase(), nil, gspec, nil, engine, vm.Config{
->>>>>>> ea9e62ca
 		Tracer: logger.NewJSONLogger(nil, os.Stdout),
 	}, nil, nil)
 	if err != nil {
@@ -3105,12 +3100,7 @@
 		b.AddTx(tx)
 	})
 	// Import the canonical chain
-<<<<<<< HEAD
 	chain, err := NewBlockChain(rawdb.NewMemoryDatabase(), nil, nil, gspec, nil, engine, vm.Config{
-		Debug:  true,
-=======
-	chain, err := NewBlockChain(rawdb.NewMemoryDatabase(), nil, gspec, nil, engine, vm.Config{
->>>>>>> ea9e62ca
 		Tracer: logger.NewJSONLogger(nil, os.Stdout),
 	}, nil, nil)
 	if err != nil {
