--- conflicted
+++ resolved
@@ -1489,13 +1489,8 @@
 	engine := ethash.NewFaker()
 
 	db := rawdb.NewMemoryDatabase()
-<<<<<<< HEAD
-	genesis := new(Genesis).MustCommit(db)
-	blocks, _ := GenerateChain(params.TestChainConfig, genesis, engine, db, 2*int(TriesInMemory), func(i int, b *BlockGen) { b.SetCoinbase(common.Address{1}) })
-=======
 	genesis := (&Genesis{BaseFee: big.NewInt(params.InitialBaseFee)}).MustCommit(db)
-	blocks, _ := GenerateChain(params.TestChainConfig, genesis, engine, db, 2*TriesInMemory, func(i int, b *BlockGen) { b.SetCoinbase(common.Address{1}) })
->>>>>>> aa637fd3
+	blocks, _ := GenerateChain(params.TestChainConfig, genesis, engine, db, int(2*TriesInMemory), func(i int, b *BlockGen) { b.SetCoinbase(common.Address{1}) })
 
 	// Generate a bunch of fork blocks, each side forking from the canonical chain
 	forks := make([]*types.Block, len(blocks))
