// Copyright 2015 The go-ethereum Authors
// This file is part of the go-ethereum library.
//
// The go-ethereum library is free software: you can redistribute it and/or modify
// it under the terms of the GNU Lesser General Public License as published by
// the Free Software Foundation, either version 3 of the License, or
// (at your option) any later version.
//
// The go-ethereum library is distributed in the hope that it will be useful,
// but WITHOUT ANY WARRANTY; without even the implied warranty of
// MERCHANTABILITY or FITNESS FOR A PARTICULAR PURPOSE. See the
// GNU Lesser General Public License for more details.
//
// You should have received a copy of the GNU Lesser General Public License
// along with the go-ethereum library. If not, see <http://www.gnu.org/licenses/>.

package vm

import (
	"github.com/ethereum/go-ethereum/common"
	"github.com/ethereum/go-ethereum/core/types"
	"github.com/ethereum/go-ethereum/deepmind"
	"github.com/ethereum/go-ethereum/params"
	"github.com/holiman/uint256"
	"golang.org/x/crypto/sha3"
)

func opAdd(pc *uint64, interpreter *EVMInterpreter, callContext *callCtx) ([]byte, error) {
	x, y := callContext.stack.pop(), callContext.stack.peek()
	y.Add(&x, y)
	return nil, nil
}

func opSub(pc *uint64, interpreter *EVMInterpreter, callContext *callCtx) ([]byte, error) {
	x, y := callContext.stack.pop(), callContext.stack.peek()
	y.Sub(&x, y)
	return nil, nil
}

func opMul(pc *uint64, interpreter *EVMInterpreter, callContext *callCtx) ([]byte, error) {
	x, y := callContext.stack.pop(), callContext.stack.peek()
	y.Mul(&x, y)
	return nil, nil
}

func opDiv(pc *uint64, interpreter *EVMInterpreter, callContext *callCtx) ([]byte, error) {
	x, y := callContext.stack.pop(), callContext.stack.peek()
	y.Div(&x, y)
	return nil, nil
}

func opSdiv(pc *uint64, interpreter *EVMInterpreter, callContext *callCtx) ([]byte, error) {
	x, y := callContext.stack.pop(), callContext.stack.peek()
	y.SDiv(&x, y)
	return nil, nil
}

func opMod(pc *uint64, interpreter *EVMInterpreter, callContext *callCtx) ([]byte, error) {
	x, y := callContext.stack.pop(), callContext.stack.peek()
	y.Mod(&x, y)
	return nil, nil
}

func opSmod(pc *uint64, interpreter *EVMInterpreter, callContext *callCtx) ([]byte, error) {
	x, y := callContext.stack.pop(), callContext.stack.peek()
	y.SMod(&x, y)
	return nil, nil
}

func opExp(pc *uint64, interpreter *EVMInterpreter, callContext *callCtx) ([]byte, error) {
	base, exponent := callContext.stack.pop(), callContext.stack.peek()
	exponent.Exp(&base, exponent)
	return nil, nil
}

func opSignExtend(pc *uint64, interpreter *EVMInterpreter, callContext *callCtx) ([]byte, error) {
	back, num := callContext.stack.pop(), callContext.stack.peek()
	num.ExtendSign(num, &back)
	return nil, nil
}

func opNot(pc *uint64, interpreter *EVMInterpreter, callContext *callCtx) ([]byte, error) {
	x := callContext.stack.peek()
	x.Not(x)
	return nil, nil
}

func opLt(pc *uint64, interpreter *EVMInterpreter, callContext *callCtx) ([]byte, error) {
	x, y := callContext.stack.pop(), callContext.stack.peek()
	if x.Lt(y) {
		y.SetOne()
	} else {
		y.Clear()
	}
	return nil, nil
}

func opGt(pc *uint64, interpreter *EVMInterpreter, callContext *callCtx) ([]byte, error) {
	x, y := callContext.stack.pop(), callContext.stack.peek()
	if x.Gt(y) {
		y.SetOne()
	} else {
		y.Clear()
	}
	return nil, nil
}

func opSlt(pc *uint64, interpreter *EVMInterpreter, callContext *callCtx) ([]byte, error) {
	x, y := callContext.stack.pop(), callContext.stack.peek()
	if x.Slt(y) {
		y.SetOne()
	} else {
		y.Clear()
	}
	return nil, nil
}

func opSgt(pc *uint64, interpreter *EVMInterpreter, callContext *callCtx) ([]byte, error) {
	x, y := callContext.stack.pop(), callContext.stack.peek()
	if x.Sgt(y) {
		y.SetOne()
	} else {
		y.Clear()
	}
	return nil, nil
}

func opEq(pc *uint64, interpreter *EVMInterpreter, callContext *callCtx) ([]byte, error) {
	x, y := callContext.stack.pop(), callContext.stack.peek()
	if x.Eq(y) {
		y.SetOne()
	} else {
		y.Clear()
	}
	return nil, nil
}

func opIszero(pc *uint64, interpreter *EVMInterpreter, callContext *callCtx) ([]byte, error) {
	x := callContext.stack.peek()
	if x.IsZero() {
		x.SetOne()
	} else {
		x.Clear()
	}
	return nil, nil
}

func opAnd(pc *uint64, interpreter *EVMInterpreter, callContext *callCtx) ([]byte, error) {
	x, y := callContext.stack.pop(), callContext.stack.peek()
	y.And(&x, y)
	return nil, nil
}

func opOr(pc *uint64, interpreter *EVMInterpreter, callContext *callCtx) ([]byte, error) {
	x, y := callContext.stack.pop(), callContext.stack.peek()
	y.Or(&x, y)
	return nil, nil
}

func opXor(pc *uint64, interpreter *EVMInterpreter, callContext *callCtx) ([]byte, error) {
	x, y := callContext.stack.pop(), callContext.stack.peek()
	y.Xor(&x, y)
	return nil, nil
}

func opByte(pc *uint64, interpreter *EVMInterpreter, callContext *callCtx) ([]byte, error) {
	th, val := callContext.stack.pop(), callContext.stack.peek()
	val.Byte(&th)
	return nil, nil
}

func opAddmod(pc *uint64, interpreter *EVMInterpreter, callContext *callCtx) ([]byte, error) {
	x, y, z := callContext.stack.pop(), callContext.stack.pop(), callContext.stack.peek()
	if z.IsZero() {
		z.Clear()
	} else {
		z.AddMod(&x, &y, z)
	}
	return nil, nil
}

func opMulmod(pc *uint64, interpreter *EVMInterpreter, callContext *callCtx) ([]byte, error) {
	x, y, z := callContext.stack.pop(), callContext.stack.pop(), callContext.stack.peek()
	z.MulMod(&x, &y, z)
	return nil, nil
}

// opSHL implements Shift Left
// The SHL instruction (shift left) pops 2 values from the stack, first arg1 and then arg2,
// and pushes on the stack arg2 shifted to the left by arg1 number of bits.
func opSHL(pc *uint64, interpreter *EVMInterpreter, callContext *callCtx) ([]byte, error) {
	// Note, second operand is left in the stack; accumulate result into it, and no need to push it afterwards
	shift, value := callContext.stack.pop(), callContext.stack.peek()
	if shift.LtUint64(256) {
		value.Lsh(value, uint(shift.Uint64()))
	} else {
		value.Clear()
	}
	return nil, nil
}

// opSHR implements Logical Shift Right
// The SHR instruction (logical shift right) pops 2 values from the stack, first arg1 and then arg2,
// and pushes on the stack arg2 shifted to the right by arg1 number of bits with zero fill.
func opSHR(pc *uint64, interpreter *EVMInterpreter, callContext *callCtx) ([]byte, error) {
	// Note, second operand is left in the stack; accumulate result into it, and no need to push it afterwards
	shift, value := callContext.stack.pop(), callContext.stack.peek()
	if shift.LtUint64(256) {
		value.Rsh(value, uint(shift.Uint64()))
	} else {
		value.Clear()
	}
	return nil, nil
}

// opSAR implements Arithmetic Shift Right
// The SAR instruction (arithmetic shift right) pops 2 values from the stack, first arg1 and then arg2,
// and pushes on the stack arg2 shifted to the right by arg1 number of bits with sign extension.
func opSAR(pc *uint64, interpreter *EVMInterpreter, callContext *callCtx) ([]byte, error) {
	shift, value := callContext.stack.pop(), callContext.stack.peek()
	if shift.GtUint64(256) {
		if value.Sign() >= 0 {
			value.Clear()
		} else {
			// Max negative shift: all bits set
			value.SetAllOne()
		}
		return nil, nil
	}
	n := uint(shift.Uint64())
	value.SRsh(value, n)
	return nil, nil
}

func opSha3(pc *uint64, interpreter *EVMInterpreter, callContext *callCtx) ([]byte, error) {
	offset, size := callContext.stack.pop(), callContext.stack.peek()
	data := callContext.memory.GetPtr(int64(offset.Uint64()), int64(size.Uint64()))

	if interpreter.hasher == nil {
		interpreter.hasher = sha3.NewLegacyKeccak256().(keccakState)
	} else {
		interpreter.hasher.Reset()
	}
	interpreter.hasher.Write(data)
	interpreter.hasher.Read(interpreter.hasherBuf[:])

	evm := interpreter.evm
	if evm.vmConfig.EnablePreimageRecording {
		// DM: this is always run when deep-mind is enabled
		evm.StateDB.AddPreimage(interpreter.hasherBuf, data)
	}
<<<<<<< HEAD

	// preimage hash
	if deepmind.Enabled {
		deepmind.Print("EVM_KECCAK", deepmind.CallIndex(), deepmind.Hash(interpreter.hasherBuf), deepmind.Hex(data))
	}

	stack.push(interpreter.intPool.get().SetBytes(interpreter.hasherBuf[:]))
=======
>>>>>>> 0287d548

	size.SetBytes(interpreter.hasherBuf[:])
	return nil, nil
}
func opAddress(pc *uint64, interpreter *EVMInterpreter, callContext *callCtx) ([]byte, error) {
	callContext.stack.push(new(uint256.Int).SetBytes(callContext.contract.Address().Bytes()))
	return nil, nil
}

func opBalance(pc *uint64, interpreter *EVMInterpreter, callContext *callCtx) ([]byte, error) {
	slot := callContext.stack.peek()
	address := common.Address(slot.Bytes20())
	slot.SetFromBig(interpreter.evm.StateDB.GetBalance(address))
	return nil, nil
}

func opOrigin(pc *uint64, interpreter *EVMInterpreter, callContext *callCtx) ([]byte, error) {
	callContext.stack.push(new(uint256.Int).SetBytes(interpreter.evm.Origin.Bytes()))
	return nil, nil
}
func opCaller(pc *uint64, interpreter *EVMInterpreter, callContext *callCtx) ([]byte, error) {
	callContext.stack.push(new(uint256.Int).SetBytes(callContext.contract.Caller().Bytes()))
	return nil, nil
}

func opCallValue(pc *uint64, interpreter *EVMInterpreter, callContext *callCtx) ([]byte, error) {
	v, _ := uint256.FromBig(callContext.contract.value)
	callContext.stack.push(v)
	return nil, nil
}

func opCallDataLoad(pc *uint64, interpreter *EVMInterpreter, callContext *callCtx) ([]byte, error) {
	x := callContext.stack.peek()
	if offset, overflow := x.Uint64WithOverflow(); !overflow {
		data := getData(callContext.contract.Input, offset, 32)
		x.SetBytes(data)
	} else {
		x.Clear()
	}
	return nil, nil
}

func opCallDataSize(pc *uint64, interpreter *EVMInterpreter, callContext *callCtx) ([]byte, error) {
	callContext.stack.push(new(uint256.Int).SetUint64(uint64(len(callContext.contract.Input))))
	return nil, nil
}

func opCallDataCopy(pc *uint64, interpreter *EVMInterpreter, callContext *callCtx) ([]byte, error) {
	var (
		memOffset  = callContext.stack.pop()
		dataOffset = callContext.stack.pop()
		length     = callContext.stack.pop()
	)
	dataOffset64, overflow := dataOffset.Uint64WithOverflow()
	if overflow {
		dataOffset64 = 0xffffffffffffffff
	}
	// These values are checked for overflow during gas cost calculation
	memOffset64 := memOffset.Uint64()
	length64 := length.Uint64()
	callContext.memory.Set(memOffset64, length64, getData(callContext.contract.Input, dataOffset64, length64))

	return nil, nil
}

func opReturnDataSize(pc *uint64, interpreter *EVMInterpreter, callContext *callCtx) ([]byte, error) {
	callContext.stack.push(new(uint256.Int).SetUint64(uint64(len(interpreter.returnData))))
	return nil, nil
}

func opReturnDataCopy(pc *uint64, interpreter *EVMInterpreter, callContext *callCtx) ([]byte, error) {
	var (
		memOffset  = callContext.stack.pop()
		dataOffset = callContext.stack.pop()
		length     = callContext.stack.pop()
	)

	offset64, overflow := dataOffset.Uint64WithOverflow()
	if overflow {
		return nil, ErrReturnDataOutOfBounds
	}
	// we can reuse dataOffset now (aliasing it for clarity)
	var end = dataOffset
	end.Add(&dataOffset, &length)
	end64, overflow := end.Uint64WithOverflow()
	if overflow || uint64(len(interpreter.returnData)) < end64 {
		return nil, ErrReturnDataOutOfBounds
	}
	callContext.memory.Set(memOffset.Uint64(), length.Uint64(), interpreter.returnData[offset64:end64])
	return nil, nil
}

func opExtCodeSize(pc *uint64, interpreter *EVMInterpreter, callContext *callCtx) ([]byte, error) {
	slot := callContext.stack.peek()
	slot.SetUint64(uint64(interpreter.evm.StateDB.GetCodeSize(common.Address(slot.Bytes20()))))
	return nil, nil
}

func opCodeSize(pc *uint64, interpreter *EVMInterpreter, callContext *callCtx) ([]byte, error) {
	l := new(uint256.Int)
	l.SetUint64(uint64(len(callContext.contract.Code)))
	callContext.stack.push(l)
	return nil, nil
}

func opCodeCopy(pc *uint64, interpreter *EVMInterpreter, callContext *callCtx) ([]byte, error) {
	var (
		memOffset  = callContext.stack.pop()
		codeOffset = callContext.stack.pop()
		length     = callContext.stack.pop()
	)
	uint64CodeOffset, overflow := codeOffset.Uint64WithOverflow()
	if overflow {
		uint64CodeOffset = 0xffffffffffffffff
	}
	codeCopy := getData(callContext.contract.Code, uint64CodeOffset, length.Uint64())
	callContext.memory.Set(memOffset.Uint64(), length.Uint64(), codeCopy)

	return nil, nil
}

func opExtCodeCopy(pc *uint64, interpreter *EVMInterpreter, callContext *callCtx) ([]byte, error) {
	var (
		stack      = callContext.stack
		a          = stack.pop()
		memOffset  = stack.pop()
		codeOffset = stack.pop()
		length     = stack.pop()
	)
	uint64CodeOffset, overflow := codeOffset.Uint64WithOverflow()
	if overflow {
		uint64CodeOffset = 0xffffffffffffffff
	}
	addr := common.Address(a.Bytes20())
	codeCopy := getData(interpreter.evm.StateDB.GetCode(addr), uint64CodeOffset, length.Uint64())
	callContext.memory.Set(memOffset.Uint64(), length.Uint64(), codeCopy)

	return nil, nil
}

// opExtCodeHash returns the code hash of a specified account.
// There are several cases when the function is called, while we can relay everything
// to `state.GetCodeHash` function to ensure the correctness.
//   (1) Caller tries to get the code hash of a normal contract account, state
// should return the relative code hash and set it as the result.
//
//   (2) Caller tries to get the code hash of a non-existent account, state should
// return common.Hash{} and zero will be set as the result.
//
//   (3) Caller tries to get the code hash for an account without contract code,
// state should return emptyCodeHash(0xc5d246...) as the result.
//
//   (4) Caller tries to get the code hash of a precompiled account, the result
// should be zero or emptyCodeHash.
//
// It is worth noting that in order to avoid unnecessary create and clean,
// all precompile accounts on mainnet have been transferred 1 wei, so the return
// here should be emptyCodeHash.
// If the precompile account is not transferred any amount on a private or
// customized chain, the return value will be zero.
//
//   (5) Caller tries to get the code hash for an account which is marked as suicided
// in the current transaction, the code hash of this account should be returned.
//
//   (6) Caller tries to get the code hash for an account which is marked as deleted,
// this account should be regarded as a non-existent account and zero should be returned.
func opExtCodeHash(pc *uint64, interpreter *EVMInterpreter, callContext *callCtx) ([]byte, error) {
	slot := callContext.stack.peek()
	address := common.Address(slot.Bytes20())
	if interpreter.evm.StateDB.Empty(address) {
		slot.Clear()
	} else {
		slot.SetBytes(interpreter.evm.StateDB.GetCodeHash(address).Bytes())
	}
	return nil, nil
}

func opGasprice(pc *uint64, interpreter *EVMInterpreter, callContext *callCtx) ([]byte, error) {
	v, _ := uint256.FromBig(interpreter.evm.GasPrice)
	callContext.stack.push(v)
	return nil, nil
}

func opBlockhash(pc *uint64, interpreter *EVMInterpreter, callContext *callCtx) ([]byte, error) {
	num := callContext.stack.peek()
	num64, overflow := num.Uint64WithOverflow()
	if overflow {
		num.Clear()
		return nil, nil
	}
	var upper, lower uint64
	upper = interpreter.evm.BlockNumber.Uint64()
	if upper < 257 {
		lower = 0
	} else {
		lower = upper - 256
	}
	if num64 >= lower && num64 < upper {
		num.SetBytes(interpreter.evm.GetHash(num64).Bytes())
	} else {
		num.Clear()
	}
	return nil, nil
}

func opCoinbase(pc *uint64, interpreter *EVMInterpreter, callContext *callCtx) ([]byte, error) {
	callContext.stack.push(new(uint256.Int).SetBytes(interpreter.evm.Coinbase.Bytes()))
	return nil, nil
}

func opTimestamp(pc *uint64, interpreter *EVMInterpreter, callContext *callCtx) ([]byte, error) {
	v, _ := uint256.FromBig(interpreter.evm.Time)
	callContext.stack.push(v)
	return nil, nil
}

func opNumber(pc *uint64, interpreter *EVMInterpreter, callContext *callCtx) ([]byte, error) {
	v, _ := uint256.FromBig(interpreter.evm.BlockNumber)
	callContext.stack.push(v)
	return nil, nil
}

func opDifficulty(pc *uint64, interpreter *EVMInterpreter, callContext *callCtx) ([]byte, error) {
	v, _ := uint256.FromBig(interpreter.evm.Difficulty)
	callContext.stack.push(v)
	return nil, nil
}

func opGasLimit(pc *uint64, interpreter *EVMInterpreter, callContext *callCtx) ([]byte, error) {
	callContext.stack.push(new(uint256.Int).SetUint64(interpreter.evm.GasLimit))
	return nil, nil
}

func opPop(pc *uint64, interpreter *EVMInterpreter, callContext *callCtx) ([]byte, error) {
	callContext.stack.pop()
	return nil, nil
}

func opMload(pc *uint64, interpreter *EVMInterpreter, callContext *callCtx) ([]byte, error) {
	v := callContext.stack.peek()
	offset := int64(v.Uint64())
	v.SetBytes(callContext.memory.GetPtr(offset, 32))
	return nil, nil
}

func opMstore(pc *uint64, interpreter *EVMInterpreter, callContext *callCtx) ([]byte, error) {
	// pop value of the stack
	mStart, val := callContext.stack.pop(), callContext.stack.pop()
	callContext.memory.Set32(mStart.Uint64(), &val)
	return nil, nil
}

func opMstore8(pc *uint64, interpreter *EVMInterpreter, callContext *callCtx) ([]byte, error) {
	off, val := callContext.stack.pop(), callContext.stack.pop()
	callContext.memory.store[off.Uint64()] = byte(val.Uint64())
	return nil, nil
}

func opSload(pc *uint64, interpreter *EVMInterpreter, callContext *callCtx) ([]byte, error) {
	loc := callContext.stack.peek()
	hash := common.Hash(loc.Bytes32())
	val := interpreter.evm.StateDB.GetState(callContext.contract.Address(), hash)
	loc.SetBytes(val.Bytes())
	return nil, nil
}

<<<<<<< HEAD
func opSstore(pc *uint64, interpreter *EVMInterpreter, contract *Contract, memory *Memory, stack *Stack) ([]byte, error) {
	loc := common.BigToHash(stack.pop())
	val := stack.pop()

	addr := contract.Address()
	newVal := common.BigToHash(val)

	interpreter.evm.StateDB.SetState(addr, loc, newVal)

	interpreter.intPool.put(val)
=======
func opSstore(pc *uint64, interpreter *EVMInterpreter, callContext *callCtx) ([]byte, error) {
	loc := callContext.stack.pop()
	val := callContext.stack.pop()
	interpreter.evm.StateDB.SetState(callContext.contract.Address(),
		common.Hash(loc.Bytes32()), common.Hash(val.Bytes32()))
>>>>>>> 0287d548
	return nil, nil
}

func opJump(pc *uint64, interpreter *EVMInterpreter, callContext *callCtx) ([]byte, error) {
	pos := callContext.stack.pop()
	if !callContext.contract.validJumpdest(&pos) {
		return nil, ErrInvalidJump
	}
	*pc = pos.Uint64()
	return nil, nil
}

func opJumpi(pc *uint64, interpreter *EVMInterpreter, callContext *callCtx) ([]byte, error) {
	pos, cond := callContext.stack.pop(), callContext.stack.pop()
	if !cond.IsZero() {
		if !callContext.contract.validJumpdest(&pos) {
			return nil, ErrInvalidJump
		}
		*pc = pos.Uint64()
	} else {
		*pc++
	}
	return nil, nil
}

func opJumpdest(pc *uint64, interpreter *EVMInterpreter, callContext *callCtx) ([]byte, error) {
	return nil, nil
}

func opBeginSub(pc *uint64, interpreter *EVMInterpreter, callContext *callCtx) ([]byte, error) {
	return nil, ErrInvalidSubroutineEntry
}

func opJumpSub(pc *uint64, interpreter *EVMInterpreter, callContext *callCtx) ([]byte, error) {
	if len(callContext.rstack.data) >= 1023 {
		return nil, ErrReturnStackExceeded
	}
	pos := callContext.stack.pop()
	if !pos.IsUint64() {
		return nil, ErrInvalidJump
	}
	posU64 := pos.Uint64()
	if !callContext.contract.validJumpSubdest(posU64) {
		return nil, ErrInvalidJump
	}
	callContext.rstack.push(uint32(*pc))
	*pc = posU64 + 1
	return nil, nil
}

func opReturnSub(pc *uint64, interpreter *EVMInterpreter, callContext *callCtx) ([]byte, error) {
	if len(callContext.rstack.data) == 0 {
		return nil, ErrInvalidRetsub
	}
	// Other than the check that the return stack is not empty, there is no
	// need to validate the pc from 'returns', since we only ever push valid
	//values onto it via jumpsub.
	*pc = uint64(callContext.rstack.pop()) + 1
	return nil, nil
}

func opPc(pc *uint64, interpreter *EVMInterpreter, callContext *callCtx) ([]byte, error) {
	callContext.stack.push(new(uint256.Int).SetUint64(*pc))
	return nil, nil
}

func opMsize(pc *uint64, interpreter *EVMInterpreter, callContext *callCtx) ([]byte, error) {
	callContext.stack.push(new(uint256.Int).SetUint64(uint64(callContext.memory.Len())))
	return nil, nil
}

func opGas(pc *uint64, interpreter *EVMInterpreter, callContext *callCtx) ([]byte, error) {
	callContext.stack.push(new(uint256.Int).SetUint64(callContext.contract.Gas))
	return nil, nil
}

func opCreate(pc *uint64, interpreter *EVMInterpreter, callContext *callCtx) ([]byte, error) {
	var (
		value        = callContext.stack.pop()
		offset, size = callContext.stack.pop(), callContext.stack.pop()
		input        = callContext.memory.GetCopy(int64(offset.Uint64()), int64(size.Uint64()))
		gas          = callContext.contract.Gas
	)
	if interpreter.evm.chainRules.IsEIP150 {
		gas -= gas / 64
	}
	// reuse size int for stackvalue
	stackvalue := size

<<<<<<< HEAD
	contract.UseGas(gas, deepmind.GasChangeReason("contract_creation"))
	res, addr, returnGas, suberr := interpreter.evm.Create(contract, input, gas, value)
=======
	callContext.contract.UseGas(gas)
	//TODO: use uint256.Int instead of converting with toBig()
	var bigVal = big0
	if !value.IsZero() {
		bigVal = value.ToBig()
	}

	res, addr, returnGas, suberr := interpreter.evm.Create(callContext.contract, input, gas, bigVal)
>>>>>>> 0287d548
	// Push item on the stack based on the returned error. If the ruleset is
	// homestead we must check for CodeStoreOutOfGasError (homestead only
	// rule) and treat as an error, if the ruleset is frontier we must
	// ignore this error and pretend the operation was successful.
	if interpreter.evm.chainRules.IsHomestead && suberr == ErrCodeStoreOutOfGas {
		stackvalue.Clear()
	} else if suberr != nil && suberr != ErrCodeStoreOutOfGas {
		stackvalue.Clear()
	} else {
		stackvalue.SetBytes(addr.Bytes())
	}
<<<<<<< HEAD
	contract.Gas += returnGas
	if deepmind.Enabled && returnGas != 0 {
		deepmind.PrintGasChange(contract.Gas-returnGas, contract.Gas, deepmind.RefundAfterExecutionGasChangeReason)
	}
	interpreter.intPool.put(value, offset, size)
=======
	callContext.stack.push(&stackvalue)
	callContext.contract.Gas += returnGas
>>>>>>> 0287d548

	if suberr == ErrExecutionReverted {
		return res, nil
	}
	return nil, nil
}

func opCreate2(pc *uint64, interpreter *EVMInterpreter, callContext *callCtx) ([]byte, error) {
	var (
		endowment    = callContext.stack.pop()
		offset, size = callContext.stack.pop(), callContext.stack.pop()
		salt         = callContext.stack.pop()
		input        = callContext.memory.GetCopy(int64(offset.Uint64()), int64(size.Uint64()))
		gas          = callContext.contract.Gas
	)

	// Apply EIP150
	gas -= gas / 64
<<<<<<< HEAD
	contract.UseGas(gas, deepmind.GasChangeReason("contract_creation2"))
	res, addr, returnGas, suberr := interpreter.evm.Create2(contract, input, gas, endowment, salt)
=======
	callContext.contract.UseGas(gas)
	// reuse size int for stackvalue
	stackvalue := size
	//TODO: use uint256.Int instead of converting with toBig()
	bigEndowment := big0
	if !endowment.IsZero() {
		bigEndowment = endowment.ToBig()
	}
	res, addr, returnGas, suberr := interpreter.evm.Create2(callContext.contract, input, gas,
		bigEndowment, &salt)
>>>>>>> 0287d548
	// Push item on the stack based on the returned error.
	if suberr != nil {
		stackvalue.Clear()
	} else {
		stackvalue.SetBytes(addr.Bytes())
	}
<<<<<<< HEAD
	contract.Gas += returnGas
	if deepmind.Enabled && returnGas != 0 {
		deepmind.PrintGasChange(contract.Gas-returnGas, contract.Gas, deepmind.RefundAfterExecutionGasChangeReason)
	}
	interpreter.intPool.put(endowment, offset, size, salt)
=======
	callContext.stack.push(&stackvalue)
	callContext.contract.Gas += returnGas
>>>>>>> 0287d548

	if suberr == ErrExecutionReverted {
		return res, nil
	}
	return nil, nil
}

func opCall(pc *uint64, interpreter *EVMInterpreter, callContext *callCtx) ([]byte, error) {
	stack := callContext.stack
	// Pop gas. The actual gas in interpreter.evm.callGasTemp.
	// We can use this as a temporary value
	temp := stack.pop()
	gas := interpreter.evm.callGasTemp
	// Pop other call parameters.
	addr, value, inOffset, inSize, retOffset, retSize := stack.pop(), stack.pop(), stack.pop(), stack.pop(), stack.pop(), stack.pop()
	toAddr := common.Address(addr.Bytes20())
	// Get the arguments from the memory.
	args := callContext.memory.GetPtr(int64(inOffset.Uint64()), int64(inSize.Uint64()))

	var bigVal = big0
	//TODO: use uint256.Int instead of converting with toBig()
	// By using big0 here, we save an alloc for the most common case (non-ether-transferring contract calls),
	// but it would make more sense to extend the usage of uint256.Int
	if !value.IsZero() {
		gas += params.CallStipend
		bigVal = value.ToBig()
	}

	ret, returnGas, err := interpreter.evm.Call(callContext.contract, toAddr, args, gas, bigVal)

	if err != nil {
		temp.Clear()
	} else {
		temp.SetOne()
	}
	stack.push(&temp)
	if err == nil || err == ErrExecutionReverted {
		callContext.memory.Set(retOffset.Uint64(), retSize.Uint64(), ret)
	}
<<<<<<< HEAD
	contract.Gas += returnGas
	if deepmind.Enabled && returnGas != 0 {
		deepmind.PrintGasChange(contract.Gas-returnGas, contract.Gas, deepmind.RefundAfterExecutionGasChangeReason)
	}
	interpreter.intPool.put(addr, value, inOffset, inSize, retOffset, retSize)
=======
	callContext.contract.Gas += returnGas

>>>>>>> 0287d548
	return ret, nil
}

func opCallCode(pc *uint64, interpreter *EVMInterpreter, callContext *callCtx) ([]byte, error) {
	// Pop gas. The actual gas is in interpreter.evm.callGasTemp.
	stack := callContext.stack
	// We use it as a temporary value
	temp := stack.pop()
	gas := interpreter.evm.callGasTemp
	// Pop other call parameters.
	addr, value, inOffset, inSize, retOffset, retSize := stack.pop(), stack.pop(), stack.pop(), stack.pop(), stack.pop(), stack.pop()
	toAddr := common.Address(addr.Bytes20())
	// Get arguments from the memory.
	args := callContext.memory.GetPtr(int64(inOffset.Uint64()), int64(inSize.Uint64()))

	//TODO: use uint256.Int instead of converting with toBig()
	var bigVal = big0
	if !value.IsZero() {
		gas += params.CallStipend
		bigVal = value.ToBig()
	}

	ret, returnGas, err := interpreter.evm.CallCode(callContext.contract, toAddr, args, gas, bigVal)
	if err != nil {
		temp.Clear()
	} else {
		temp.SetOne()
	}
	stack.push(&temp)
	if err == nil || err == ErrExecutionReverted {
		callContext.memory.Set(retOffset.Uint64(), retSize.Uint64(), ret)
	}
<<<<<<< HEAD
	contract.Gas += returnGas
	if deepmind.Enabled && returnGas != 0 {
		deepmind.PrintGasChange(contract.Gas-returnGas, contract.Gas, deepmind.RefundAfterExecutionGasChangeReason)
	}
	interpreter.intPool.put(addr, value, inOffset, inSize, retOffset, retSize)
=======
	callContext.contract.Gas += returnGas

>>>>>>> 0287d548
	return ret, nil
}

func opDelegateCall(pc *uint64, interpreter *EVMInterpreter, callContext *callCtx) ([]byte, error) {
	stack := callContext.stack
	// Pop gas. The actual gas is in interpreter.evm.callGasTemp.
	// We use it as a temporary value
	temp := stack.pop()
	gas := interpreter.evm.callGasTemp
	// Pop other call parameters.
	addr, inOffset, inSize, retOffset, retSize := stack.pop(), stack.pop(), stack.pop(), stack.pop(), stack.pop()
	toAddr := common.Address(addr.Bytes20())
	// Get arguments from the memory.
	args := callContext.memory.GetPtr(int64(inOffset.Uint64()), int64(inSize.Uint64()))

	ret, returnGas, err := interpreter.evm.DelegateCall(callContext.contract, toAddr, args, gas)
	if err != nil {
		temp.Clear()
	} else {
		temp.SetOne()
	}
	stack.push(&temp)
	if err == nil || err == ErrExecutionReverted {
		callContext.memory.Set(retOffset.Uint64(), retSize.Uint64(), ret)
	}
<<<<<<< HEAD
	contract.Gas += returnGas
	if deepmind.Enabled && returnGas != 0 {
		deepmind.PrintGasChange(contract.Gas-returnGas, contract.Gas, deepmind.RefundAfterExecutionGasChangeReason)
	}
	interpreter.intPool.put(addr, inOffset, inSize, retOffset, retSize)
=======
	callContext.contract.Gas += returnGas

>>>>>>> 0287d548
	return ret, nil
}

func opStaticCall(pc *uint64, interpreter *EVMInterpreter, callContext *callCtx) ([]byte, error) {
	// Pop gas. The actual gas is in interpreter.evm.callGasTemp.
	stack := callContext.stack
	// We use it as a temporary value
	temp := stack.pop()
	gas := interpreter.evm.callGasTemp
	// Pop other call parameters.
	addr, inOffset, inSize, retOffset, retSize := stack.pop(), stack.pop(), stack.pop(), stack.pop(), stack.pop()
	toAddr := common.Address(addr.Bytes20())
	// Get arguments from the memory.
	args := callContext.memory.GetPtr(int64(inOffset.Uint64()), int64(inSize.Uint64()))

	ret, returnGas, err := interpreter.evm.StaticCall(callContext.contract, toAddr, args, gas)
	if err != nil {
		temp.Clear()
	} else {
		temp.SetOne()
	}
	stack.push(&temp)
	if err == nil || err == ErrExecutionReverted {
		callContext.memory.Set(retOffset.Uint64(), retSize.Uint64(), ret)
	}
<<<<<<< HEAD
	contract.Gas += returnGas
	if deepmind.Enabled && returnGas != 0 {
		deepmind.PrintGasChange(contract.Gas-returnGas, contract.Gas, deepmind.RefundAfterExecutionGasChangeReason)
	}
	interpreter.intPool.put(addr, inOffset, inSize, retOffset, retSize)
=======
	callContext.contract.Gas += returnGas

>>>>>>> 0287d548
	return ret, nil
}

func opReturn(pc *uint64, interpreter *EVMInterpreter, callContext *callCtx) ([]byte, error) {
	offset, size := callContext.stack.pop(), callContext.stack.pop()
	ret := callContext.memory.GetPtr(int64(offset.Uint64()), int64(size.Uint64()))

	return ret, nil
}

func opRevert(pc *uint64, interpreter *EVMInterpreter, callContext *callCtx) ([]byte, error) {
	offset, size := callContext.stack.pop(), callContext.stack.pop()
	ret := callContext.memory.GetPtr(int64(offset.Uint64()), int64(size.Uint64()))

	return ret, nil
}

func opStop(pc *uint64, interpreter *EVMInterpreter, callContext *callCtx) ([]byte, error) {
	return nil, nil
}

<<<<<<< HEAD
func opSuicide(pc *uint64, interpreter *EVMInterpreter, contract *Contract, memory *Memory, stack *Stack) ([]byte, error) {
	balance := interpreter.evm.StateDB.GetBalance(contract.Address())
	interpreter.evm.StateDB.AddBalance(common.BigToAddress(stack.pop()), balance, deepmind.BalanceChangeReason("suicide_refund"))

	interpreter.evm.StateDB.Suicide(contract.Address())

=======
func opSuicide(pc *uint64, interpreter *EVMInterpreter, callContext *callCtx) ([]byte, error) {
	beneficiary := callContext.stack.pop()
	balance := interpreter.evm.StateDB.GetBalance(callContext.contract.Address())
	interpreter.evm.StateDB.AddBalance(common.Address(beneficiary.Bytes20()), balance)
	interpreter.evm.StateDB.Suicide(callContext.contract.Address())
>>>>>>> 0287d548
	return nil, nil
}

// following functions are used by the instruction jump  table

// make log instruction function
func makeLog(size int) executionFunc {
	return func(pc *uint64, interpreter *EVMInterpreter, callContext *callCtx) ([]byte, error) {
		topics := make([]common.Hash, size)
		stack := callContext.stack
		mStart, mSize := stack.pop(), stack.pop()
		for i := 0; i < size; i++ {
			addr := stack.pop()
			topics[i] = common.Hash(addr.Bytes32())
		}

		d := callContext.memory.GetCopy(int64(mStart.Uint64()), int64(mSize.Uint64()))
		interpreter.evm.StateDB.AddLog(&types.Log{
			Address: callContext.contract.Address(),
			Topics:  topics,
			Data:    d,
			// This is a non-consensus field, but assigned here because
			// core/state doesn't know the current block number.
			BlockNumber: interpreter.evm.BlockNumber.Uint64(),
		})

		return nil, nil
	}
}

// opPush1 is a specialized version of pushN
func opPush1(pc *uint64, interpreter *EVMInterpreter, callContext *callCtx) ([]byte, error) {
	var (
		codeLen = uint64(len(callContext.contract.Code))
		integer = new(uint256.Int)
	)
	*pc += 1
	if *pc < codeLen {
		callContext.stack.push(integer.SetUint64(uint64(callContext.contract.Code[*pc])))
	} else {
		callContext.stack.push(integer.Clear())
	}
	return nil, nil
}

// make push instruction function
func makePush(size uint64, pushByteSize int) executionFunc {
	return func(pc *uint64, interpreter *EVMInterpreter, callContext *callCtx) ([]byte, error) {
		codeLen := len(callContext.contract.Code)

		startMin := codeLen
		if int(*pc+1) < startMin {
			startMin = int(*pc + 1)
		}

		endMin := codeLen
		if startMin+pushByteSize < endMin {
			endMin = startMin + pushByteSize
		}

		integer := new(uint256.Int)
		callContext.stack.push(integer.SetBytes(common.RightPadBytes(
			callContext.contract.Code[startMin:endMin], pushByteSize)))

		*pc += size
		return nil, nil
	}
}

// make dup instruction function
func makeDup(size int64) executionFunc {
	return func(pc *uint64, interpreter *EVMInterpreter, callContext *callCtx) ([]byte, error) {
		callContext.stack.dup(int(size))
		return nil, nil
	}
}

// make swap instruction function
func makeSwap(size int64) executionFunc {
	// switch n + 1 otherwise n would be swapped with n
	size++
	return func(pc *uint64, interpreter *EVMInterpreter, callContext *callCtx) ([]byte, error) {
		callContext.stack.swap(int(size))
		return nil, nil
	}
}<|MERGE_RESOLUTION|>--- conflicted
+++ resolved
@@ -249,16 +249,10 @@
 		// DM: this is always run when deep-mind is enabled
 		evm.StateDB.AddPreimage(interpreter.hasherBuf, data)
 	}
-<<<<<<< HEAD
-
-	// preimage hash
+
 	if deepmind.Enabled {
 		deepmind.Print("EVM_KECCAK", deepmind.CallIndex(), deepmind.Hash(interpreter.hasherBuf), deepmind.Hex(data))
 	}
-
-	stack.push(interpreter.intPool.get().SetBytes(interpreter.hasherBuf[:]))
-=======
->>>>>>> 0287d548
 
 	size.SetBytes(interpreter.hasherBuf[:])
 	return nil, nil
@@ -525,24 +519,11 @@
 	return nil, nil
 }
 
-<<<<<<< HEAD
-func opSstore(pc *uint64, interpreter *EVMInterpreter, contract *Contract, memory *Memory, stack *Stack) ([]byte, error) {
-	loc := common.BigToHash(stack.pop())
-	val := stack.pop()
-
-	addr := contract.Address()
-	newVal := common.BigToHash(val)
-
-	interpreter.evm.StateDB.SetState(addr, loc, newVal)
-
-	interpreter.intPool.put(val)
-=======
 func opSstore(pc *uint64, interpreter *EVMInterpreter, callContext *callCtx) ([]byte, error) {
 	loc := callContext.stack.pop()
 	val := callContext.stack.pop()
 	interpreter.evm.StateDB.SetState(callContext.contract.Address(),
 		common.Hash(loc.Bytes32()), common.Hash(val.Bytes32()))
->>>>>>> 0287d548
 	return nil, nil
 }
 
@@ -632,11 +613,7 @@
 	// reuse size int for stackvalue
 	stackvalue := size
 
-<<<<<<< HEAD
-	contract.UseGas(gas, deepmind.GasChangeReason("contract_creation"))
-	res, addr, returnGas, suberr := interpreter.evm.Create(contract, input, gas, value)
-=======
-	callContext.contract.UseGas(gas)
+	callContext.contract.UseGas(gas, deepmind.GasChangeReason("contract_creation"))
 	//TODO: use uint256.Int instead of converting with toBig()
 	var bigVal = big0
 	if !value.IsZero() {
@@ -644,7 +621,6 @@
 	}
 
 	res, addr, returnGas, suberr := interpreter.evm.Create(callContext.contract, input, gas, bigVal)
->>>>>>> 0287d548
 	// Push item on the stack based on the returned error. If the ruleset is
 	// homestead we must check for CodeStoreOutOfGasError (homestead only
 	// rule) and treat as an error, if the ruleset is frontier we must
@@ -656,16 +632,11 @@
 	} else {
 		stackvalue.SetBytes(addr.Bytes())
 	}
-<<<<<<< HEAD
-	contract.Gas += returnGas
-	if deepmind.Enabled && returnGas != 0 {
-		deepmind.PrintGasChange(contract.Gas-returnGas, contract.Gas, deepmind.RefundAfterExecutionGasChangeReason)
-	}
-	interpreter.intPool.put(value, offset, size)
-=======
 	callContext.stack.push(&stackvalue)
 	callContext.contract.Gas += returnGas
->>>>>>> 0287d548
+	if deepmind.Enabled && returnGas != 0 {
+		deepmind.PrintGasChange(callContext.contract.Gas-returnGas, callContext.contract.Gas, deepmind.RefundAfterExecutionGasChangeReason)
+	}
 
 	if suberr == ErrExecutionReverted {
 		return res, nil
@@ -684,11 +655,7 @@
 
 	// Apply EIP150
 	gas -= gas / 64
-<<<<<<< HEAD
-	contract.UseGas(gas, deepmind.GasChangeReason("contract_creation2"))
-	res, addr, returnGas, suberr := interpreter.evm.Create2(contract, input, gas, endowment, salt)
-=======
-	callContext.contract.UseGas(gas)
+	callContext.contract.UseGas(gas, deepmind.GasChangeReason("contract_creation2"))
 	// reuse size int for stackvalue
 	stackvalue := size
 	//TODO: use uint256.Int instead of converting with toBig()
@@ -698,23 +665,17 @@
 	}
 	res, addr, returnGas, suberr := interpreter.evm.Create2(callContext.contract, input, gas,
 		bigEndowment, &salt)
->>>>>>> 0287d548
 	// Push item on the stack based on the returned error.
 	if suberr != nil {
 		stackvalue.Clear()
 	} else {
 		stackvalue.SetBytes(addr.Bytes())
 	}
-<<<<<<< HEAD
-	contract.Gas += returnGas
-	if deepmind.Enabled && returnGas != 0 {
-		deepmind.PrintGasChange(contract.Gas-returnGas, contract.Gas, deepmind.RefundAfterExecutionGasChangeReason)
-	}
-	interpreter.intPool.put(endowment, offset, size, salt)
-=======
 	callContext.stack.push(&stackvalue)
 	callContext.contract.Gas += returnGas
->>>>>>> 0287d548
+	if deepmind.Enabled && returnGas != 0 {
+		deepmind.PrintGasChange(callContext.contract.Gas-returnGas, callContext.contract.Gas, deepmind.RefundAfterExecutionGasChangeReason)
+	}
 
 	if suberr == ErrExecutionReverted {
 		return res, nil
@@ -754,16 +715,10 @@
 	if err == nil || err == ErrExecutionReverted {
 		callContext.memory.Set(retOffset.Uint64(), retSize.Uint64(), ret)
 	}
-<<<<<<< HEAD
-	contract.Gas += returnGas
+	callContext.contract.Gas += returnGas
 	if deepmind.Enabled && returnGas != 0 {
-		deepmind.PrintGasChange(contract.Gas-returnGas, contract.Gas, deepmind.RefundAfterExecutionGasChangeReason)
-	}
-	interpreter.intPool.put(addr, value, inOffset, inSize, retOffset, retSize)
-=======
-	callContext.contract.Gas += returnGas
-
->>>>>>> 0287d548
+		deepmind.PrintGasChange(callContext.contract.Gas-returnGas, callContext.contract.Gas, deepmind.RefundAfterExecutionGasChangeReason)
+	}
 	return ret, nil
 }
 
@@ -796,16 +751,10 @@
 	if err == nil || err == ErrExecutionReverted {
 		callContext.memory.Set(retOffset.Uint64(), retSize.Uint64(), ret)
 	}
-<<<<<<< HEAD
-	contract.Gas += returnGas
+	callContext.contract.Gas += returnGas
 	if deepmind.Enabled && returnGas != 0 {
-		deepmind.PrintGasChange(contract.Gas-returnGas, contract.Gas, deepmind.RefundAfterExecutionGasChangeReason)
-	}
-	interpreter.intPool.put(addr, value, inOffset, inSize, retOffset, retSize)
-=======
-	callContext.contract.Gas += returnGas
-
->>>>>>> 0287d548
+		deepmind.PrintGasChange(callContext.contract.Gas-returnGas, callContext.contract.Gas, deepmind.RefundAfterExecutionGasChangeReason)
+	}
 	return ret, nil
 }
 
@@ -831,16 +780,10 @@
 	if err == nil || err == ErrExecutionReverted {
 		callContext.memory.Set(retOffset.Uint64(), retSize.Uint64(), ret)
 	}
-<<<<<<< HEAD
-	contract.Gas += returnGas
+	callContext.contract.Gas += returnGas
 	if deepmind.Enabled && returnGas != 0 {
-		deepmind.PrintGasChange(contract.Gas-returnGas, contract.Gas, deepmind.RefundAfterExecutionGasChangeReason)
-	}
-	interpreter.intPool.put(addr, inOffset, inSize, retOffset, retSize)
-=======
-	callContext.contract.Gas += returnGas
-
->>>>>>> 0287d548
+		deepmind.PrintGasChange(callContext.contract.Gas-returnGas, callContext.contract.Gas, deepmind.RefundAfterExecutionGasChangeReason)
+	}
 	return ret, nil
 }
 
@@ -866,16 +809,10 @@
 	if err == nil || err == ErrExecutionReverted {
 		callContext.memory.Set(retOffset.Uint64(), retSize.Uint64(), ret)
 	}
-<<<<<<< HEAD
-	contract.Gas += returnGas
+	callContext.contract.Gas += returnGas
 	if deepmind.Enabled && returnGas != 0 {
-		deepmind.PrintGasChange(contract.Gas-returnGas, contract.Gas, deepmind.RefundAfterExecutionGasChangeReason)
-	}
-	interpreter.intPool.put(addr, inOffset, inSize, retOffset, retSize)
-=======
-	callContext.contract.Gas += returnGas
-
->>>>>>> 0287d548
+		deepmind.PrintGasChange(callContext.contract.Gas-returnGas, callContext.contract.Gas, deepmind.RefundAfterExecutionGasChangeReason)
+	}
 	return ret, nil
 }
 
@@ -897,20 +834,11 @@
 	return nil, nil
 }
 
-<<<<<<< HEAD
-func opSuicide(pc *uint64, interpreter *EVMInterpreter, contract *Contract, memory *Memory, stack *Stack) ([]byte, error) {
-	balance := interpreter.evm.StateDB.GetBalance(contract.Address())
-	interpreter.evm.StateDB.AddBalance(common.BigToAddress(stack.pop()), balance, deepmind.BalanceChangeReason("suicide_refund"))
-
-	interpreter.evm.StateDB.Suicide(contract.Address())
-
-=======
 func opSuicide(pc *uint64, interpreter *EVMInterpreter, callContext *callCtx) ([]byte, error) {
 	beneficiary := callContext.stack.pop()
 	balance := interpreter.evm.StateDB.GetBalance(callContext.contract.Address())
-	interpreter.evm.StateDB.AddBalance(common.Address(beneficiary.Bytes20()), balance)
+	interpreter.evm.StateDB.AddBalance(common.Address(beneficiary.Bytes20()), balance, deepmind.BalanceChangeReason("suicide_refund"))
 	interpreter.evm.StateDB.Suicide(callContext.contract.Address())
->>>>>>> 0287d548
 	return nil, nil
 }
 
