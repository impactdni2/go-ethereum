// Copyright 2014 The go-ethereum Authors
// This file is part of the go-ethereum library.
//
// The go-ethereum library is free software: you can redistribute it and/or modify
// it under the terms of the GNU Lesser General Public License as published by
// the Free Software Foundation, either version 3 of the License, or
// (at your option) any later version.
//
// The go-ethereum library is distributed in the hope that it will be useful,
// but WITHOUT ANY WARRANTY; without even the implied warranty of
// MERCHANTABILITY or FITNESS FOR A PARTICULAR PURPOSE. See the
// GNU Lesser General Public License for more details.
//
// You should have received a copy of the GNU Lesser General Public License
// along with the go-ethereum library. If not, see <http://www.gnu.org/licenses/>.

package vm

import (
	"crypto/sha256"
	"encoding/binary"
	"errors"
	"math/big"

	"github.com/ethereum/go-ethereum/common"
	"github.com/ethereum/go-ethereum/common/math"
	"github.com/ethereum/go-ethereum/crypto"
	"github.com/ethereum/go-ethereum/crypto/blake2b"
	"github.com/ethereum/go-ethereum/crypto/bls12381"
	"github.com/ethereum/go-ethereum/crypto/bn256"
	"github.com/ethereum/go-ethereum/firehose"
	"github.com/ethereum/go-ethereum/params"
	"golang.org/x/crypto/ripemd160"
)

// PrecompiledContract is the basic interface for native Go contracts. The implementation
// requires a deterministic gas count based on the input size of the Run method of the
// contract.
type PrecompiledContract interface {
	RequiredGas(input []byte) uint64  // RequiredPrice calculates the contract gas use
	Run(input []byte) ([]byte, error) // Run runs the precompiled contract
}

// PrecompiledContractsHomestead contains the default set of pre-compiled Ethereum
// contracts used in the Frontier and Homestead releases.
var PrecompiledContractsHomestead = map[common.Address]PrecompiledContract{
	common.BytesToAddress([]byte{1}): &ecrecover{},
	common.BytesToAddress([]byte{2}): &sha256hash{},
	common.BytesToAddress([]byte{3}): &ripemd160hash{},
	common.BytesToAddress([]byte{4}): &dataCopy{},
}

// PrecompiledContractsByzantium contains the default set of pre-compiled Ethereum
// contracts used in the Byzantium release.
var PrecompiledContractsByzantium = map[common.Address]PrecompiledContract{
	common.BytesToAddress([]byte{1}): &ecrecover{},
	common.BytesToAddress([]byte{2}): &sha256hash{},
	common.BytesToAddress([]byte{3}): &ripemd160hash{},
	common.BytesToAddress([]byte{4}): &dataCopy{},
	common.BytesToAddress([]byte{5}): &bigModExp{eip2565: false},
	common.BytesToAddress([]byte{6}): &bn256AddByzantium{},
	common.BytesToAddress([]byte{7}): &bn256ScalarMulByzantium{},
	common.BytesToAddress([]byte{8}): &bn256PairingByzantium{},
}

// PrecompiledContractsIstanbul contains the default set of pre-compiled Ethereum
// contracts used in the Istanbul release.
var PrecompiledContractsIstanbul = map[common.Address]PrecompiledContract{
	common.BytesToAddress([]byte{1}): &ecrecover{},
	common.BytesToAddress([]byte{2}): &sha256hash{},
	common.BytesToAddress([]byte{3}): &ripemd160hash{},
	common.BytesToAddress([]byte{4}): &dataCopy{},
	common.BytesToAddress([]byte{5}): &bigModExp{eip2565: false},
	common.BytesToAddress([]byte{6}): &bn256AddIstanbul{},
	common.BytesToAddress([]byte{7}): &bn256ScalarMulIstanbul{},
	common.BytesToAddress([]byte{8}): &bn256PairingIstanbul{},
	common.BytesToAddress([]byte{9}): &blake2F{},
}

// PrecompiledContractsBerlin contains the default set of pre-compiled Ethereum
// contracts used in the Berlin release.
var PrecompiledContractsBerlin = map[common.Address]PrecompiledContract{
	common.BytesToAddress([]byte{1}): &ecrecover{},
	common.BytesToAddress([]byte{2}): &sha256hash{},
	common.BytesToAddress([]byte{3}): &ripemd160hash{},
	common.BytesToAddress([]byte{4}): &dataCopy{},
	common.BytesToAddress([]byte{5}): &bigModExp{eip2565: true},
	common.BytesToAddress([]byte{6}): &bn256AddIstanbul{},
	common.BytesToAddress([]byte{7}): &bn256ScalarMulIstanbul{},
	common.BytesToAddress([]byte{8}): &bn256PairingIstanbul{},
	common.BytesToAddress([]byte{9}): &blake2F{},
}

// PrecompiledContractsBLS contains the set of pre-compiled Ethereum
// contracts specified in EIP-2537. These are exported for testing purposes.
var PrecompiledContractsBLS = map[common.Address]PrecompiledContract{
	common.BytesToAddress([]byte{10}): &bls12381G1Add{},
	common.BytesToAddress([]byte{11}): &bls12381G1Mul{},
	common.BytesToAddress([]byte{12}): &bls12381G1MultiExp{},
	common.BytesToAddress([]byte{13}): &bls12381G2Add{},
	common.BytesToAddress([]byte{14}): &bls12381G2Mul{},
	common.BytesToAddress([]byte{15}): &bls12381G2MultiExp{},
	common.BytesToAddress([]byte{16}): &bls12381Pairing{},
	common.BytesToAddress([]byte{17}): &bls12381MapG1{},
	common.BytesToAddress([]byte{18}): &bls12381MapG2{},
}

var (
	PrecompiledAddressesBerlin    []common.Address
	PrecompiledAddressesIstanbul  []common.Address
	PrecompiledAddressesByzantium []common.Address
	PrecompiledAddressesHomestead []common.Address
)

func init() {
	for k := range PrecompiledContractsHomestead {
		PrecompiledAddressesHomestead = append(PrecompiledAddressesHomestead, k)
	}
	for k := range PrecompiledContractsByzantium {
		PrecompiledAddressesByzantium = append(PrecompiledAddressesByzantium, k)
	}
	for k := range PrecompiledContractsIstanbul {
		PrecompiledAddressesIstanbul = append(PrecompiledAddressesIstanbul, k)
	}
	for k := range PrecompiledContractsBerlin {
		PrecompiledAddressesBerlin = append(PrecompiledAddressesBerlin, k)
	}
}

// ActivePrecompiles returns the precompiles enabled with the current configuration.
func ActivePrecompiles(rules params.Rules) []common.Address {
	switch {
	case rules.IsArbitrum:
		return PrecompiledAddressesArbitrum
	case rules.IsBerlin:
		return PrecompiledAddressesBerlin
	case rules.IsIstanbul:
		return PrecompiledAddressesIstanbul
	case rules.IsByzantium:
		return PrecompiledAddressesByzantium
	default:
		return PrecompiledAddressesHomestead
	}
}

type AdvancedPrecompileCall struct {
	PrecompileAddress common.Address
	ActingAsAddress   common.Address
	Caller            common.Address
	Value             *big.Int
	ReadOnly          bool
	Evm               *EVM
}

type AdvancedPrecompile interface {
	RunAdvanced(input []byte, suppliedGas uint64, advancedInfo *AdvancedPrecompileCall) (ret []byte, remainingGas uint64, err error)
	PrecompiledContract
}

// RunPrecompiledContract runs and evaluates the output of a precompiled contract.
// It returns
// - the returned bytes,
// - the _remaining_ gas,
// - any error that occurred
<<<<<<< HEAD
func RunPrecompiledContract(p PrecompiledContract, input []byte, suppliedGas uint64, advancedInfo *AdvancedPrecompileCall) (ret []byte, remainingGas uint64, err error) {
	advanced, isAdvanced := p.(AdvancedPrecompile)
	if isAdvanced {
		return advanced.RunAdvanced(input, suppliedGas, advancedInfo)
	}

=======
func RunPrecompiledContract(p PrecompiledContract, input []byte, suppliedGas uint64, firehoseContext *firehose.Context) (ret []byte, remainingGas uint64, err error) {
>>>>>>> a8bdecc5
	gasCost := p.RequiredGas(input)
	if suppliedGas < gasCost {
		return nil, 0, ErrOutOfGas
	}

	if firehoseContext.Enabled() {
		firehoseContext.RecordGasConsume(suppliedGas, gasCost, firehose.GasChangeReason("precompiled_contract"))
	}

	suppliedGas -= gasCost
	output, err := p.Run(input)
	return output, suppliedGas, err
}

// ECRECOVER implemented as a native contract.
type ecrecover struct{}

func (c *ecrecover) RequiredGas(input []byte) uint64 {
	return params.EcrecoverGas
}

func (c *ecrecover) Run(input []byte) ([]byte, error) {
	const ecRecoverInputLength = 128

	input = common.RightPadBytes(input, ecRecoverInputLength)
	// "input" is (hash, v, r, s), each 32 bytes
	// but for ecrecover we want (r, s, v)

	r := new(big.Int).SetBytes(input[64:96])
	s := new(big.Int).SetBytes(input[96:128])
	v := input[63] - 27

	// tighter sig s values input homestead only apply to tx sigs
	if !allZero(input[32:63]) || !crypto.ValidateSignatureValues(v, r, s, false) {
		return nil, nil
	}
	// We must make sure not to modify the 'input', so placing the 'v' along with
	// the signature needs to be done on a new allocation
	sig := make([]byte, 65)
	copy(sig, input[64:128])
	sig[64] = v
	// v needs to be at the end for libsecp256k1
	pubKey, err := crypto.Ecrecover(input[:32], sig)
	// make sure the public key is a valid one
	if err != nil {
		return nil, nil
	}

	// the first byte of pubkey is bitcoin heritage
	return common.LeftPadBytes(crypto.Keccak256(pubKey[1:])[12:], 32), nil
}

// SHA256 implemented as a native contract.
type sha256hash struct{}

// RequiredGas returns the gas required to execute the pre-compiled contract.
//
// This method does not require any overflow checking as the input size gas costs
// required for anything significant is so high it's impossible to pay for.
func (c *sha256hash) RequiredGas(input []byte) uint64 {
	return uint64(len(input)+31)/32*params.Sha256PerWordGas + params.Sha256BaseGas
}
func (c *sha256hash) Run(input []byte) ([]byte, error) {
	h := sha256.Sum256(input)
	return h[:], nil
}

// RIPEMD160 implemented as a native contract.
type ripemd160hash struct{}

// RequiredGas returns the gas required to execute the pre-compiled contract.
//
// This method does not require any overflow checking as the input size gas costs
// required for anything significant is so high it's impossible to pay for.
func (c *ripemd160hash) RequiredGas(input []byte) uint64 {
	return uint64(len(input)+31)/32*params.Ripemd160PerWordGas + params.Ripemd160BaseGas
}
func (c *ripemd160hash) Run(input []byte) ([]byte, error) {
	ripemd := ripemd160.New()
	ripemd.Write(input)
	return common.LeftPadBytes(ripemd.Sum(nil), 32), nil
}

// data copy implemented as a native contract.
type dataCopy struct{}

// RequiredGas returns the gas required to execute the pre-compiled contract.
//
// This method does not require any overflow checking as the input size gas costs
// required for anything significant is so high it's impossible to pay for.
func (c *dataCopy) RequiredGas(input []byte) uint64 {
	return uint64(len(input)+31)/32*params.IdentityPerWordGas + params.IdentityBaseGas
}
func (c *dataCopy) Run(in []byte) ([]byte, error) {
	return in, nil
}

// bigModExp implements a native big integer exponential modular operation.
type bigModExp struct {
	eip2565 bool
}

var (
	big0      = big.NewInt(0)
	big1      = big.NewInt(1)
	big3      = big.NewInt(3)
	big4      = big.NewInt(4)
	big7      = big.NewInt(7)
	big8      = big.NewInt(8)
	big16     = big.NewInt(16)
	big20     = big.NewInt(20)
	big32     = big.NewInt(32)
	big64     = big.NewInt(64)
	big96     = big.NewInt(96)
	big480    = big.NewInt(480)
	big1024   = big.NewInt(1024)
	big3072   = big.NewInt(3072)
	big199680 = big.NewInt(199680)
)

// modexpMultComplexity implements bigModexp multComplexity formula, as defined in EIP-198
//
// def mult_complexity(x):
//    if x <= 64: return x ** 2
//    elif x <= 1024: return x ** 2 // 4 + 96 * x - 3072
//    else: return x ** 2 // 16 + 480 * x - 199680
//
// where is x is max(length_of_MODULUS, length_of_BASE)
func modexpMultComplexity(x *big.Int) *big.Int {
	switch {
	case x.Cmp(big64) <= 0:
		x.Mul(x, x) // x ** 2
	case x.Cmp(big1024) <= 0:
		// (x ** 2 // 4 ) + ( 96 * x - 3072)
		x = new(big.Int).Add(
			new(big.Int).Div(new(big.Int).Mul(x, x), big4),
			new(big.Int).Sub(new(big.Int).Mul(big96, x), big3072),
		)
	default:
		// (x ** 2 // 16) + (480 * x - 199680)
		x = new(big.Int).Add(
			new(big.Int).Div(new(big.Int).Mul(x, x), big16),
			new(big.Int).Sub(new(big.Int).Mul(big480, x), big199680),
		)
	}
	return x
}

// RequiredGas returns the gas required to execute the pre-compiled contract.
func (c *bigModExp) RequiredGas(input []byte) uint64 {
	var (
		baseLen = new(big.Int).SetBytes(getData(input, 0, 32))
		expLen  = new(big.Int).SetBytes(getData(input, 32, 32))
		modLen  = new(big.Int).SetBytes(getData(input, 64, 32))
	)
	if len(input) > 96 {
		input = input[96:]
	} else {
		input = input[:0]
	}
	// Retrieve the head 32 bytes of exp for the adjusted exponent length
	var expHead *big.Int
	if big.NewInt(int64(len(input))).Cmp(baseLen) <= 0 {
		expHead = new(big.Int)
	} else {
		if expLen.Cmp(big32) > 0 {
			expHead = new(big.Int).SetBytes(getData(input, baseLen.Uint64(), 32))
		} else {
			expHead = new(big.Int).SetBytes(getData(input, baseLen.Uint64(), expLen.Uint64()))
		}
	}
	// Calculate the adjusted exponent length
	var msb int
	if bitlen := expHead.BitLen(); bitlen > 0 {
		msb = bitlen - 1
	}
	adjExpLen := new(big.Int)
	if expLen.Cmp(big32) > 0 {
		adjExpLen.Sub(expLen, big32)
		adjExpLen.Mul(big8, adjExpLen)
	}
	adjExpLen.Add(adjExpLen, big.NewInt(int64(msb)))
	// Calculate the gas cost of the operation
	gas := new(big.Int).Set(math.BigMax(modLen, baseLen))
	if c.eip2565 {
		// EIP-2565 has three changes
		// 1. Different multComplexity (inlined here)
		// in EIP-2565 (https://eips.ethereum.org/EIPS/eip-2565):
		//
		// def mult_complexity(x):
		//    ceiling(x/8)^2
		//
		//where is x is max(length_of_MODULUS, length_of_BASE)
		gas = gas.Add(gas, big7)
		gas = gas.Div(gas, big8)
		gas.Mul(gas, gas)

		gas.Mul(gas, math.BigMax(adjExpLen, big1))
		// 2. Different divisor (`GQUADDIVISOR`) (3)
		gas.Div(gas, big3)
		if gas.BitLen() > 64 {
			return math.MaxUint64
		}
		// 3. Minimum price of 200 gas
		if gas.Uint64() < 200 {
			return 200
		}
		return gas.Uint64()
	}
	gas = modexpMultComplexity(gas)
	gas.Mul(gas, math.BigMax(adjExpLen, big1))
	gas.Div(gas, big20)

	if gas.BitLen() > 64 {
		return math.MaxUint64
	}
	return gas.Uint64()
}

func (c *bigModExp) Run(input []byte) ([]byte, error) {
	var (
		baseLen = new(big.Int).SetBytes(getData(input, 0, 32)).Uint64()
		expLen  = new(big.Int).SetBytes(getData(input, 32, 32)).Uint64()
		modLen  = new(big.Int).SetBytes(getData(input, 64, 32)).Uint64()
	)
	if len(input) > 96 {
		input = input[96:]
	} else {
		input = input[:0]
	}
	// Handle a special case when both the base and mod length is zero
	if baseLen == 0 && modLen == 0 {
		return []byte{}, nil
	}
	// Retrieve the operands and execute the exponentiation
	var (
		base = new(big.Int).SetBytes(getData(input, 0, baseLen))
		exp  = new(big.Int).SetBytes(getData(input, baseLen, expLen))
		mod  = new(big.Int).SetBytes(getData(input, baseLen+expLen, modLen))
	)
	if mod.BitLen() == 0 {
		// Modulo 0 is undefined, return zero
		return common.LeftPadBytes([]byte{}, int(modLen)), nil
	}
	return common.LeftPadBytes(base.Exp(base, exp, mod).Bytes(), int(modLen)), nil
}

// newCurvePoint unmarshals a binary blob into a bn256 elliptic curve point,
// returning it, or an error if the point is invalid.
func newCurvePoint(blob []byte) (*bn256.G1, error) {
	p := new(bn256.G1)
	if _, err := p.Unmarshal(blob); err != nil {
		return nil, err
	}
	return p, nil
}

// newTwistPoint unmarshals a binary blob into a bn256 elliptic curve point,
// returning it, or an error if the point is invalid.
func newTwistPoint(blob []byte) (*bn256.G2, error) {
	p := new(bn256.G2)
	if _, err := p.Unmarshal(blob); err != nil {
		return nil, err
	}
	return p, nil
}

// runBn256Add implements the Bn256Add precompile, referenced by both
// Byzantium and Istanbul operations.
func runBn256Add(input []byte) ([]byte, error) {
	x, err := newCurvePoint(getData(input, 0, 64))
	if err != nil {
		return nil, err
	}
	y, err := newCurvePoint(getData(input, 64, 64))
	if err != nil {
		return nil, err
	}
	res := new(bn256.G1)
	res.Add(x, y)
	return res.Marshal(), nil
}

// bn256Add implements a native elliptic curve point addition conforming to
// Istanbul consensus rules.
type bn256AddIstanbul struct{}

// RequiredGas returns the gas required to execute the pre-compiled contract.
func (c *bn256AddIstanbul) RequiredGas(input []byte) uint64 {
	return params.Bn256AddGasIstanbul
}

func (c *bn256AddIstanbul) Run(input []byte) ([]byte, error) {
	return runBn256Add(input)
}

// bn256AddByzantium implements a native elliptic curve point addition
// conforming to Byzantium consensus rules.
type bn256AddByzantium struct{}

// RequiredGas returns the gas required to execute the pre-compiled contract.
func (c *bn256AddByzantium) RequiredGas(input []byte) uint64 {
	return params.Bn256AddGasByzantium
}

func (c *bn256AddByzantium) Run(input []byte) ([]byte, error) {
	return runBn256Add(input)
}

// runBn256ScalarMul implements the Bn256ScalarMul precompile, referenced by
// both Byzantium and Istanbul operations.
func runBn256ScalarMul(input []byte) ([]byte, error) {
	p, err := newCurvePoint(getData(input, 0, 64))
	if err != nil {
		return nil, err
	}
	res := new(bn256.G1)
	res.ScalarMult(p, new(big.Int).SetBytes(getData(input, 64, 32)))
	return res.Marshal(), nil
}

// bn256ScalarMulIstanbul implements a native elliptic curve scalar
// multiplication conforming to Istanbul consensus rules.
type bn256ScalarMulIstanbul struct{}

// RequiredGas returns the gas required to execute the pre-compiled contract.
func (c *bn256ScalarMulIstanbul) RequiredGas(input []byte) uint64 {
	return params.Bn256ScalarMulGasIstanbul
}

func (c *bn256ScalarMulIstanbul) Run(input []byte) ([]byte, error) {
	return runBn256ScalarMul(input)
}

// bn256ScalarMulByzantium implements a native elliptic curve scalar
// multiplication conforming to Byzantium consensus rules.
type bn256ScalarMulByzantium struct{}

// RequiredGas returns the gas required to execute the pre-compiled contract.
func (c *bn256ScalarMulByzantium) RequiredGas(input []byte) uint64 {
	return params.Bn256ScalarMulGasByzantium
}

func (c *bn256ScalarMulByzantium) Run(input []byte) ([]byte, error) {
	return runBn256ScalarMul(input)
}

var (
	// true32Byte is returned if the bn256 pairing check succeeds.
	true32Byte = []byte{0, 0, 0, 0, 0, 0, 0, 0, 0, 0, 0, 0, 0, 0, 0, 0, 0, 0, 0, 0, 0, 0, 0, 0, 0, 0, 0, 0, 0, 0, 0, 1}

	// false32Byte is returned if the bn256 pairing check fails.
	false32Byte = make([]byte, 32)

	// errBadPairingInput is returned if the bn256 pairing input is invalid.
	errBadPairingInput = errors.New("bad elliptic curve pairing size")
)

// runBn256Pairing implements the Bn256Pairing precompile, referenced by both
// Byzantium and Istanbul operations.
func runBn256Pairing(input []byte) ([]byte, error) {
	// Handle some corner cases cheaply
	if len(input)%192 > 0 {
		return nil, errBadPairingInput
	}
	// Convert the input into a set of coordinates
	var (
		cs []*bn256.G1
		ts []*bn256.G2
	)
	for i := 0; i < len(input); i += 192 {
		c, err := newCurvePoint(input[i : i+64])
		if err != nil {
			return nil, err
		}
		t, err := newTwistPoint(input[i+64 : i+192])
		if err != nil {
			return nil, err
		}
		cs = append(cs, c)
		ts = append(ts, t)
	}
	// Execute the pairing checks and return the results
	if bn256.PairingCheck(cs, ts) {
		return true32Byte, nil
	}
	return false32Byte, nil
}

// bn256PairingIstanbul implements a pairing pre-compile for the bn256 curve
// conforming to Istanbul consensus rules.
type bn256PairingIstanbul struct{}

// RequiredGas returns the gas required to execute the pre-compiled contract.
func (c *bn256PairingIstanbul) RequiredGas(input []byte) uint64 {
	return params.Bn256PairingBaseGasIstanbul + uint64(len(input)/192)*params.Bn256PairingPerPointGasIstanbul
}

func (c *bn256PairingIstanbul) Run(input []byte) ([]byte, error) {
	return runBn256Pairing(input)
}

// bn256PairingByzantium implements a pairing pre-compile for the bn256 curve
// conforming to Byzantium consensus rules.
type bn256PairingByzantium struct{}

// RequiredGas returns the gas required to execute the pre-compiled contract.
func (c *bn256PairingByzantium) RequiredGas(input []byte) uint64 {
	return params.Bn256PairingBaseGasByzantium + uint64(len(input)/192)*params.Bn256PairingPerPointGasByzantium
}

func (c *bn256PairingByzantium) Run(input []byte) ([]byte, error) {
	return runBn256Pairing(input)
}

type blake2F struct{}

func (c *blake2F) RequiredGas(input []byte) uint64 {
	// If the input is malformed, we can't calculate the gas, return 0 and let the
	// actual call choke and fault.
	if len(input) != blake2FInputLength {
		return 0
	}
	return uint64(binary.BigEndian.Uint32(input[0:4]))
}

const (
	blake2FInputLength        = 213
	blake2FFinalBlockBytes    = byte(1)
	blake2FNonFinalBlockBytes = byte(0)
)

var (
	errBlake2FInvalidInputLength = errors.New("invalid input length")
	errBlake2FInvalidFinalFlag   = errors.New("invalid final flag")
)

func (c *blake2F) Run(input []byte) ([]byte, error) {
	// Make sure the input is valid (correct length and final flag)
	if len(input) != blake2FInputLength {
		return nil, errBlake2FInvalidInputLength
	}
	if input[212] != blake2FNonFinalBlockBytes && input[212] != blake2FFinalBlockBytes {
		return nil, errBlake2FInvalidFinalFlag
	}
	// Parse the input into the Blake2b call parameters
	var (
		rounds = binary.BigEndian.Uint32(input[0:4])
		final  = input[212] == blake2FFinalBlockBytes

		h [8]uint64
		m [16]uint64
		t [2]uint64
	)
	for i := 0; i < 8; i++ {
		offset := 4 + i*8
		h[i] = binary.LittleEndian.Uint64(input[offset : offset+8])
	}
	for i := 0; i < 16; i++ {
		offset := 68 + i*8
		m[i] = binary.LittleEndian.Uint64(input[offset : offset+8])
	}
	t[0] = binary.LittleEndian.Uint64(input[196:204])
	t[1] = binary.LittleEndian.Uint64(input[204:212])

	// Execute the compression function, extract and return the result
	blake2b.F(&h, m, t, final, rounds)

	output := make([]byte, 64)
	for i := 0; i < 8; i++ {
		offset := i * 8
		binary.LittleEndian.PutUint64(output[offset:offset+8], h[i])
	}
	return output, nil
}

var (
	errBLS12381InvalidInputLength          = errors.New("invalid input length")
	errBLS12381InvalidFieldElementTopBytes = errors.New("invalid field element top bytes")
	errBLS12381G1PointSubgroup             = errors.New("g1 point is not on correct subgroup")
	errBLS12381G2PointSubgroup             = errors.New("g2 point is not on correct subgroup")
)

// bls12381G1Add implements EIP-2537 G1Add precompile.
type bls12381G1Add struct{}

// RequiredGas returns the gas required to execute the pre-compiled contract.
func (c *bls12381G1Add) RequiredGas(input []byte) uint64 {
	return params.Bls12381G1AddGas
}

func (c *bls12381G1Add) Run(input []byte) ([]byte, error) {
	// Implements EIP-2537 G1Add precompile.
	// > G1 addition call expects `256` bytes as an input that is interpreted as byte concatenation of two G1 points (`128` bytes each).
	// > Output is an encoding of addition operation result - single G1 point (`128` bytes).
	if len(input) != 256 {
		return nil, errBLS12381InvalidInputLength
	}
	var err error
	var p0, p1 *bls12381.PointG1

	// Initialize G1
	g := bls12381.NewG1()

	// Decode G1 point p_0
	if p0, err = g.DecodePoint(input[:128]); err != nil {
		return nil, err
	}
	// Decode G1 point p_1
	if p1, err = g.DecodePoint(input[128:]); err != nil {
		return nil, err
	}

	// Compute r = p_0 + p_1
	r := g.New()
	g.Add(r, p0, p1)

	// Encode the G1 point result into 128 bytes
	return g.EncodePoint(r), nil
}

// bls12381G1Mul implements EIP-2537 G1Mul precompile.
type bls12381G1Mul struct{}

// RequiredGas returns the gas required to execute the pre-compiled contract.
func (c *bls12381G1Mul) RequiredGas(input []byte) uint64 {
	return params.Bls12381G1MulGas
}

func (c *bls12381G1Mul) Run(input []byte) ([]byte, error) {
	// Implements EIP-2537 G1Mul precompile.
	// > G1 multiplication call expects `160` bytes as an input that is interpreted as byte concatenation of encoding of G1 point (`128` bytes) and encoding of a scalar value (`32` bytes).
	// > Output is an encoding of multiplication operation result - single G1 point (`128` bytes).
	if len(input) != 160 {
		return nil, errBLS12381InvalidInputLength
	}
	var err error
	var p0 *bls12381.PointG1

	// Initialize G1
	g := bls12381.NewG1()

	// Decode G1 point
	if p0, err = g.DecodePoint(input[:128]); err != nil {
		return nil, err
	}
	// Decode scalar value
	e := new(big.Int).SetBytes(input[128:])

	// Compute r = e * p_0
	r := g.New()
	g.MulScalar(r, p0, e)

	// Encode the G1 point into 128 bytes
	return g.EncodePoint(r), nil
}

// bls12381G1MultiExp implements EIP-2537 G1MultiExp precompile.
type bls12381G1MultiExp struct{}

// RequiredGas returns the gas required to execute the pre-compiled contract.
func (c *bls12381G1MultiExp) RequiredGas(input []byte) uint64 {
	// Calculate G1 point, scalar value pair length
	k := len(input) / 160
	if k == 0 {
		// Return 0 gas for small input length
		return 0
	}
	// Lookup discount value for G1 point, scalar value pair length
	var discount uint64
	if dLen := len(params.Bls12381MultiExpDiscountTable); k < dLen {
		discount = params.Bls12381MultiExpDiscountTable[k-1]
	} else {
		discount = params.Bls12381MultiExpDiscountTable[dLen-1]
	}
	// Calculate gas and return the result
	return (uint64(k) * params.Bls12381G1MulGas * discount) / 1000
}

func (c *bls12381G1MultiExp) Run(input []byte) ([]byte, error) {
	// Implements EIP-2537 G1MultiExp precompile.
	// G1 multiplication call expects `160*k` bytes as an input that is interpreted as byte concatenation of `k` slices each of them being a byte concatenation of encoding of G1 point (`128` bytes) and encoding of a scalar value (`32` bytes).
	// Output is an encoding of multiexponentiation operation result - single G1 point (`128` bytes).
	k := len(input) / 160
	if len(input) == 0 || len(input)%160 != 0 {
		return nil, errBLS12381InvalidInputLength
	}
	var err error
	points := make([]*bls12381.PointG1, k)
	scalars := make([]*big.Int, k)

	// Initialize G1
	g := bls12381.NewG1()

	// Decode point scalar pairs
	for i := 0; i < k; i++ {
		off := 160 * i
		t0, t1, t2 := off, off+128, off+160
		// Decode G1 point
		if points[i], err = g.DecodePoint(input[t0:t1]); err != nil {
			return nil, err
		}
		// Decode scalar value
		scalars[i] = new(big.Int).SetBytes(input[t1:t2])
	}

	// Compute r = e_0 * p_0 + e_1 * p_1 + ... + e_(k-1) * p_(k-1)
	r := g.New()
	g.MultiExp(r, points, scalars)

	// Encode the G1 point to 128 bytes
	return g.EncodePoint(r), nil
}

// bls12381G2Add implements EIP-2537 G2Add precompile.
type bls12381G2Add struct{}

// RequiredGas returns the gas required to execute the pre-compiled contract.
func (c *bls12381G2Add) RequiredGas(input []byte) uint64 {
	return params.Bls12381G2AddGas
}

func (c *bls12381G2Add) Run(input []byte) ([]byte, error) {
	// Implements EIP-2537 G2Add precompile.
	// > G2 addition call expects `512` bytes as an input that is interpreted as byte concatenation of two G2 points (`256` bytes each).
	// > Output is an encoding of addition operation result - single G2 point (`256` bytes).
	if len(input) != 512 {
		return nil, errBLS12381InvalidInputLength
	}
	var err error
	var p0, p1 *bls12381.PointG2

	// Initialize G2
	g := bls12381.NewG2()
	r := g.New()

	// Decode G2 point p_0
	if p0, err = g.DecodePoint(input[:256]); err != nil {
		return nil, err
	}
	// Decode G2 point p_1
	if p1, err = g.DecodePoint(input[256:]); err != nil {
		return nil, err
	}

	// Compute r = p_0 + p_1
	g.Add(r, p0, p1)

	// Encode the G2 point into 256 bytes
	return g.EncodePoint(r), nil
}

// bls12381G2Mul implements EIP-2537 G2Mul precompile.
type bls12381G2Mul struct{}

// RequiredGas returns the gas required to execute the pre-compiled contract.
func (c *bls12381G2Mul) RequiredGas(input []byte) uint64 {
	return params.Bls12381G2MulGas
}

func (c *bls12381G2Mul) Run(input []byte) ([]byte, error) {
	// Implements EIP-2537 G2MUL precompile logic.
	// > G2 multiplication call expects `288` bytes as an input that is interpreted as byte concatenation of encoding of G2 point (`256` bytes) and encoding of a scalar value (`32` bytes).
	// > Output is an encoding of multiplication operation result - single G2 point (`256` bytes).
	if len(input) != 288 {
		return nil, errBLS12381InvalidInputLength
	}
	var err error
	var p0 *bls12381.PointG2

	// Initialize G2
	g := bls12381.NewG2()

	// Decode G2 point
	if p0, err = g.DecodePoint(input[:256]); err != nil {
		return nil, err
	}
	// Decode scalar value
	e := new(big.Int).SetBytes(input[256:])

	// Compute r = e * p_0
	r := g.New()
	g.MulScalar(r, p0, e)

	// Encode the G2 point into 256 bytes
	return g.EncodePoint(r), nil
}

// bls12381G2MultiExp implements EIP-2537 G2MultiExp precompile.
type bls12381G2MultiExp struct{}

// RequiredGas returns the gas required to execute the pre-compiled contract.
func (c *bls12381G2MultiExp) RequiredGas(input []byte) uint64 {
	// Calculate G2 point, scalar value pair length
	k := len(input) / 288
	if k == 0 {
		// Return 0 gas for small input length
		return 0
	}
	// Lookup discount value for G2 point, scalar value pair length
	var discount uint64
	if dLen := len(params.Bls12381MultiExpDiscountTable); k < dLen {
		discount = params.Bls12381MultiExpDiscountTable[k-1]
	} else {
		discount = params.Bls12381MultiExpDiscountTable[dLen-1]
	}
	// Calculate gas and return the result
	return (uint64(k) * params.Bls12381G2MulGas * discount) / 1000
}

func (c *bls12381G2MultiExp) Run(input []byte) ([]byte, error) {
	// Implements EIP-2537 G2MultiExp precompile logic
	// > G2 multiplication call expects `288*k` bytes as an input that is interpreted as byte concatenation of `k` slices each of them being a byte concatenation of encoding of G2 point (`256` bytes) and encoding of a scalar value (`32` bytes).
	// > Output is an encoding of multiexponentiation operation result - single G2 point (`256` bytes).
	k := len(input) / 288
	if len(input) == 0 || len(input)%288 != 0 {
		return nil, errBLS12381InvalidInputLength
	}
	var err error
	points := make([]*bls12381.PointG2, k)
	scalars := make([]*big.Int, k)

	// Initialize G2
	g := bls12381.NewG2()

	// Decode point scalar pairs
	for i := 0; i < k; i++ {
		off := 288 * i
		t0, t1, t2 := off, off+256, off+288
		// Decode G1 point
		if points[i], err = g.DecodePoint(input[t0:t1]); err != nil {
			return nil, err
		}
		// Decode scalar value
		scalars[i] = new(big.Int).SetBytes(input[t1:t2])
	}

	// Compute r = e_0 * p_0 + e_1 * p_1 + ... + e_(k-1) * p_(k-1)
	r := g.New()
	g.MultiExp(r, points, scalars)

	// Encode the G2 point to 256 bytes.
	return g.EncodePoint(r), nil
}

// bls12381Pairing implements EIP-2537 Pairing precompile.
type bls12381Pairing struct{}

// RequiredGas returns the gas required to execute the pre-compiled contract.
func (c *bls12381Pairing) RequiredGas(input []byte) uint64 {
	return params.Bls12381PairingBaseGas + uint64(len(input)/384)*params.Bls12381PairingPerPairGas
}

func (c *bls12381Pairing) Run(input []byte) ([]byte, error) {
	// Implements EIP-2537 Pairing precompile logic.
	// > Pairing call expects `384*k` bytes as an inputs that is interpreted as byte concatenation of `k` slices. Each slice has the following structure:
	// > - `128` bytes of G1 point encoding
	// > - `256` bytes of G2 point encoding
	// > Output is a `32` bytes where last single byte is `0x01` if pairing result is equal to multiplicative identity in a pairing target field and `0x00` otherwise
	// > (which is equivalent of Big Endian encoding of Solidity values `uint256(1)` and `uin256(0)` respectively).
	k := len(input) / 384
	if len(input) == 0 || len(input)%384 != 0 {
		return nil, errBLS12381InvalidInputLength
	}

	// Initialize BLS12-381 pairing engine
	e := bls12381.NewPairingEngine()
	g1, g2 := e.G1, e.G2

	// Decode pairs
	for i := 0; i < k; i++ {
		off := 384 * i
		t0, t1, t2 := off, off+128, off+384

		// Decode G1 point
		p1, err := g1.DecodePoint(input[t0:t1])
		if err != nil {
			return nil, err
		}
		// Decode G2 point
		p2, err := g2.DecodePoint(input[t1:t2])
		if err != nil {
			return nil, err
		}

		// 'point is on curve' check already done,
		// Here we need to apply subgroup checks.
		if !g1.InCorrectSubgroup(p1) {
			return nil, errBLS12381G1PointSubgroup
		}
		if !g2.InCorrectSubgroup(p2) {
			return nil, errBLS12381G2PointSubgroup
		}

		// Update pairing engine with G1 and G2 ponits
		e.AddPair(p1, p2)
	}
	// Prepare 32 byte output
	out := make([]byte, 32)

	// Compute pairing and set the result
	if e.Check() {
		out[31] = 1
	}
	return out, nil
}

// decodeBLS12381FieldElement decodes BLS12-381 elliptic curve field element.
// Removes top 16 bytes of 64 byte input.
func decodeBLS12381FieldElement(in []byte) ([]byte, error) {
	if len(in) != 64 {
		return nil, errors.New("invalid field element length")
	}
	// check top bytes
	for i := 0; i < 16; i++ {
		if in[i] != byte(0x00) {
			return nil, errBLS12381InvalidFieldElementTopBytes
		}
	}
	out := make([]byte, 48)
	copy(out[:], in[16:])
	return out, nil
}

// bls12381MapG1 implements EIP-2537 MapG1 precompile.
type bls12381MapG1 struct{}

// RequiredGas returns the gas required to execute the pre-compiled contract.
func (c *bls12381MapG1) RequiredGas(input []byte) uint64 {
	return params.Bls12381MapG1Gas
}

func (c *bls12381MapG1) Run(input []byte) ([]byte, error) {
	// Implements EIP-2537 Map_To_G1 precompile.
	// > Field-to-curve call expects `64` bytes an an input that is interpreted as a an element of the base field.
	// > Output of this call is `128` bytes and is G1 point following respective encoding rules.
	if len(input) != 64 {
		return nil, errBLS12381InvalidInputLength
	}

	// Decode input field element
	fe, err := decodeBLS12381FieldElement(input)
	if err != nil {
		return nil, err
	}

	// Initialize G1
	g := bls12381.NewG1()

	// Compute mapping
	r, err := g.MapToCurve(fe)
	if err != nil {
		return nil, err
	}

	// Encode the G1 point to 128 bytes
	return g.EncodePoint(r), nil
}

// bls12381MapG2 implements EIP-2537 MapG2 precompile.
type bls12381MapG2 struct{}

// RequiredGas returns the gas required to execute the pre-compiled contract.
func (c *bls12381MapG2) RequiredGas(input []byte) uint64 {
	return params.Bls12381MapG2Gas
}

func (c *bls12381MapG2) Run(input []byte) ([]byte, error) {
	// Implements EIP-2537 Map_FP2_TO_G2 precompile logic.
	// > Field-to-curve call expects `128` bytes an an input that is interpreted as a an element of the quadratic extension field.
	// > Output of this call is `256` bytes and is G2 point following respective encoding rules.
	if len(input) != 128 {
		return nil, errBLS12381InvalidInputLength
	}

	// Decode input field element
	fe := make([]byte, 96)
	c0, err := decodeBLS12381FieldElement(input[:64])
	if err != nil {
		return nil, err
	}
	copy(fe[48:], c0)
	c1, err := decodeBLS12381FieldElement(input[64:])
	if err != nil {
		return nil, err
	}
	copy(fe[:48], c1)

	// Initialize G2
	g := bls12381.NewG2()

	// Compute mapping
	r, err := g.MapToCurve(fe)
	if err != nil {
		return nil, err
	}

	// Encode the G2 point to 256 bytes
	return g.EncodePoint(r), nil
}<|MERGE_RESOLUTION|>--- conflicted
+++ resolved
@@ -162,16 +162,14 @@
 // - the returned bytes,
 // - the _remaining_ gas,
 // - any error that occurred
-<<<<<<< HEAD
-func RunPrecompiledContract(p PrecompiledContract, input []byte, suppliedGas uint64, advancedInfo *AdvancedPrecompileCall) (ret []byte, remainingGas uint64, err error) {
+func RunPrecompiledContract(p PrecompiledContract, input []byte, suppliedGas uint64, advancedInfo *AdvancedPrecompileCall, firehoseContext *firehose.Context) (ret []byte, remainingGas uint64, err error) {
 	advanced, isAdvanced := p.(AdvancedPrecompile)
 	if isAdvanced {
 		return advanced.RunAdvanced(input, suppliedGas, advancedInfo)
-	}
-
-=======
-func RunPrecompiledContract(p PrecompiledContract, input []byte, suppliedGas uint64, firehoseContext *firehose.Context) (ret []byte, remainingGas uint64, err error) {
->>>>>>> a8bdecc5
+		// TODO do we want to firehoseContext.RecordGasConsume here?
+		// 		is suppliedGas - remainingGas == gasCost if err == nil?
+	}
+
 	gasCost := p.RequiredGas(input)
 	if suppliedGas < gasCost {
 		return nil, 0, ErrOutOfGas
@@ -295,9 +293,10 @@
 // modexpMultComplexity implements bigModexp multComplexity formula, as defined in EIP-198
 //
 // def mult_complexity(x):
-//    if x <= 64: return x ** 2
-//    elif x <= 1024: return x ** 2 // 4 + 96 * x - 3072
-//    else: return x ** 2 // 16 + 480 * x - 199680
+//
+//	if x <= 64: return x ** 2
+//	elif x <= 1024: return x ** 2 // 4 + 96 * x - 3072
+//	else: return x ** 2 // 16 + 480 * x - 199680
 //
 // where is x is max(length_of_MODULUS, length_of_BASE)
 func modexpMultComplexity(x *big.Int) *big.Int {
