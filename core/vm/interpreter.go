--- conflicted
+++ resolved
@@ -241,15 +241,7 @@
 		// Static portion of gas
 		cost = operation.constantGas // For tracing
 
-<<<<<<< HEAD
-		// Deepmind keeps contract gas at this point, used later just before executing the call to record the gas before event
-		dmBeforeCallGasEvent := contract.Gas
-
-=======
-		// Static portion of gas
-		cost = operation.constantGas // For tracing
 		// Deep mind we ignore constant cost because below, we perform a single GAS_CHANGE for both constant + dynamic to aggregate the 2 gas change events
->>>>>>> 91fa8f8e
 		if !contract.UseGas(operation.constantGas, deepmind.IgnoredGasChangeReason) {
 			return nil, ErrOutOfGas
 		}
@@ -307,19 +299,7 @@
 		}
 
 		// execute the operation
-<<<<<<< HEAD
 		res, err = operation.execute(&pc, in, callContext)
-		if in.evm.dmContext.Enabled() && ShouldRecordCallGasEventForOpCode(op) {
-			// Deep mind records after call event last here since operation has been executed
-			in.evm.dmContext.RecordGasEvent(contract.Gas)
-=======
-		res, err = operation.execute(&pc, in, contract, mem, stack)
-		// verifyPool is a build flag. Pool verification makes sure the integrity
-		// of the integer pool by comparing values to a default value.
-		if verifyPool {
-			verifyIntegerPool(in.intPool)
->>>>>>> 91fa8f8e
-		}
 		// if the operation clears the return data (e.g. it has returning data)
 		// set the last return to the result of the operation.
 		if operation.returns {
