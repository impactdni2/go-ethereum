// Copyright 2014 The go-ethereum Authors
// This file is part of the go-ethereum library.
//
// The go-ethereum library is free software: you can redistribute it and/or modify
// it under the terms of the GNU Lesser General Public License as published by
// the Free Software Foundation, either version 3 of the License, or
// (at your option) any later version.
//
// The go-ethereum library is distributed in the hope that it will be useful,
// but WITHOUT ANY WARRANTY; without even the implied warranty of
// MERCHANTABILITY or FITNESS FOR A PARTICULAR PURPOSE. See the
// GNU Lesser General Public License for more details.
//
// You should have received a copy of the GNU Lesser General Public License
// along with the go-ethereum library. If not, see <http://www.gnu.org/licenses/>.

package vm

import (
	"sync"

	"github.com/holiman/uint256"
)

var stackPool = sync.Pool{
	New: func() interface{} {
		return &Stack{data: make([]uint256.Int, 0, 16)}
	},
}

// Stack is an object for basic stack operations. Items popped to the stack are
// expected to be changed and modified. stack does not take care of adding newly
// initialised objects.
type Stack struct {
	data []uint256.Int
}

func newstack() *Stack {
	return stackPool.Get().(*Stack)
}

func returnStack(s *Stack) {
	s.data = s.data[:0]
	stackPool.Put(s)
}

// Data returns the underlying uint256.Int array.
func (st *Stack) Data() []uint256.Int {
	return st.data
}

func (st *Stack) push(d *uint256.Int) {
	// NOTE push limit (1024) is checked in baseCheck
	st.data = append(st.data, *d)
}

func (st *Stack) pop() (ret uint256.Int) {
	ret = st.data[len(st.data)-1]
	st.data = st.data[:len(st.data)-1]
	return
}

func (st *Stack) len() int {
	return len(st.data)
}

func (st *Stack) swap(n int) {
	st.data[st.len()-n], st.data[st.len()-1] = st.data[st.len()-1], st.data[st.len()-n]
}

func (st *Stack) dup(n int) {
	st.push(&st.data[st.len()-n])
}

func (st *Stack) peek() *uint256.Int {
	return &st.data[st.len()-1]
}

// Back returns the n'th item in stack
func (st *Stack) Back(n int) *uint256.Int {
	return &st.data[st.len()-n-1]
<<<<<<< HEAD
}

// Print dumps the content of the stack
func (st *Stack) Print() {
	fmt.Println("### stack ###")
	if len(st.data) > 0 {
		for i, val := range st.data {
			fmt.Printf("%-3d  %s\n", i, val.String())
		}
	} else {
		fmt.Println("-- empty --")
	}
	fmt.Println("#############")
=======
>>>>>>> d90f67b2
}<|MERGE_RESOLUTION|>--- conflicted
+++ resolved
@@ -79,20 +79,4 @@
 // Back returns the n'th item in stack
 func (st *Stack) Back(n int) *uint256.Int {
 	return &st.data[st.len()-n-1]
-<<<<<<< HEAD
-}
-
-// Print dumps the content of the stack
-func (st *Stack) Print() {
-	fmt.Println("### stack ###")
-	if len(st.data) > 0 {
-		for i, val := range st.data {
-			fmt.Printf("%-3d  %s\n", i, val.String())
-		}
-	} else {
-		fmt.Println("-- empty --")
-	}
-	fmt.Println("#############")
-=======
->>>>>>> d90f67b2
 }