--- conflicted
+++ resolved
@@ -244,7 +244,6 @@
 	}
 
 	if isPrecompile {
-<<<<<<< HEAD
 		info := &AdvancedPrecompileCall{
 			PrecompileAddress: addr,
 			ActingAsAddress:   addr,
@@ -253,10 +252,7 @@
 			ReadOnly:          false,
 			Evm:               evm,
 		}
-		ret, gas, err = RunPrecompiledContract(p, input, gas, info)
-=======
-		ret, gas, err = RunPrecompiledContract(p, input, gas, evm.firehoseContext)
->>>>>>> a8bdecc5
+		ret, gas, err = RunPrecompiledContract(p, input, gas, info, evm.firehoseContext)
 	} else {
 		// Initialise a new contract and set the code that is to be used by the EVM.
 		// The contract is a scoped environment for this execution context only.
@@ -353,7 +349,6 @@
 
 	// It is allowed to call precompiles, even via delegatecall
 	if p, isPrecompile := evm.precompile(addr); isPrecompile {
-<<<<<<< HEAD
 		info := &AdvancedPrecompileCall{
 			PrecompileAddress: addr,
 			ActingAsAddress:   caller.Address(),
@@ -362,10 +357,7 @@
 			ReadOnly:          false,
 			Evm:               evm,
 		}
-		ret, gas, err = RunPrecompiledContract(p, input, gas, info)
-=======
-		ret, gas, err = RunPrecompiledContract(p, input, gas, evm.firehoseContext)
->>>>>>> a8bdecc5
+		ret, gas, err = RunPrecompiledContract(p, input, gas, info, evm.firehoseContext)
 	} else {
 		addrCopy := addr
 		// Initialise a new contract and set the code that is to be used by the EVM.
@@ -448,7 +440,6 @@
 
 	// It is allowed to call precompiles, even via delegatecall
 	if p, isPrecompile := evm.precompile(addr); isPrecompile {
-<<<<<<< HEAD
 		caller := caller.(*Contract)
 		info := &AdvancedPrecompileCall{
 			PrecompileAddress: addr,
@@ -458,10 +449,7 @@
 			ReadOnly:          false,
 			Evm:               evm,
 		}
-		ret, gas, err = RunPrecompiledContract(p, input, gas, info)
-=======
-		ret, gas, err = RunPrecompiledContract(p, input, gas, evm.firehoseContext)
->>>>>>> a8bdecc5
+		ret, gas, err = RunPrecompiledContract(p, input, gas, info, evm.firehoseContext)
 	} else {
 		addrCopy := addr
 		// Initialise a new contract and make initialise the delegate values
@@ -536,8 +524,7 @@
 		}(gas)
 	}
 
-<<<<<<< HEAD
-	if p, isPrecompile := evm.precompile(addr); isPrecompile {
+	if isPrecompile {
 		info := &AdvancedPrecompileCall{
 			PrecompileAddress: addr,
 			ActingAsAddress:   addr,
@@ -546,11 +533,7 @@
 			ReadOnly:          true,
 			Evm:               evm,
 		}
-		ret, gas, err = RunPrecompiledContract(p, input, gas, info)
-=======
-	if isPrecompile {
-		ret, gas, err = RunPrecompiledContract(p, input, gas, evm.firehoseContext)
->>>>>>> a8bdecc5
+		ret, gas, err = RunPrecompiledContract(p, input, gas, info, evm.firehoseContext)
 	} else {
 		// At this point, we use a copy of address. If we don't, the go compiler will
 		// leak the 'contract' to the outer scope, and make allocation for 'contract'
