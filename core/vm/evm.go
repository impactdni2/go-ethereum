// Copyright 2014 The go-ethereum Authors
// This file is part of the go-ethereum library.
//
// The go-ethereum library is free software: you can redistribute it and/or modify
// it under the terms of the GNU Lesser General Public License as published by
// the Free Software Foundation, either version 3 of the License, or
// (at your option) any later version.
//
// The go-ethereum library is distributed in the hope that it will be useful,
// but WITHOUT ANY WARRANTY; without even the implied warranty of
// MERCHANTABILITY or FITNESS FOR A PARTICULAR PURPOSE. See the
// GNU Lesser General Public License for more details.
//
// You should have received a copy of the GNU Lesser General Public License
// along with the go-ethereum library. If not, see <http://www.gnu.org/licenses/>.

package vm

import (
	"math/big"
	"sync/atomic"
	"time"

	"github.com/ethereum/go-ethereum/common"
	"github.com/ethereum/go-ethereum/crypto"
	"github.com/ethereum/go-ethereum/deepmind"
	"github.com/ethereum/go-ethereum/params"
	"github.com/holiman/uint256"
)

// emptyCodeHash is used by create to ensure deployment is disallowed to already
// deployed contract addresses (relevant after the account abstraction).
var emptyCodeHash = crypto.Keccak256Hash(nil)

type (
	// CanTransferFunc is the signature of a transfer guard function
	CanTransferFunc func(StateDB, common.Address, *big.Int) bool
	// TransferFunc is the signature of a transfer function
	TransferFunc func(StateDB, common.Address, common.Address, *big.Int, *deepmind.Context)
	// GetHashFunc returns the n'th block hash in the blockchain
	// and is used by the BLOCKHASH EVM op code.
	GetHashFunc func(uint64) common.Hash
)

func (evm *EVM) precompile(addr common.Address) (PrecompiledContract, bool) {
	var precompiles map[common.Address]PrecompiledContract
	switch {
	case evm.chainRules.IsBerlin:
		precompiles = PrecompiledContractsBerlin
	case evm.chainRules.IsIstanbul:
		precompiles = PrecompiledContractsIstanbul
	case evm.chainRules.IsByzantium:
		precompiles = PrecompiledContractsByzantium
	default:
		precompiles = PrecompiledContractsHomestead
	}
	p, ok := precompiles[addr]
	return p, ok
}

// BlockContext provides the EVM with auxiliary information. Once provided
// it shouldn't be modified.
type BlockContext struct {
	// CanTransfer returns whether the account contains
	// sufficient ether to transfer the value
	CanTransfer CanTransferFunc
	// Transfer transfers ether from one account to the other
	Transfer TransferFunc
	// GetHash returns the hash corresponding to n
	GetHash GetHashFunc

	// Block information
	Coinbase    common.Address // Provides information for COINBASE
	GasLimit    uint64         // Provides information for GASLIMIT
	BlockNumber *big.Int       // Provides information for NUMBER
	Time        *big.Int       // Provides information for TIME
	Difficulty  *big.Int       // Provides information for DIFFICULTY
	BaseFee     *big.Int       // Provides information for BASEFEE
}

// TxContext provides the EVM with information about a transaction.
// All fields can change between transactions.
type TxContext struct {
	// Message information
	Origin   common.Address // Provides information for ORIGIN
	GasPrice *big.Int       // Provides information for GASPRICE
}

// EVM is the Ethereum Virtual Machine base object and provides
// the necessary tools to run a contract on the given state with
// the provided context. It should be noted that any error
// generated through any of the calls should be considered a
// revert-state-and-consume-all-gas operation, no checks on
// specific errors should ever be performed. The interpreter makes
// sure that any errors generated are to be considered faulty code.
//
// The EVM should never be reused and is not thread safe.
type EVM struct {
	// Context provides auxiliary blockchain related information
	Context BlockContext
	TxContext
	// StateDB gives access to the underlying state
	StateDB StateDB
	// Depth is the current call stack
	depth int

	// chainConfig contains information about the current chain
	chainConfig *params.ChainConfig
	// chain rules contains the chain rules for the current epoch
	chainRules params.Rules
	// virtual machine configuration options used to initialise the
	// evm.
	Config Config
	// global (to this context) ethereum virtual machine
	// used throughout the execution of the tx.
	interpreter *EVMInterpreter
	// abort is used to abort the EVM calling operations
	// NOTE: must be set atomically
	abort int32
	// callGasTemp holds the gas available for the current call. This is needed because the
	// available gas is calculated in gasCall* according to the 63/64 rule and later
	// applied in opCall*.
	callGasTemp uint64

	dmContext *deepmind.Context
}

func (evm *EVM) DeepmindContext() *deepmind.Context {
	return evm.dmContext
}

// NewEVM returns a new EVM. The returned EVM is not thread safe and should
// only ever be used *once*.
func NewEVM(blockCtx BlockContext, txCtx TxContext, statedb StateDB, chainConfig *params.ChainConfig, config Config, dmContext *deepmind.Context) *EVM {
	evm := &EVM{
		Context:     blockCtx,
		TxContext:   txCtx,
		StateDB:     statedb,
		Config:      config,
		chainConfig: chainConfig,
		chainRules:  chainConfig.Rules(blockCtx.BlockNumber),
		dmContext:   dmContext,
	}
	evm.interpreter = NewEVMInterpreter(evm, config)
	return evm
}

// Reset resets the EVM with a new transaction context.Reset
// This is not threadsafe and should only be done very cautiously.
func (evm *EVM) Reset(txCtx TxContext, statedb StateDB) {
	evm.TxContext = txCtx
	evm.StateDB = statedb
}

// Cancel cancels any running EVM operation. This may be called concurrently and
// it's safe to be called multiple times.
func (evm *EVM) Cancel() {
	atomic.StoreInt32(&evm.abort, 1)
}

// Cancelled returns true if Cancel has been called
func (evm *EVM) Cancelled() bool {
	return atomic.LoadInt32(&evm.abort) == 1
}

// Interpreter returns the current interpreter
func (evm *EVM) Interpreter() *EVMInterpreter {
	return evm.interpreter
}

// Call executes the contract associated with the addr with the given input as
// parameters. It also handles any necessary value transfer required and takes
// the necessary steps to create accounts and reverses the state in case of an
// execution error or failed value transfer.
func (evm *EVM) Call(caller ContractRef, addr common.Address, input []byte, gas uint64, value *big.Int) (ret []byte, leftOverGas uint64, err error) {
	if evm.dmContext.Enabled() {
		evm.dmContext.StartCall("CALL")
		evm.dmContext.RecordCallParams("CALL", caller.Address(), addr, value, gas, input)
	}

	if evm.Config.NoRecursion && evm.depth > 0 {
		if evm.dmContext.Enabled() {
			evm.dmContext.EndFailedCall(gas, true, ErrDepth.Error())
		}

		return nil, gas, nil
	}
	// Fail if we're trying to execute above the call depth limit
	if evm.depth > int(params.CallCreateDepth) {
		if evm.dmContext.Enabled() {
			evm.dmContext.EndFailedCall(gas, true, ErrDepth.Error())
		}

		return nil, gas, ErrDepth
	}
	// Fail if we're trying to transfer more than the available balance
	if value.Sign() != 0 && !evm.Context.CanTransfer(evm.StateDB, caller.Address(), value) {
		if evm.dmContext.Enabled() {
			evm.dmContext.EndFailedCall(gas, true, ErrInsufficientBalance.Error())
		}

		return nil, gas, ErrInsufficientBalance
	}
	snapshot := evm.StateDB.Snapshot()
	p, isPrecompile := evm.precompile(addr)

	if !evm.StateDB.Exist(addr) {
		if !isPrecompile && evm.chainRules.IsEIP158 && value.Sign() == 0 {
			// Calling a non existing account, don't do anything, but ping the tracer
			if evm.Config.Debug && evm.depth == 0 {
				evm.Config.Tracer.CaptureStart(evm, caller.Address(), addr, false, input, gas, value)
				evm.Config.Tracer.CaptureEnd(ret, 0, 0, nil)
			}

			if evm.dmContext.Enabled() {
				evm.dmContext.EndCall(gas, nil)
			}

			return nil, gas, nil
		}

		evm.StateDB.CreateAccount(addr, evm.dmContext)
	}
	evm.Context.Transfer(evm.StateDB, caller.Address(), addr, value, evm.dmContext)

	// Capture the tracer start/end events in debug mode
	if evm.Config.Debug {
		if evm.depth == 0 {
			evm.Config.Tracer.CaptureStart(evm, caller.Address(), addr, false, input, gas, value)
			defer func(startGas uint64, startTime time.Time) { // Lazy evaluation of the parameters
				evm.Config.Tracer.CaptureEnd(ret, startGas-gas, time.Since(startTime), err)
			}(gas, time.Now())
		} else {
			// Handle tracer events for entering and exiting a call frame
			evm.Config.Tracer.CaptureEnter(CALL, caller.Address(), addr, input, gas, value)
			defer func(startGas uint64) {
				evm.Config.Tracer.CaptureExit(ret, startGas-gas, err)
			}(gas)
		}
	}

	if isPrecompile {
		ret, gas, err = RunPrecompiledContract(p, input, gas, evm.dmContext)
	} else {
		// Initialise a new contract and set the code that is to be used by the EVM.
		// The contract is a scoped environment for this execution context only.
		code := evm.StateDB.GetCode(addr)
		if len(code) == 0 {
			if evm.dmContext.Enabled() {
				evm.dmContext.RecordCallWithoutCode()
			}
			ret, err = nil, nil // gas is unchanged
		} else {
			addrCopy := addr
			// If the account has no code, we can abort here
			// The depth-check is already done, and precompiles handled above
			contract := NewContract(caller, AccountRef(addrCopy), value, gas, evm.dmContext)
			contract.SetCallCode(&addrCopy, evm.StateDB.GetCodeHash(addrCopy), code)
			ret, err = evm.interpreter.Run(contract, input, false)
			gas = contract.Gas
		}
	}
	// When an error was returned by the EVM or when setting the creation code
	// above we revert to the snapshot and consume any gas remaining. Additionally
	// when we're in homestead this also counts for code storage gas errors.
	if err != nil {
		if evm.dmContext.Enabled() {
			evm.dmContext.RecordCallFailed(gas, err.Error())
		}

		evm.StateDB.RevertToSnapshot(snapshot)
		if err != ErrExecutionReverted {
			if evm.dmContext.Enabled() {
				evm.dmContext.RecordGasConsume(gas, gas, deepmind.FailedExecutionGasChangeReason)
			}

			gas = 0
		} else {
			if evm.dmContext.Enabled() {
				evm.dmContext.RecordCallReverted()
			}
		}
		// TODO: consider clearing up unused snapshots:
		//} else {
		//	evm.StateDB.DiscardSnapshot(snapshot)
	}

	if evm.dmContext.Enabled() {
		evm.dmContext.EndCall(gas, ret)
	}

	return ret, gas, err
}

// CallCode executes the contract associated with the addr with the given input
// as parameters. It also handles any necessary value transfer required and takes
// the necessary steps to create accounts and reverses the state in case of an
// execution error or failed value transfer.
//
// CallCode differs from Call in the sense that it executes the given address'
// code with the caller as context.
func (evm *EVM) CallCode(caller ContractRef, addr common.Address, input []byte, gas uint64, value *big.Int) (ret []byte, leftOverGas uint64, err error) {
	if evm.dmContext.Enabled() {
		evm.dmContext.StartCall("CALLCODE")
		evm.dmContext.RecordCallParams("CALLCODE", caller.Address(), addr, value, gas, input)
	}

	if evm.Config.NoRecursion && evm.depth > 0 {
		if evm.dmContext.Enabled() {
			evm.dmContext.EndFailedCall(gas, true, ErrDepth.Error())
		}

		return nil, gas, nil
	}
	// Fail if we're trying to execute above the call depth limit
	if evm.depth > int(params.CallCreateDepth) {
		if evm.dmContext.Enabled() {
			evm.dmContext.EndFailedCall(gas, true, ErrDepth.Error())
		}

		return nil, gas, ErrDepth
	}
	// Fail if we're trying to transfer more than the available balance
	// Note although it's noop to transfer X ether to caller itself. But
	// if caller doesn't have enough balance, it would be an error to allow
	// over-charging itself. So the check here is necessary.
	if !evm.Context.CanTransfer(evm.StateDB, caller.Address(), value) {
		if evm.dmContext.Enabled() {
			evm.dmContext.EndFailedCall(gas, true, ErrInsufficientBalance.Error())
		}

		return nil, gas, ErrInsufficientBalance
	}

	var snapshot = evm.StateDB.Snapshot()

	// Invoke tracer hooks that signal entering/exiting a call frame
	if evm.Config.Debug {
		evm.Config.Tracer.CaptureEnter(CALLCODE, caller.Address(), addr, input, gas, value)
		defer func(startGas uint64) {
			evm.Config.Tracer.CaptureExit(ret, startGas-gas, err)
		}(gas)
	}

	// It is allowed to call precompiles, even via delegatecall
	if p, isPrecompile := evm.precompile(addr); isPrecompile {
		ret, gas, err = RunPrecompiledContract(p, input, gas, evm.dmContext)
	} else {
		addrCopy := addr
		// Initialise a new contract and set the code that is to be used by the EVM.
		// The contract is a scoped environment for this execution context only.
		contract := NewContract(caller, AccountRef(caller.Address()), value, gas, evm.dmContext)
		contract.SetCallCode(&addrCopy, evm.StateDB.GetCodeHash(addrCopy), evm.StateDB.GetCode(addrCopy))
		ret, err = evm.interpreter.Run(contract, input, false)
		gas = contract.Gas
	}
	if err != nil {
		if evm.dmContext.Enabled() {
			evm.dmContext.RecordCallFailed(gas, err.Error())
		}

		evm.StateDB.RevertToSnapshot(snapshot)
		if err != ErrExecutionReverted {
			if evm.dmContext.Enabled() {
				evm.dmContext.RecordGasConsume(gas, gas, deepmind.FailedExecutionGasChangeReason)
			}

			gas = 0
		} else {
			if evm.dmContext.Enabled() {
				evm.dmContext.RecordCallReverted()
			}
		}
	}

	if evm.dmContext.Enabled() {
		evm.dmContext.EndCall(gas, ret)
	}

	return ret, gas, err
}

// DelegateCall executes the contract associated with the addr with the given input
// as parameters. It reverses the state in case of an execution error.
//
// DelegateCall differs from CallCode in the sense that it executes the given address'
// code with the caller as context and the caller is set to the caller of the caller.
func (evm *EVM) DelegateCall(caller ContractRef, addr common.Address, input []byte, gas uint64) (ret []byte, leftOverGas uint64, err error) {
	if evm.dmContext.Enabled() {
		evm.dmContext.StartCall("DELEGATE")

		// Deepmind a Delegate Call is quite different then a standard Call or event Call Code
		// because it executes using the state of the parent call. Assumuming a contract that
		// receives a method `execute`, let's say this contract is A. When in the `execute`
		// method a `delegatecall` is performed to contract B, the net effect is that code of
		// B is loaded and executed against the current state and value of contract A. As such,
		// the real caller is the one that called contract A.
		//
		// Thoughts: When I wrote this comment, I realized that it's misleading in Firehose stack
		// in fact. The caller is still contract A, we should probably have recorded the parent
		// caller as actually another extra field only available on Delegate Call. The same problem
		// arise with the `value` field, it's actually the value sent to parent call that initiate
		// `execute` on contract A.

		// It's a sure thing that caller is a Contract, it cannot be anything else, so we are safe
		parent := caller.(*Contract)
		evm.dmContext.RecordCallParams("DELEGATE", parent.CallerAddress, addr, parent.value, gas, input)
	}

	if evm.Config.NoRecursion && evm.depth > 0 {
		if evm.dmContext.Enabled() {
			evm.dmContext.EndFailedCall(gas, true, ErrDepth.Error())
		}

		return nil, gas, nil
	}
	// Fail if we're trying to execute above the call depth limit
	if evm.depth > int(params.CallCreateDepth) {
		if evm.dmContext.Enabled() {
			evm.dmContext.EndFailedCall(gas, true, ErrDepth.Error())
		}

		return nil, gas, ErrDepth
	}

	var snapshot = evm.StateDB.Snapshot()

	// Invoke tracer hooks that signal entering/exiting a call frame
	if evm.Config.Debug {
		evm.Config.Tracer.CaptureEnter(DELEGATECALL, caller.Address(), addr, input, gas, nil)
		defer func(startGas uint64) {
			evm.Config.Tracer.CaptureExit(ret, startGas-gas, err)
		}(gas)
	}

	// It is allowed to call precompiles, even via delegatecall
	if p, isPrecompile := evm.precompile(addr); isPrecompile {
		ret, gas, err = RunPrecompiledContract(p, input, gas, evm.dmContext)
	} else {
		addrCopy := addr
		// Initialise a new contract and make initialise the delegate values
		contract := NewContract(caller, AccountRef(caller.Address()), nil, gas, evm.dmContext).AsDelegate()
		contract.SetCallCode(&addrCopy, evm.StateDB.GetCodeHash(addrCopy), evm.StateDB.GetCode(addrCopy))
		ret, err = evm.interpreter.Run(contract, input, false)
		gas = contract.Gas
	}
	if err != nil {
		if evm.dmContext.Enabled() {
			evm.dmContext.RecordCallFailed(gas, err.Error())
		}

		evm.StateDB.RevertToSnapshot(snapshot)
		if err != ErrExecutionReverted {
			if evm.dmContext.Enabled() {
				evm.dmContext.RecordGasConsume(gas, gas, deepmind.FailedExecutionGasChangeReason)
			}

			gas = 0
		} else {
			if evm.dmContext.Enabled() {
				evm.dmContext.RecordCallReverted()
			}
		}
	}

	if evm.dmContext.Enabled() {
		evm.dmContext.EndCall(gas, ret)
	}

	return ret, gas, err
}

// StaticCall executes the contract associated with the addr with the given input
// as parameters while disallowing any modifications to the state during the call.
// Opcodes that attempt to perform such modifications will result in exceptions
// instead of performing the modifications.
func (evm *EVM) StaticCall(caller ContractRef, addr common.Address, input []byte, gas uint64) (ret []byte, leftOverGas uint64, err error) {
	if evm.dmContext.Enabled() {
		evm.dmContext.StartCall("STATIC")
		evm.dmContext.RecordCallParams("STATIC", caller.Address(), addr, deepmind.EmptyValue, gas, input)
	}

	if evm.Config.NoRecursion && evm.depth > 0 {
		if evm.dmContext.Enabled() {
			evm.dmContext.EndFailedCall(gas, true, ErrDepth.Error())
		}

		return nil, gas, nil
	}
	// Fail if we're trying to execute above the call depth limit
	if evm.depth > int(params.CallCreateDepth) {
		if evm.dmContext.Enabled() {
			evm.dmContext.EndFailedCall(gas, true, ErrDepth.Error())
		}

		return nil, gas, ErrDepth
	}

	// We take a snapshot here. This is a bit counter-intuitive, and could probably be skipped.
	// However, even a staticcall is considered a 'touch'. On mainnet, static calls were introduced
	// after all empty accounts were deleted, so this is not required. However, if we omit this,
	// then certain tests start failing; stRevertTest/RevertPrecompiledTouchExactOOG.json.
	// We could change this, but for now it's left for legacy reasons
	var snapshot = evm.StateDB.Snapshot()

	// Deep Mind moved this piece of code from the next if statement below (`if isPrecompile` was `if  p, isPrecompile := evm.precompile(addr); isPrecompile`)
	p, isPrecompile := evm.precompile(addr)

	// We do an AddBalance of zero here, just in order to trigger a touch.
	// This doesn't matter on Mainnet, where all empties are gone at the time of Byzantium,
	// but is the correct thing to do and matters on other networks, in tests, and potential
	// future scenarios
	evm.StateDB.AddBalance(addr, big0, isPrecompile, evm.dmContext, deepmind.IgnoredBalanceChangeReason)

<<<<<<< HEAD
	if isPrecompile {
		ret, gas, err = RunPrecompiledContract(p, input, gas, evm.dmContext)
=======
	// Invoke tracer hooks that signal entering/exiting a call frame
	if evm.Config.Debug {
		evm.Config.Tracer.CaptureEnter(STATICCALL, caller.Address(), addr, input, gas, nil)
		defer func(startGas uint64) {
			evm.Config.Tracer.CaptureExit(ret, startGas-gas, err)
		}(gas)
	}

	if p, isPrecompile := evm.precompile(addr); isPrecompile {
		ret, gas, err = RunPrecompiledContract(p, input, gas)
>>>>>>> eae3b194
	} else {
		// At this point, we use a copy of address. If we don't, the go compiler will
		// leak the 'contract' to the outer scope, and make allocation for 'contract'
		// even if the actual execution ends on RunPrecompiled above.
		addrCopy := addr
		// Initialise a new contract and set the code that is to be used by the EVM.
		// The contract is a scoped environment for this execution context only.
		contract := NewContract(caller, AccountRef(addrCopy), new(big.Int), gas, evm.dmContext)
		contract.SetCallCode(&addrCopy, evm.StateDB.GetCodeHash(addrCopy), evm.StateDB.GetCode(addrCopy))

		// When an error was returned by the EVM or when setting the creation code
		// above we revert to the snapshot and consume any gas remaining. Additionally
		// when we're in Homestead this also counts for code storage gas errors.
		ret, err = evm.interpreter.Run(contract, input, true)
		gas = contract.Gas
	}
	if err != nil {
		if evm.dmContext.Enabled() {
			evm.dmContext.RecordCallFailed(gas, err.Error())
		}

		evm.StateDB.RevertToSnapshot(snapshot)
		if err != ErrExecutionReverted {
			if evm.dmContext.Enabled() {
				evm.dmContext.RecordGasConsume(gas, gas, deepmind.FailedExecutionGasChangeReason)
			}

			gas = 0
		} else {
			if evm.dmContext.Enabled() {
				evm.dmContext.RecordCallReverted()
			}
		}
	}

	if evm.dmContext.Enabled() {
		evm.dmContext.EndCall(gas, ret)
	}

	return ret, gas, err
}

type codeAndHash struct {
	code []byte
	hash common.Hash
}

func (c *codeAndHash) Hash() common.Hash {
	if c.hash == (common.Hash{}) {
		c.hash = crypto.Keccak256Hash(c.code)
	}
	return c.hash
}

// create creates a new contract using code as deployment code.
<<<<<<< HEAD
func (evm *EVM) create(caller ContractRef, codeAndHash *codeAndHash, gas uint64, value *big.Int, address common.Address) ([]byte, common.Address, uint64, error) {
	if evm.dmContext.Enabled() {
		evm.dmContext.StartCall("CREATE")
		evm.dmContext.RecordCallParams("CREATE", caller.Address(), address, value, gas, nil)
	}

=======
func (evm *EVM) create(caller ContractRef, codeAndHash *codeAndHash, gas uint64, value *big.Int, address common.Address, typ OpCode) ([]byte, common.Address, uint64, error) {
>>>>>>> eae3b194
	// Depth check execution. Fail if we're trying to execute above the
	// limit.
	if evm.depth > int(params.CallCreateDepth) {
		if evm.dmContext.Enabled() {
			evm.dmContext.EndFailedCall(gas, true, ErrDepth.Error())
		}

		return nil, common.Address{}, gas, ErrDepth
	}
	if !evm.Context.CanTransfer(evm.StateDB, caller.Address(), value) {
		if evm.dmContext.Enabled() {
			evm.dmContext.EndFailedCall(gas, true, ErrInsufficientBalance.Error())
		}

		return nil, common.Address{}, gas, ErrInsufficientBalance
	}

	nonce := evm.StateDB.GetNonce(caller.Address())
	evm.StateDB.SetNonce(caller.Address(), nonce+1, evm.dmContext)
	// We add this to the access list _before_ taking a snapshot. Even if the creation fails,
	// the access-list change should not be rolled back
	if evm.chainRules.IsBerlin {
		evm.StateDB.AddAddressToAccessList(address)
	}
	// Ensure there's no existing contract already at the designated address
	contractHash := evm.StateDB.GetCodeHash(address)
	if evm.StateDB.GetNonce(address) != 0 || (contractHash != (common.Hash{}) && contractHash != emptyCodeHash) {
		if evm.dmContext.Enabled() {
			// In the case of a contract collision, the gas is fully consume since the retured gas value in the
			// return a little below is 0. This means we are facing not a revertion like other early failure
			// reasons we usually see but with an actual assertion failure which burns the remaining gas that
			// was allowed to the creation. Hence why we have an `EndFailedCall` and using `false` to show
			// the call is **not** reverted.
			evm.dmContext.EndFailedCall(gas, false, ErrContractAddressCollision.Error())
		}

		return nil, common.Address{}, 0, ErrContractAddressCollision
	}

	// Create a new account on the state
	snapshot := evm.StateDB.Snapshot()
	evm.StateDB.CreateAccount(address, evm.dmContext)
	if evm.chainRules.IsEIP158 {
		evm.StateDB.SetNonce(address, 1, evm.dmContext)
	}
	evm.Context.Transfer(evm.StateDB, caller.Address(), address, value, evm.dmContext)

	// Initialise a new contract and set the code that is to be used by the EVM.
	// The contract is a scoped environment for this execution context only.
	contract := NewContract(caller, AccountRef(address), value, gas, evm.dmContext)
	contract.SetCodeOptionalHash(&address, codeAndHash)

	if evm.Config.NoRecursion && evm.depth > 0 {
		if evm.dmContext.Enabled() {
			evm.dmContext.EndFailedCall(gas, true, ErrDepth.Error())
		}

		return nil, address, gas, nil
	}

	if evm.Config.Debug {
		if evm.depth == 0 {
			evm.Config.Tracer.CaptureStart(evm, caller.Address(), address, true, codeAndHash.code, gas, value)
		} else {
			evm.Config.Tracer.CaptureEnter(typ, caller.Address(), address, codeAndHash.code, gas, value)
		}
	}

	start := time.Now()

	ret, err := evm.interpreter.Run(contract, nil, false)

	// Check whether the max code size has been exceeded, assign err if the case.
	if err == nil && evm.chainRules.IsEIP158 && len(ret) > params.MaxCodeSize {
		err = ErrMaxCodeSizeExceeded
	}

	// Reject code starting with 0xEF if EIP-3541 is enabled.
	if err == nil && len(ret) >= 1 && ret[0] == 0xEF && evm.chainRules.IsLondon {
		err = ErrInvalidCode
	}

	// if the contract creation ran successfully and no errors were returned
	// calculate the gas required to store the code. If the code could not
	// be stored due to not enough gas set an error and let it be handled
	// by the error checking condition below.
	if err == nil {
		createDataGas := uint64(len(ret)) * params.CreateDataGas

		if contract.UseGas(createDataGas, deepmind.GasChangeReason("code_storage")) {
			evm.StateDB.SetCode(address, ret, evm.dmContext)
		} else {
			err = ErrCodeStoreOutOfGas
		}
	}

	// When an error was returned by the EVM or when setting the creation code
	// above we revert to the snapshot and consume any gas remaining. Additionally
	// when we're in homestead this also counts for code storage gas errors.
	if err != nil && evm.dmContext.Enabled() {
		evm.dmContext.RecordCallFailed(contract.Gas, err.Error())
	}

	if err != nil && (evm.chainRules.IsHomestead || err != ErrCodeStoreOutOfGas) {
		evm.StateDB.RevertToSnapshot(snapshot)
		if err != ErrExecutionReverted {
			contract.UseGas(contract.Gas, deepmind.FailedExecutionGasChangeReason)
		} else {
			if evm.dmContext.Enabled() {
				evm.dmContext.RecordCallReverted()
			}
		}
	}

	if evm.Config.Debug {
		if evm.depth == 0 {
			evm.Config.Tracer.CaptureEnd(ret, gas-contract.Gas, time.Since(start), err)
		} else {
			evm.Config.Tracer.CaptureExit(ret, gas-contract.Gas, err)
		}
	}

	if evm.dmContext.Enabled() {
		evm.dmContext.EndCall(contract.Gas, nil)
	}

	return ret, address, contract.Gas, err
}

// Create creates a new contract using code as deployment code.
func (evm *EVM) Create(caller ContractRef, code []byte, gas uint64, value *big.Int) (ret []byte, contractAddr common.Address, leftOverGas uint64, err error) {
	contractAddr = crypto.CreateAddress(caller.Address(), evm.StateDB.GetNonce(caller.Address()))
	return evm.create(caller, &codeAndHash{code: code}, gas, value, contractAddr, CREATE)
}

// Create2 creates a new contract using code as deployment code.
//
// The different between Create2 with Create is Create2 uses sha3(0xff ++ msg.sender ++ salt ++ sha3(init_code))[12:]
// instead of the usual sender-and-nonce-hash as the address where the contract is initialized at.
func (evm *EVM) Create2(caller ContractRef, code []byte, gas uint64, endowment *big.Int, salt *uint256.Int) (ret []byte, contractAddr common.Address, leftOverGas uint64, err error) {
	codeAndHash := &codeAndHash{code: code}
	contractAddr = crypto.CreateAddress2(caller.Address(), salt.Bytes32(), codeAndHash.Hash().Bytes())
	return evm.create(caller, codeAndHash, gas, endowment, contractAddr, CREATE2)
}

// ChainConfig returns the environment's chain configuration
func (evm *EVM) ChainConfig() *params.ChainConfig { return evm.chainConfig }<|MERGE_RESOLUTION|>--- conflicted
+++ resolved
@@ -512,10 +512,6 @@
 	// future scenarios
 	evm.StateDB.AddBalance(addr, big0, isPrecompile, evm.dmContext, deepmind.IgnoredBalanceChangeReason)
 
-<<<<<<< HEAD
-	if isPrecompile {
-		ret, gas, err = RunPrecompiledContract(p, input, gas, evm.dmContext)
-=======
 	// Invoke tracer hooks that signal entering/exiting a call frame
 	if evm.Config.Debug {
 		evm.Config.Tracer.CaptureEnter(STATICCALL, caller.Address(), addr, input, gas, nil)
@@ -524,9 +520,8 @@
 		}(gas)
 	}
 
-	if p, isPrecompile := evm.precompile(addr); isPrecompile {
-		ret, gas, err = RunPrecompiledContract(p, input, gas)
->>>>>>> eae3b194
+	if isPrecompile {
+		ret, gas, err = RunPrecompiledContract(p, input, gas, evm.dmContext)
 	} else {
 		// At this point, we use a copy of address. If we don't, the go compiler will
 		// leak the 'contract' to the outer scope, and make allocation for 'contract'
@@ -582,16 +577,12 @@
 }
 
 // create creates a new contract using code as deployment code.
-<<<<<<< HEAD
-func (evm *EVM) create(caller ContractRef, codeAndHash *codeAndHash, gas uint64, value *big.Int, address common.Address) ([]byte, common.Address, uint64, error) {
+func (evm *EVM) create(caller ContractRef, codeAndHash *codeAndHash, gas uint64, value *big.Int, address common.Address, typ OpCode) ([]byte, common.Address, uint64, error) {
 	if evm.dmContext.Enabled() {
 		evm.dmContext.StartCall("CREATE")
 		evm.dmContext.RecordCallParams("CREATE", caller.Address(), address, value, gas, nil)
 	}
 
-=======
-func (evm *EVM) create(caller ContractRef, codeAndHash *codeAndHash, gas uint64, value *big.Int, address common.Address, typ OpCode) ([]byte, common.Address, uint64, error) {
->>>>>>> eae3b194
 	// Depth check execution. Fail if we're trying to execute above the
 	// limit.
 	if evm.depth > int(params.CallCreateDepth) {
