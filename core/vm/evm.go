--- conflicted
+++ resolved
@@ -606,14 +606,10 @@
 	}
 
 	nonce := evm.StateDB.GetNonce(caller.Address())
-<<<<<<< HEAD
-	evm.StateDB.SetNonce(caller.Address(), nonce+1, evm.dmContext)
-=======
 	if nonce+1 < nonce {
 		return nil, common.Address{}, gas, ErrNonceUintOverflow
 	}
-	evm.StateDB.SetNonce(caller.Address(), nonce+1)
->>>>>>> 7a0c19f8
+	evm.StateDB.SetNonce(caller.Address(), nonce+1, evm.dmContext)
 	// We add this to the access list _before_ taking a snapshot. Even if the creation fails,
 	// the access-list change should not be rolled back
 	if evm.chainRules.IsBerlin {
