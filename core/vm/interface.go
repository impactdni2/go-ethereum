// Copyright 2016 The go-ethereum Authors
// This file is part of the go-ethereum library.
//
// The go-ethereum library is free software: you can redistribute it and/or modify
// it under the terms of the GNU Lesser General Public License as published by
// the Free Software Foundation, either version 3 of the License, or
// (at your option) any later version.
//
// The go-ethereum library is distributed in the hope that it will be useful,
// but WITHOUT ANY WARRANTY; without even the implied warranty of
// MERCHANTABILITY or FITNESS FOR A PARTICULAR PURPOSE. See the
// GNU Lesser General Public License for more details.
//
// You should have received a copy of the GNU Lesser General Public License
// along with the go-ethereum library. If not, see <http://www.gnu.org/licenses/>.

package vm

import (
	"math/big"

	"github.com/ethereum/go-ethereum/common"
	"github.com/ethereum/go-ethereum/core/types"
	"github.com/ethereum/go-ethereum/params"
)

// StateDB is an EVM database for full state querying.
type StateDB interface {
	CreateAccount(common.Address)

	SubBalance(common.Address, *big.Int)
	AddBalance(common.Address, *big.Int)
	GetBalance(common.Address) *big.Int
	ExpectBalanceBurn(*big.Int)

	GetNonce(common.Address) uint64
	SetNonce(common.Address, uint64)

	GetCodeHash(common.Address) common.Hash
	GetCode(common.Address) []byte
	SetCode(common.Address, []byte)
	GetCodeSize(common.Address) int

	AddRefund(uint64)
	SubRefund(uint64)
	GetRefund() uint64

	GetCommittedState(common.Address, common.Hash) common.Hash
	GetState(common.Address, common.Hash) common.Hash
	SetState(common.Address, common.Hash, common.Hash)

	GetTransientState(addr common.Address, key common.Hash) common.Hash
	SetTransientState(addr common.Address, key, value common.Hash)

	Suicide(common.Address) bool
	HasSuicided(common.Address) bool
	GetSuicides() []common.Address

	// Exist reports whether the given account exists in state.
	// Notably this should also return true for suicided accounts.
	Exist(common.Address) bool
	// Empty returns whether the given account is empty. Empty
	// is defined according to EIP161 (balance = nonce = code = 0).
	Empty(common.Address) bool

	AddressInAccessList(addr common.Address) bool
	SlotInAccessList(addr common.Address, slot common.Hash) (addressOk bool, slotOk bool)
	// AddAddressToAccessList adds the given address to the access list. This operation is safe to perform
	// even if the feature/fork is not active yet
	AddAddressToAccessList(addr common.Address)
	// AddSlotToAccessList adds the given (address,slot) to the access list. This operation is safe to perform
	// even if the feature/fork is not active yet
	AddSlotToAccessList(addr common.Address, slot common.Hash)
	Prepare(rules params.Rules, sender, coinbase common.Address, dest *common.Address, precompiles []common.Address, txAccesses types.AccessList)

	RevertToSnapshot(int)
	Snapshot() int

	AddLog(*types.Log)
	AddPreimage(common.Hash, []byte)
<<<<<<< HEAD
	GetCurrentTxLogs() []*types.Log

	ForEachStorage(common.Address, func(common.Hash, common.Hash) bool) error
=======
>>>>>>> a38f4108
}

// CallContext provides a basic interface for the EVM calling conventions. The EVM
// depends on this context being implemented for doing subcalls and initialising new EVM contracts.
type CallContext interface {
	// Call calls another contract.
	Call(env *EVM, me ContractRef, addr common.Address, data []byte, gas, value *big.Int) ([]byte, error)
	// CallCode takes another contracts code and execute within our own context
	CallCode(env *EVM, me ContractRef, addr common.Address, data []byte, gas, value *big.Int) ([]byte, error)
	// DelegateCall is same as CallCode except sender and value is propagated from parent to child scope
	DelegateCall(env *EVM, me ContractRef, addr common.Address, data []byte, gas *big.Int) ([]byte, error)
	// Create creates a new contract
	Create(env *EVM, me ContractRef, data []byte, gas, value *big.Int) ([]byte, common.Address, error)
}<|MERGE_RESOLUTION|>--- conflicted
+++ resolved
@@ -78,12 +78,8 @@
 
 	AddLog(*types.Log)
 	AddPreimage(common.Hash, []byte)
-<<<<<<< HEAD
+
 	GetCurrentTxLogs() []*types.Log
-
-	ForEachStorage(common.Address, func(common.Hash, common.Hash) bool) error
-=======
->>>>>>> a38f4108
 }
 
 // CallContext provides a basic interface for the EVM calling conventions. The EVM
