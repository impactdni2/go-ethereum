--- conflicted
+++ resolved
@@ -103,11 +103,7 @@
 		b.SetCoinbase(common.Address{})
 	}
 	b.statedb.Prepare(tx.Hash(), len(b.txs))
-<<<<<<< HEAD
-	receipt, _, err := ApplyTransaction(b.config, bc, &b.header.Coinbase, b.gasPool, b.statedb, b.header, tx, &b.header.GasUsed, vm.Config{})
-=======
-	receipt, err := ApplyTransaction(b.config, bc, &b.header.Coinbase, b.gasPool, b.statedb, b.header, b.parent.Header().ExcessDataGas, tx, &b.header.GasUsed, vm.Config{})
->>>>>>> 8925aee7
+	receipt, _, err := ApplyTransaction(b.config, bc, &b.header.Coinbase, b.gasPool, b.statedb, b.header, b.parent.Header().ExcessDataGas, tx, &b.header.GasUsed, vm.Config{}, nil)
 	if err != nil {
 		panic(err)
 	}
