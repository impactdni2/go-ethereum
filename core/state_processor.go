// Copyright 2015 The go-ethereum Authors
// This file is part of the go-ethereum library.
//
// The go-ethereum library is free software: you can redistribute it and/or modify
// it under the terms of the GNU Lesser General Public License as published by
// the Free Software Foundation, either version 3 of the License, or
// (at your option) any later version.
//
// The go-ethereum library is distributed in the hope that it will be useful,
// but WITHOUT ANY WARRANTY; without even the implied warranty of
// MERCHANTABILITY or FITNESS FOR A PARTICULAR PURPOSE. See the
// GNU Lesser General Public License for more details.
//
// You should have received a copy of the GNU Lesser General Public License
// along with the go-ethereum library. If not, see <http://www.gnu.org/licenses/>.

package core

import (
	"fmt"
	"math/big"

	"github.com/ethereum/go-ethereum/common"
	"github.com/ethereum/go-ethereum/consensus"
	"github.com/ethereum/go-ethereum/consensus/misc"
	"github.com/ethereum/go-ethereum/core/state"
	"github.com/ethereum/go-ethereum/core/types"
	"github.com/ethereum/go-ethereum/core/vm"
	"github.com/ethereum/go-ethereum/crypto"
	"github.com/ethereum/go-ethereum/firehose"
	"github.com/ethereum/go-ethereum/params"
)

// StateProcessor is a basic Processor, which takes care of transitioning
// state from one point to another.
//
// StateProcessor implements Processor.
type StateProcessor struct {
	config *params.ChainConfig // Chain configuration options
	bc     *BlockChain         // Canonical block chain
	engine consensus.Engine    // Consensus engine used for block rewards
}

// NewStateProcessor initialises a new StateProcessor.
func NewStateProcessor(config *params.ChainConfig, bc *BlockChain, engine consensus.Engine) *StateProcessor {
	return &StateProcessor{
		config: config,
		bc:     bc,
		engine: engine,
	}
}

// Process processes the state changes according to the Ethereum rules by running
// the transaction messages using the statedb and applying any rewards to both
// the processor (coinbase) and any included uncles.
//
// Process returns the receipts and logs accumulated during the process and
// returns the amount of gas that was used in the process. If any of the
// transactions failed to execute due to insufficient gas it will return an error.
func (p *StateProcessor) Process(block *types.Block, statedb *state.StateDB, cfg vm.Config) (types.Receipts, []*types.Log, uint64, error) {
	var (
<<<<<<< HEAD
		receipts    types.Receipts
		usedGas     = new(uint64)
		header      = block.Header()
		blockHash   = block.Hash()
		blockNumber = block.Number()
		allLogs     []*types.Log
		gp          = new(GasPool).AddGas(block.GasLimit())
		dmContext   = deepmind.MaybeSyncContext()
=======
		receipts        types.Receipts
		usedGas         = new(uint64)
		header          = block.Header()
		allLogs         []*types.Log
		gp              = new(GasPool).AddGas(block.GasLimit())
		firehoseContext = firehose.MaybeSyncContext()
>>>>>>> 3904d0d3
	)

	if firehoseContext.Enabled() {
		firehoseContext.StartBlock(block)
	}

	// Mutate the block and state according to any hard-fork specs
	if p.config.DAOForkSupport && p.config.DAOForkBlock != nil && p.config.DAOForkBlock.Cmp(block.Number()) == 0 {
		misc.ApplyDAOHardFork(statedb, firehoseContext)
	}
	blockContext := NewEVMBlockContext(header, p.bc, nil)
	vmenv := vm.NewEVM(blockContext, vm.TxContext{}, statedb, p.config, cfg, firehoseContext)
	// Iterate over and process the individual transactions
	for i, tx := range block.Transactions() {
<<<<<<< HEAD
		if dmContext.Enabled() {
			dmContext.StartTransaction(tx, header.BaseFee)
=======
		if firehoseContext.Enabled() {
			// London fork not active in this branch yet, replace by `header.BaseFee` instead of `nil` when it's the case (and remove this comment)
			firehoseContext.StartTransaction(tx, nil)
>>>>>>> 3904d0d3
		}

		msg, err := tx.AsMessage(types.MakeSigner(p.config, header.Number), header.BaseFee)
		if err != nil {
			if firehoseContext.Enabled() {
				firehoseContext.RecordFailedTransaction(err)
				firehoseContext.ExitBlock()
			}

			return nil, nil, 0, fmt.Errorf("could not apply tx %d [%v]: %w", i, tx.Hash().Hex(), err)
		}

		if firehoseContext.Enabled() {
			firehoseContext.RecordTrxFrom(msg.From())
		}

<<<<<<< HEAD
		statedb.Prepare(tx.Hash(), i)
		receipt, err := applyTransaction(msg, p.config, nil, gp, statedb, blockNumber, blockHash, tx, usedGas, vmenv, dmContext)
=======
		statedb.Prepare(tx.Hash(), block.Hash(), i)
		receipt, err := applyTransaction(msg, p.config, p.bc, nil, gp, statedb, header, tx, usedGas, vmenv, firehoseContext)
>>>>>>> 3904d0d3
		if err != nil {
			if firehoseContext.Enabled() {
				firehoseContext.RecordFailedTransaction(err)
				firehoseContext.ExitBlock()
			}

			return nil, nil, 0, fmt.Errorf("could not apply tx %d [%v]: %w", i, tx.Hash().Hex(), err)
		}

		if firehoseContext.Enabled() {
			firehoseContext.EndTransaction(receipt)
		}

		receipts = append(receipts, receipt)
		allLogs = append(allLogs, receipt.Logs...)
	}

	// Finalize block is a bit special since it can be enabled without the full firehose sync.
	// As such, if firehose is enabled, we log it and us the firehose context. Otherwise if
	// block progress is enabled.
	if firehoseContext.Enabled() {
		firehoseContext.FinalizeBlock(block)
	} else if firehose.BlockProgressEnabled {
		firehose.SyncContext().FinalizeBlock(block)
	}

	// Finalize the block, applying any consensus engine specific extras (e.g. block rewards)
	p.engine.Finalize(p.bc, header, statedb, block.Transactions(), block.Uncles(), firehoseContext)

	if firehoseContext.Enabled() {
		// Calculate the total difficulty of the block
		ptd := p.bc.GetTd(block.ParentHash(), block.NumberU64()-1)
		difficulty := block.Difficulty()
		if difficulty == nil {
			difficulty = common.Big0
		}

		td := ptd
		if ptd != nil {
			td = new(big.Int).Add(difficulty, ptd)
		}

<<<<<<< HEAD
		dmContext.EndBlock(block, p.bc.CurrentFinalizedBlock(), td)
=======
		firehoseContext.EndBlock(block, td)
>>>>>>> 3904d0d3
	}

	return receipts, allLogs, *usedGas, nil
}

<<<<<<< HEAD
func applyTransaction(msg types.Message, config *params.ChainConfig, author *common.Address, gp *GasPool, statedb *state.StateDB, blockNumber *big.Int, blockHash common.Hash, tx *types.Transaction, usedGas *uint64, evm *vm.EVM, dmContext *deepmind.Context) (*types.Receipt, error) {
=======
func applyTransaction(msg types.Message, config *params.ChainConfig, bc ChainContext, author *common.Address, gp *GasPool, statedb *state.StateDB, header *types.Header, tx *types.Transaction, usedGas *uint64, evm *vm.EVM, firehoseContext *firehose.Context) (*types.Receipt, error) {
>>>>>>> 3904d0d3
	// Create a new context to be used in the EVM environment.
	txContext := NewEVMTxContext(msg)
	evm.Reset(txContext, statedb)

	// Apply the transaction to the current state (included in the env).
	result, err := ApplyMessage(evm, msg, gp)
	if err != nil {
		return nil, err
	}

	// Update the state with pending changes.
	var root []byte
	if config.IsByzantium(blockNumber) {
		statedb.Finalise(true)
	} else {
		root = statedb.IntermediateRoot(config.IsEIP158(blockNumber)).Bytes()
	}
	*usedGas += result.UsedGas

	// Create a new receipt for the transaction, storing the intermediate root and gas used
	// by the tx.
	receipt := &types.Receipt{Type: tx.Type(), PostState: root, CumulativeGasUsed: *usedGas}
	if result.Failed() {
		receipt.Status = types.ReceiptStatusFailed
	} else {
		receipt.Status = types.ReceiptStatusSuccessful
	}
	receipt.TxHash = tx.Hash()
	receipt.GasUsed = result.UsedGas

	// If the transaction created a contract, store the creation address in the receipt.
	if msg.To() == nil {
		receipt.ContractAddress = crypto.CreateAddress(evm.TxContext.Origin, tx.Nonce())
	}

	// Set the receipt logs and create the bloom filter.
	receipt.Logs = statedb.GetLogs(tx.Hash(), blockHash)
	receipt.Bloom = types.CreateBloom(types.Receipts{receipt})
	receipt.BlockHash = blockHash
	receipt.BlockNumber = blockNumber
	receipt.TransactionIndex = uint(statedb.TxIndex())
	return receipt, err
}

// ApplyTransaction attempts to apply a transaction to the given state database
// and uses the input parameters for its environment. It returns the receipt
// for the transaction, gas used and an error if the transaction failed,
// indicating the block was invalid.
<<<<<<< HEAD
func ApplyTransaction(config *params.ChainConfig, bc ChainContext, author *common.Address, gp *GasPool, statedb *state.StateDB, header *types.Header, tx *types.Transaction, usedGas *uint64, cfg vm.Config, dmContext *deepmind.Context) (*types.Receipt, error) {
	msg, err := tx.AsMessage(types.MakeSigner(config, header.Number), header.BaseFee)
=======
func ApplyTransaction(config *params.ChainConfig, bc ChainContext, author *common.Address, gp *GasPool, statedb *state.StateDB, header *types.Header, tx *types.Transaction, usedGas *uint64, cfg vm.Config, firehoseContext *firehose.Context) (*types.Receipt, error) {
	msg, err := tx.AsMessage(types.MakeSigner(config, header.Number))
>>>>>>> 3904d0d3
	if err != nil {
		return nil, err
	}
	// Create a new context to be used in the EVM environment
	blockContext := NewEVMBlockContext(header, bc, author)
<<<<<<< HEAD
	vmenv := vm.NewEVM(blockContext, vm.TxContext{}, statedb, config, cfg, dmContext)
	return applyTransaction(msg, config, author, gp, statedb, header.Number, header.Hash(), tx, usedGas, vmenv, dmContext)
=======
	vmenv := vm.NewEVM(blockContext, vm.TxContext{}, statedb, config, cfg, firehoseContext)
	return applyTransaction(msg, config, bc, author, gp, statedb, header, tx, usedGas, vmenv, firehoseContext)
>>>>>>> 3904d0d3
}<|MERGE_RESOLUTION|>--- conflicted
+++ resolved
@@ -59,23 +59,14 @@
 // transactions failed to execute due to insufficient gas it will return an error.
 func (p *StateProcessor) Process(block *types.Block, statedb *state.StateDB, cfg vm.Config) (types.Receipts, []*types.Log, uint64, error) {
 	var (
-<<<<<<< HEAD
-		receipts    types.Receipts
-		usedGas     = new(uint64)
-		header      = block.Header()
-		blockHash   = block.Hash()
-		blockNumber = block.Number()
-		allLogs     []*types.Log
-		gp          = new(GasPool).AddGas(block.GasLimit())
-		dmContext   = deepmind.MaybeSyncContext()
-=======
 		receipts        types.Receipts
 		usedGas         = new(uint64)
 		header          = block.Header()
+		blockHash       = block.Hash()
+		blockNumber     = block.Number()
 		allLogs         []*types.Log
 		gp              = new(GasPool).AddGas(block.GasLimit())
 		firehoseContext = firehose.MaybeSyncContext()
->>>>>>> 3904d0d3
 	)
 
 	if firehoseContext.Enabled() {
@@ -90,14 +81,8 @@
 	vmenv := vm.NewEVM(blockContext, vm.TxContext{}, statedb, p.config, cfg, firehoseContext)
 	// Iterate over and process the individual transactions
 	for i, tx := range block.Transactions() {
-<<<<<<< HEAD
-		if dmContext.Enabled() {
-			dmContext.StartTransaction(tx, header.BaseFee)
-=======
 		if firehoseContext.Enabled() {
-			// London fork not active in this branch yet, replace by `header.BaseFee` instead of `nil` when it's the case (and remove this comment)
-			firehoseContext.StartTransaction(tx, nil)
->>>>>>> 3904d0d3
+			firehoseContext.StartTransaction(tx, header.BaseFee)
 		}
 
 		msg, err := tx.AsMessage(types.MakeSigner(p.config, header.Number), header.BaseFee)
@@ -114,13 +99,8 @@
 			firehoseContext.RecordTrxFrom(msg.From())
 		}
 
-<<<<<<< HEAD
 		statedb.Prepare(tx.Hash(), i)
-		receipt, err := applyTransaction(msg, p.config, nil, gp, statedb, blockNumber, blockHash, tx, usedGas, vmenv, dmContext)
-=======
-		statedb.Prepare(tx.Hash(), block.Hash(), i)
-		receipt, err := applyTransaction(msg, p.config, p.bc, nil, gp, statedb, header, tx, usedGas, vmenv, firehoseContext)
->>>>>>> 3904d0d3
+		receipt, err := applyTransaction(msg, p.config, nil, gp, statedb, blockNumber, blockHash, tx, usedGas, vmenv, firehoseContext)
 		if err != nil {
 			if firehoseContext.Enabled() {
 				firehoseContext.RecordFailedTransaction(err)
@@ -163,21 +143,13 @@
 			td = new(big.Int).Add(difficulty, ptd)
 		}
 
-<<<<<<< HEAD
-		dmContext.EndBlock(block, p.bc.CurrentFinalizedBlock(), td)
-=======
-		firehoseContext.EndBlock(block, td)
->>>>>>> 3904d0d3
+		firehoseContext.EndBlock(block, p.bc.CurrentFinalizedBlock(), td)
 	}
 
 	return receipts, allLogs, *usedGas, nil
 }
 
-<<<<<<< HEAD
-func applyTransaction(msg types.Message, config *params.ChainConfig, author *common.Address, gp *GasPool, statedb *state.StateDB, blockNumber *big.Int, blockHash common.Hash, tx *types.Transaction, usedGas *uint64, evm *vm.EVM, dmContext *deepmind.Context) (*types.Receipt, error) {
-=======
-func applyTransaction(msg types.Message, config *params.ChainConfig, bc ChainContext, author *common.Address, gp *GasPool, statedb *state.StateDB, header *types.Header, tx *types.Transaction, usedGas *uint64, evm *vm.EVM, firehoseContext *firehose.Context) (*types.Receipt, error) {
->>>>>>> 3904d0d3
+func applyTransaction(msg types.Message, config *params.ChainConfig, author *common.Address, gp *GasPool, statedb *state.StateDB, blockNumber *big.Int, blockHash common.Hash, tx *types.Transaction, usedGas *uint64, evm *vm.EVM, firehoseContext *firehose.Context) (*types.Receipt, error) {
 	// Create a new context to be used in the EVM environment.
 	txContext := NewEVMTxContext(msg)
 	evm.Reset(txContext, statedb)
@@ -226,23 +198,13 @@
 // and uses the input parameters for its environment. It returns the receipt
 // for the transaction, gas used and an error if the transaction failed,
 // indicating the block was invalid.
-<<<<<<< HEAD
-func ApplyTransaction(config *params.ChainConfig, bc ChainContext, author *common.Address, gp *GasPool, statedb *state.StateDB, header *types.Header, tx *types.Transaction, usedGas *uint64, cfg vm.Config, dmContext *deepmind.Context) (*types.Receipt, error) {
+func ApplyTransaction(config *params.ChainConfig, bc ChainContext, author *common.Address, gp *GasPool, statedb *state.StateDB, header *types.Header, tx *types.Transaction, usedGas *uint64, cfg vm.Config, firehoseContext *firehose.Context) (*types.Receipt, error) {
 	msg, err := tx.AsMessage(types.MakeSigner(config, header.Number), header.BaseFee)
-=======
-func ApplyTransaction(config *params.ChainConfig, bc ChainContext, author *common.Address, gp *GasPool, statedb *state.StateDB, header *types.Header, tx *types.Transaction, usedGas *uint64, cfg vm.Config, firehoseContext *firehose.Context) (*types.Receipt, error) {
-	msg, err := tx.AsMessage(types.MakeSigner(config, header.Number))
->>>>>>> 3904d0d3
 	if err != nil {
 		return nil, err
 	}
 	// Create a new context to be used in the EVM environment
 	blockContext := NewEVMBlockContext(header, bc, author)
-<<<<<<< HEAD
-	vmenv := vm.NewEVM(blockContext, vm.TxContext{}, statedb, config, cfg, dmContext)
-	return applyTransaction(msg, config, author, gp, statedb, header.Number, header.Hash(), tx, usedGas, vmenv, dmContext)
-=======
 	vmenv := vm.NewEVM(blockContext, vm.TxContext{}, statedb, config, cfg, firehoseContext)
-	return applyTransaction(msg, config, bc, author, gp, statedb, header, tx, usedGas, vmenv, firehoseContext)
->>>>>>> 3904d0d3
+	return applyTransaction(msg, config, author, gp, statedb, header.Number, header.Hash(), tx, usedGas, vmenv, firehoseContext)
 }