// Copyright 2015 The go-ethereum Authors
// This file is part of the go-ethereum library.
//
// The go-ethereum library is free software: you can redistribute it and/or modify
// it under the terms of the GNU Lesser General Public License as published by
// the Free Software Foundation, either version 3 of the License, or
// (at your option) any later version.
//
// The go-ethereum library is distributed in the hope that it will be useful,
// but WITHOUT ANY WARRANTY; without even the implied warranty of
// MERCHANTABILITY or FITNESS FOR A PARTICULAR PURPOSE. See the
// GNU Lesser General Public License for more details.
//
// You should have received a copy of the GNU Lesser General Public License
// along with the go-ethereum library. If not, see <http://www.gnu.org/licenses/>.

package core

import (
	"fmt"
	"math/big"

	"github.com/ethereum/go-ethereum/common"
	"github.com/ethereum/go-ethereum/consensus"
	"github.com/ethereum/go-ethereum/consensus/misc"
	"github.com/ethereum/go-ethereum/core/state"
	"github.com/ethereum/go-ethereum/core/types"
	"github.com/ethereum/go-ethereum/core/vm"
	"github.com/ethereum/go-ethereum/crypto"
	"github.com/ethereum/go-ethereum/deepmind"
	"github.com/ethereum/go-ethereum/params"
)

// StateProcessor is a basic Processor, which takes care of transitioning
// state from one point to another.
//
// StateProcessor implements Processor.
type StateProcessor struct {
	config *params.ChainConfig // Chain configuration options
	bc     *BlockChain         // Canonical block chain
	engine consensus.Engine    // Consensus engine used for block rewards
}

// NewStateProcessor initialises a new StateProcessor.
func NewStateProcessor(config *params.ChainConfig, bc *BlockChain, engine consensus.Engine) *StateProcessor {
	return &StateProcessor{
		config: config,
		bc:     bc,
		engine: engine,
	}
}

// Process processes the state changes according to the Ethereum rules by running
// the transaction messages using the statedb and applying any rewards to both
// the processor (coinbase) and any included uncles.
//
// Process returns the receipts and logs accumulated during the process and
// returns the amount of gas that was used in the process. If any of the
// transactions failed to execute due to insufficient gas it will return an error.
func (p *StateProcessor) Process(block *types.Block, statedb *state.StateDB, cfg vm.Config) (types.Receipts, []*types.Log, uint64, error) {
	var (
		receipts    types.Receipts
		usedGas     = new(uint64)
		header      = block.Header()
		blockHash   = block.Hash()
		blockNumber = block.Number()
		allLogs     []*types.Log
		gp          = new(GasPool).AddGas(block.GasLimit())
		dmContext   = deepmind.MaybeSyncContext()
	)

	if dmContext.Enabled() {
		dmContext.StartBlock(block)
	}

	// Mutate the block and state according to any hard-fork specs
	if p.config.DAOForkSupport && p.config.DAOForkBlock != nil && p.config.DAOForkBlock.Cmp(block.Number()) == 0 {
		misc.ApplyDAOHardFork(statedb, dmContext)
	}
	blockContext := NewEVMBlockContext(header, p.bc, nil)
	vmenv := vm.NewEVM(blockContext, vm.TxContext{}, statedb, p.config, cfg, dmContext)
	// Iterate over and process the individual transactions
	for i, tx := range block.Transactions() {
<<<<<<< HEAD
		if dmContext.Enabled() {
			dmContext.StartTransaction(tx, block.BaseFee())
		}

		msg, err := tx.AsMessage(types.MakeSigner(p.config, header.Number), header.BaseFee)
		if err != nil {
			if dmContext.Enabled() {
				dmContext.RecordFailedTransaction(err)
				dmContext.ExitBlock()
			}

			return nil, nil, 0, fmt.Errorf("could not apply tx %d [%v]: %w", i, tx.Hash().Hex(), err)
		}

		if dmContext.Enabled() {
			dmContext.RecordTrxFrom(msg.From())
		}

		statedb.Prepare(tx.Hash(), i)
		receipt, err := applyTransaction(msg, p.config, p.bc, nil, gp, statedb, blockNumber, blockHash, tx, usedGas, vmenv, dmContext)
=======
		if dmContext.Enabled() {
			// London fork not active in this branch yet, replace by `header.BaseFee` instead of `nil` when it's the case (and remove this comment)
			dmContext.StartTransaction(tx, nil)
		}

		msg, err := tx.AsMessage(types.MakeSigner(p.config, header.Number))
>>>>>>> 04640a33
		if err != nil {
			if dmContext.Enabled() {
				dmContext.RecordFailedTransaction(err)
				dmContext.ExitBlock()
			}

			return nil, nil, 0, fmt.Errorf("could not apply tx %d [%v]: %w", i, tx.Hash().Hex(), err)
		}

		if dmContext.Enabled() {
			dmContext.RecordTrxFrom(msg.From())
		}

		statedb.Prepare(tx.Hash(), block.Hash(), i)
		receipt, err := applyTransaction(msg, p.config, p.bc, nil, gp, statedb, header, tx, usedGas, vmenv, dmContext)
		if err != nil {
			if dmContext.Enabled() {
				dmContext.RecordFailedTransaction(err)
				dmContext.ExitBlock()
			}

			return nil, nil, 0, fmt.Errorf("could not apply tx %d [%v]: %w", i, tx.Hash().Hex(), err)
		}

		if dmContext.Enabled() {
			dmContext.EndTransaction(receipt)
		}

		receipts = append(receipts, receipt)
		allLogs = append(allLogs, receipt.Logs...)
	}

	// Finalize block is a bit special since it can be enabled without the full deep mind sync.
	// As such, if deep mind is enabled, we log it and us the deep mind context. Otherwise if
	// block progress is enabled.
	if dmContext.Enabled() {
		dmContext.FinalizeBlock(block)
	} else if deepmind.BlockProgressEnabled {
		deepmind.SyncContext().FinalizeBlock(block)
	}

	// Finalize the block, applying any consensus engine specific extras (e.g. block rewards)
	p.engine.Finalize(p.bc, header, statedb, block.Transactions(), block.Uncles(), dmContext)

	if dmContext.Enabled() {
		// Calculate the total difficulty of the block
		ptd := p.bc.GetTd(block.ParentHash(), block.NumberU64()-1)
		td := new(big.Int).Add(block.Difficulty(), ptd)

		dmContext.EndBlock(block, td)
	}

	return receipts, allLogs, *usedGas, nil
}

<<<<<<< HEAD
func applyTransaction(msg types.Message, config *params.ChainConfig, bc ChainContext, author *common.Address, gp *GasPool, statedb *state.StateDB, blockNumber *big.Int, blockHash common.Hash, tx *types.Transaction, usedGas *uint64, evm *vm.EVM, dmContext *deepmind.Context) (*types.Receipt, error) {
=======
func applyTransaction(msg types.Message, config *params.ChainConfig, bc ChainContext, author *common.Address, gp *GasPool, statedb *state.StateDB, header *types.Header, tx *types.Transaction, usedGas *uint64, evm *vm.EVM, dmContext *deepmind.Context) (*types.Receipt, error) {
>>>>>>> 04640a33
	// Create a new context to be used in the EVM environment.
	txContext := NewEVMTxContext(msg)
	evm.Reset(txContext, statedb)

	// Apply the transaction to the current state (included in the env).
	result, err := ApplyMessage(evm, msg, gp)
	if err != nil {
		return nil, err
	}

	// Update the state with pending changes.
	var root []byte
	if config.IsByzantium(blockNumber) {
		statedb.Finalise(true)
	} else {
		root = statedb.IntermediateRoot(config.IsEIP158(blockNumber)).Bytes()
	}
	*usedGas += result.UsedGas

	// Create a new receipt for the transaction, storing the intermediate root and gas used
	// by the tx.
	receipt := &types.Receipt{Type: tx.Type(), PostState: root, CumulativeGasUsed: *usedGas}
	if result.Failed() {
		receipt.Status = types.ReceiptStatusFailed
	} else {
		receipt.Status = types.ReceiptStatusSuccessful
	}
	receipt.TxHash = tx.Hash()
	receipt.GasUsed = result.UsedGas

	// If the transaction created a contract, store the creation address in the receipt.
	if msg.To() == nil {
		receipt.ContractAddress = crypto.CreateAddress(evm.TxContext.Origin, tx.Nonce())
	}

	// Set the receipt logs and create the bloom filter.
<<<<<<< HEAD
	receipt.Logs = statedb.GetLogs(tx.Hash(), blockHash)
=======
	receipt.Logs = statedb.GetLogs(tx.Hash())
>>>>>>> 04640a33
	receipt.Bloom = types.CreateBloom(types.Receipts{receipt})
	receipt.BlockHash = blockHash
	receipt.BlockNumber = blockNumber
	receipt.TransactionIndex = uint(statedb.TxIndex())
	return receipt, err
}

// ApplyTransaction attempts to apply a transaction to the given state database
// and uses the input parameters for its environment. It returns the receipt
// for the transaction, gas used and an error if the transaction failed,
// indicating the block was invalid.
func ApplyTransaction(config *params.ChainConfig, bc ChainContext, author *common.Address, gp *GasPool, statedb *state.StateDB, header *types.Header, tx *types.Transaction, usedGas *uint64, cfg vm.Config, dmContext *deepmind.Context) (*types.Receipt, error) {
<<<<<<< HEAD
	msg, err := tx.AsMessage(types.MakeSigner(config, header.Number), header.BaseFee)
=======
	msg, err := tx.AsMessage(types.MakeSigner(config, header.Number))
>>>>>>> 04640a33
	if err != nil {
		return nil, err
	}
	// Create a new context to be used in the EVM environment
	blockContext := NewEVMBlockContext(header, bc, author)
	vmenv := vm.NewEVM(blockContext, vm.TxContext{}, statedb, config, cfg, dmContext)
<<<<<<< HEAD
	return applyTransaction(msg, config, bc, author, gp, statedb, header.Number, header.Hash(), tx, usedGas, vmenv, dmContext)
=======
	return applyTransaction(msg, config, bc, author, gp, statedb, header, tx, usedGas, vmenv, dmContext)
>>>>>>> 04640a33
}<|MERGE_RESOLUTION|>--- conflicted
+++ resolved
@@ -81,9 +81,8 @@
 	vmenv := vm.NewEVM(blockContext, vm.TxContext{}, statedb, p.config, cfg, dmContext)
 	// Iterate over and process the individual transactions
 	for i, tx := range block.Transactions() {
-<<<<<<< HEAD
 		if dmContext.Enabled() {
-			dmContext.StartTransaction(tx, block.BaseFee())
+			dmContext.StartTransaction(tx, header.BaseFee)
 		}
 
 		msg, err := tx.AsMessage(types.MakeSigner(p.config, header.Number), header.BaseFee)
@@ -102,29 +101,6 @@
 
 		statedb.Prepare(tx.Hash(), i)
 		receipt, err := applyTransaction(msg, p.config, p.bc, nil, gp, statedb, blockNumber, blockHash, tx, usedGas, vmenv, dmContext)
-=======
-		if dmContext.Enabled() {
-			// London fork not active in this branch yet, replace by `header.BaseFee` instead of `nil` when it's the case (and remove this comment)
-			dmContext.StartTransaction(tx, nil)
-		}
-
-		msg, err := tx.AsMessage(types.MakeSigner(p.config, header.Number))
->>>>>>> 04640a33
-		if err != nil {
-			if dmContext.Enabled() {
-				dmContext.RecordFailedTransaction(err)
-				dmContext.ExitBlock()
-			}
-
-			return nil, nil, 0, fmt.Errorf("could not apply tx %d [%v]: %w", i, tx.Hash().Hex(), err)
-		}
-
-		if dmContext.Enabled() {
-			dmContext.RecordTrxFrom(msg.From())
-		}
-
-		statedb.Prepare(tx.Hash(), block.Hash(), i)
-		receipt, err := applyTransaction(msg, p.config, p.bc, nil, gp, statedb, header, tx, usedGas, vmenv, dmContext)
 		if err != nil {
 			if dmContext.Enabled() {
 				dmContext.RecordFailedTransaction(err)
@@ -165,11 +141,7 @@
 	return receipts, allLogs, *usedGas, nil
 }
 
-<<<<<<< HEAD
 func applyTransaction(msg types.Message, config *params.ChainConfig, bc ChainContext, author *common.Address, gp *GasPool, statedb *state.StateDB, blockNumber *big.Int, blockHash common.Hash, tx *types.Transaction, usedGas *uint64, evm *vm.EVM, dmContext *deepmind.Context) (*types.Receipt, error) {
-=======
-func applyTransaction(msg types.Message, config *params.ChainConfig, bc ChainContext, author *common.Address, gp *GasPool, statedb *state.StateDB, header *types.Header, tx *types.Transaction, usedGas *uint64, evm *vm.EVM, dmContext *deepmind.Context) (*types.Receipt, error) {
->>>>>>> 04640a33
 	// Create a new context to be used in the EVM environment.
 	txContext := NewEVMTxContext(msg)
 	evm.Reset(txContext, statedb)
@@ -206,11 +178,7 @@
 	}
 
 	// Set the receipt logs and create the bloom filter.
-<<<<<<< HEAD
 	receipt.Logs = statedb.GetLogs(tx.Hash(), blockHash)
-=======
-	receipt.Logs = statedb.GetLogs(tx.Hash())
->>>>>>> 04640a33
 	receipt.Bloom = types.CreateBloom(types.Receipts{receipt})
 	receipt.BlockHash = blockHash
 	receipt.BlockNumber = blockNumber
@@ -223,20 +191,12 @@
 // for the transaction, gas used and an error if the transaction failed,
 // indicating the block was invalid.
 func ApplyTransaction(config *params.ChainConfig, bc ChainContext, author *common.Address, gp *GasPool, statedb *state.StateDB, header *types.Header, tx *types.Transaction, usedGas *uint64, cfg vm.Config, dmContext *deepmind.Context) (*types.Receipt, error) {
-<<<<<<< HEAD
 	msg, err := tx.AsMessage(types.MakeSigner(config, header.Number), header.BaseFee)
-=======
-	msg, err := tx.AsMessage(types.MakeSigner(config, header.Number))
->>>>>>> 04640a33
 	if err != nil {
 		return nil, err
 	}
 	// Create a new context to be used in the EVM environment
 	blockContext := NewEVMBlockContext(header, bc, author)
 	vmenv := vm.NewEVM(blockContext, vm.TxContext{}, statedb, config, cfg, dmContext)
-<<<<<<< HEAD
 	return applyTransaction(msg, config, bc, author, gp, statedb, header.Number, header.Hash(), tx, usedGas, vmenv, dmContext)
-=======
-	return applyTransaction(msg, config, bc, author, gp, statedb, header, tx, usedGas, vmenv, dmContext)
->>>>>>> 04640a33
 }