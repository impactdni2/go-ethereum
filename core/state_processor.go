--- conflicted
+++ resolved
@@ -78,24 +78,18 @@
 	vmenv := vm.NewEVM(blockContext, vm.TxContext{}, statedb, p.config, cfg, dmContext)
 	// Iterate over and process the individual transactions
 	for i, tx := range block.Transactions() {
-<<<<<<< HEAD
 		if dmContext.Enabled() {
 			dmContext.StartTransaction(tx)
 		}
 
-		msg, err := tx.AsMessage(types.MakeSigner(p.config, header.Number))
+		msg, err := tx.AsMessage(types.MakeSigner(p.config, header.Number), header.BaseFee)
 		if err != nil {
 			if dmContext.Enabled() {
 				dmContext.RecordFailedTransaction(err)
 				dmContext.ExitBlock()
 			}
 
-			return nil, nil, 0, err
-=======
-		msg, err := tx.AsMessage(types.MakeSigner(p.config, header.Number), header.BaseFee)
-		if err != nil {
 			return nil, nil, 0, fmt.Errorf("could not apply tx %d [%v]: %w", i, tx.Hash().Hex(), err)
->>>>>>> aa637fd3
 		}
 
 		if dmContext.Enabled() {
@@ -189,13 +183,8 @@
 // and uses the input parameters for its environment. It returns the receipt
 // for the transaction, gas used and an error if the transaction failed,
 // indicating the block was invalid.
-<<<<<<< HEAD
 func ApplyTransaction(config *params.ChainConfig, bc ChainContext, author *common.Address, gp *GasPool, statedb *state.StateDB, header *types.Header, tx *types.Transaction, usedGas *uint64, cfg vm.Config, dmContext *deepmind.Context) (*types.Receipt, error) {
-	msg, err := tx.AsMessage(types.MakeSigner(config, header.Number))
-=======
-func ApplyTransaction(config *params.ChainConfig, bc ChainContext, author *common.Address, gp *GasPool, statedb *state.StateDB, header *types.Header, tx *types.Transaction, usedGas *uint64, cfg vm.Config) (*types.Receipt, error) {
 	msg, err := tx.AsMessage(types.MakeSigner(config, header.Number), header.BaseFee)
->>>>>>> aa637fd3
 	if err != nil {
 		return nil, err
 	}
