--- conflicted
+++ resolved
@@ -100,11 +100,7 @@
 		}
 
 		statedb.Prepare(tx.Hash(), i)
-<<<<<<< HEAD
-		receipt, _, err := applyTransaction(msg, p.config, nil, gp, statedb, blockNumber, blockHash, tx, usedGas, vmenv, nil)
-=======
-		receipt, err := applyTransaction(msg, p.config, nil, gp, statedb, blockNumber, blockHash, tx, usedGas, vmenv, firehoseContext)
->>>>>>> a8bdecc5
+		receipt, _, err := applyTransaction(msg, p.config, nil, gp, statedb, blockNumber, blockHash, tx, usedGas, vmenv, nil, firehoseContext)
 		if err != nil {
 			if firehoseContext.Enabled() {
 				firehoseContext.RecordFailedTransaction(err)
@@ -161,11 +157,7 @@
 	return receipts, allLogs, *usedGas, nil
 }
 
-<<<<<<< HEAD
-func applyTransaction(msg types.Message, config *params.ChainConfig, author *common.Address, gp *GasPool, statedb *state.StateDB, blockNumber *big.Int, blockHash common.Hash, tx *types.Transaction, usedGas *uint64, evm *vm.EVM, resultFilter func(*ExecutionResult) error) (*types.Receipt, *ExecutionResult, error) {
-=======
-func applyTransaction(msg types.Message, config *params.ChainConfig, author *common.Address, gp *GasPool, statedb *state.StateDB, blockNumber *big.Int, blockHash common.Hash, tx *types.Transaction, usedGas *uint64, evm *vm.EVM, firehoseContext *firehose.Context) (*types.Receipt, error) {
->>>>>>> a8bdecc5
+func applyTransaction(msg types.Message, config *params.ChainConfig, author *common.Address, gp *GasPool, statedb *state.StateDB, blockNumber *big.Int, blockHash common.Hash, tx *types.Transaction, usedGas *uint64, evm *vm.EVM, resultFilter func(*ExecutionResult) error, firehoseContext *firehose.Context) (*types.Receipt, *ExecutionResult, error) {
 	// Create a new context to be used in the EVM environment.
 	txContext := NewEVMTxContext(msg)
 	evm.Reset(txContext, statedb)
@@ -222,26 +214,17 @@
 // and uses the input parameters for its environment. It returns the receipt
 // for the transaction, gas used and an error if the transaction failed,
 // indicating the block was invalid.
-<<<<<<< HEAD
-func ApplyTransaction(config *params.ChainConfig, bc ChainContext, author *common.Address, gp *GasPool, statedb *state.StateDB, header *types.Header, tx *types.Transaction, usedGas *uint64, cfg vm.Config) (*types.Receipt, *ExecutionResult, error) {
-	return ApplyTransactionWithResultFilter(config, bc, author, gp, statedb, header, tx, usedGas, cfg, nil)
-}
-
-func ApplyTransactionWithResultFilter(config *params.ChainConfig, bc ChainContext, author *common.Address, gp *GasPool, statedb *state.StateDB, header *types.Header, tx *types.Transaction, usedGas *uint64, cfg vm.Config, resultFilter func(*ExecutionResult) error) (*types.Receipt, *ExecutionResult, error) {
-=======
-func ApplyTransaction(config *params.ChainConfig, bc ChainContext, author *common.Address, gp *GasPool, statedb *state.StateDB, header *types.Header, tx *types.Transaction, usedGas *uint64, cfg vm.Config, firehoseContext *firehose.Context) (*types.Receipt, error) {
->>>>>>> a8bdecc5
+func ApplyTransaction(config *params.ChainConfig, bc ChainContext, author *common.Address, gp *GasPool, statedb *state.StateDB, header *types.Header, tx *types.Transaction, usedGas *uint64, cfg vm.Config, firehoseContext *firehose.Context) (*types.Receipt, *ExecutionResult, error) {
+	return ApplyTransactionWithResultFilter(config, bc, author, gp, statedb, header, tx, usedGas, cfg, nil, firehoseContext)
+}
+
+func ApplyTransactionWithResultFilter(config *params.ChainConfig, bc ChainContext, author *common.Address, gp *GasPool, statedb *state.StateDB, header *types.Header, tx *types.Transaction, usedGas *uint64, cfg vm.Config, resultFilter func(*ExecutionResult) error, firehoseContext *firehose.Context) (*types.Receipt, *ExecutionResult, error) {
 	msg, err := tx.AsMessage(types.MakeSigner(config, header.Number), header.BaseFee)
 	if err != nil {
 		return nil, nil, err
 	}
 	// Create a new context to be used in the EVM environment
 	blockContext := NewEVMBlockContext(header, bc, author)
-<<<<<<< HEAD
-	vmenv := vm.NewEVM(blockContext, vm.TxContext{}, statedb, config, cfg)
-	return applyTransaction(msg, config, author, gp, statedb, header.Number, header.Hash(), tx, usedGas, vmenv, resultFilter)
-=======
 	vmenv := vm.NewEVM(blockContext, vm.TxContext{}, statedb, config, cfg, firehoseContext)
-	return applyTransaction(msg, config, author, gp, statedb, header.Number, header.Hash(), tx, usedGas, vmenv, firehoseContext)
->>>>>>> a8bdecc5
+	return applyTransaction(msg, config, author, gp, statedb, header.Number, header.Hash(), tx, usedGas, vmenv, resultFilter, firehoseContext)
 }