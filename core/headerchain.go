// Copyright 2015 The go-ethereum Authors
// This file is part of the go-ethereum library.
//
// The go-ethereum library is free software: you can redistribute it and/or modify
// it under the terms of the GNU Lesser General Public License as published by
// the Free Software Foundation, either version 3 of the License, or
// (at your option) any later version.
//
// The go-ethereum library is distributed in the hope that it will be useful,
// but WITHOUT ANY WARRANTY; without even the implied warranty of
// MERCHANTABILITY or FITNESS FOR A PARTICULAR PURPOSE. See the
// GNU Lesser General Public License for more details.
//
// You should have received a copy of the GNU Lesser General Public License
// along with the go-ethereum library. If not, see <http://www.gnu.org/licenses/>.

package core

import (
	crand "crypto/rand"
	"errors"
	"fmt"
	"math"
	"math/big"
	mrand "math/rand"
	"sync/atomic"
	"time"

	"github.com/ethereum/go-ethereum/common"
	"github.com/ethereum/go-ethereum/consensus"
	"github.com/ethereum/go-ethereum/core/rawdb"
	"github.com/ethereum/go-ethereum/core/types"
	"github.com/ethereum/go-ethereum/ethdb"
	"github.com/ethereum/go-ethereum/log"
	"github.com/ethereum/go-ethereum/params"
	"github.com/ethereum/go-ethereum/rlp"
	lru "github.com/hashicorp/golang-lru"
)

const (
	headerCacheLimit = 512
	tdCacheLimit     = 1024
	numberCacheLimit = 2048
)

// HeaderChain implements the basic block header chain logic that is shared by
// core.BlockChain and light.LightChain. It is not usable in itself, only as
// a part of either structure.
//
// HeaderChain is responsible for maintaining the header chain including the
// header query and updating.
//
// The components maintained by headerchain includes: (1) total difficulty
// (2) header (3) block hash -> number mapping (4) canonical number -> hash mapping
// and (5) head header flag.
//
// It is not thread safe either, the encapsulating chain structures should do
// the necessary mutex locking/unlocking.
type HeaderChain struct {
	config        *params.ChainConfig
	chainDb       ethdb.Database
	genesisHeader *types.Header

	currentHeader     atomic.Value // Current head of the header chain (may be above the block chain!)
	currentHeaderHash common.Hash  // Hash of the current head of the header chain (prevent recomputing all the time)

	headerCache *lru.Cache // Cache for the most recent block headers
	tdCache     *lru.Cache // Cache for the most recent block total difficulties
	numberCache *lru.Cache // Cache for the most recent block numbers

	procInterrupt func() bool

	rand   *mrand.Rand
	engine consensus.Engine
}

// NewHeaderChain creates a new HeaderChain structure. ProcInterrupt points
// to the parent's interrupt semaphore.
func NewHeaderChain(chainDb ethdb.Database, config *params.ChainConfig, engine consensus.Engine, procInterrupt func() bool) (*HeaderChain, error) {
	headerCache, _ := lru.New(headerCacheLimit)
	tdCache, _ := lru.New(tdCacheLimit)
	numberCache, _ := lru.New(numberCacheLimit)

	// Seed a fast but crypto originating random generator
	seed, err := crand.Int(crand.Reader, big.NewInt(math.MaxInt64))
	if err != nil {
		return nil, err
	}
	hc := &HeaderChain{
		config:        config,
		chainDb:       chainDb,
		headerCache:   headerCache,
		tdCache:       tdCache,
		numberCache:   numberCache,
		procInterrupt: procInterrupt,
		rand:          mrand.New(mrand.NewSource(seed.Int64())),
		engine:        engine,
	}
	hc.genesisHeader = hc.GetHeaderByNumber(0)
	if hc.genesisHeader == nil {
		return nil, ErrNoGenesis
	}
	hc.currentHeader.Store(hc.genesisHeader)
	if head := rawdb.ReadHeadBlockHash(chainDb); head != (common.Hash{}) {
		if chead := hc.GetHeaderByHash(head); chead != nil {
			hc.currentHeader.Store(chead)
		}
	}
	hc.currentHeaderHash = hc.CurrentHeader().Hash()
	headHeaderGauge.Update(hc.CurrentHeader().Number.Int64())
	return hc, nil
}

// GetBlockNumber retrieves the block number belonging to the given hash
// from the cache or database
func (hc *HeaderChain) GetBlockNumber(hash common.Hash) *uint64 {
	if cached, ok := hc.numberCache.Get(hash); ok {
		number := cached.(uint64)
		return &number
	}
	number := rawdb.ReadHeaderNumber(hc.chainDb, hash)
	if number != nil {
		hc.numberCache.Add(hash, *number)
	}
	return number
}

type headerWriteResult struct {
	status     WriteStatus
	ignored    int
	imported   int
	lastHash   common.Hash
	lastHeader *types.Header
}

// Reorg reorgs the local canonical chain into the specified chain. The reorg
// can be classified into two cases: (a) extend the local chain (b) switch the
// head to the given header.
func (hc *HeaderChain) Reorg(headers []*types.Header) error {
	// Short circuit if nothing to reorg.
	if len(headers) == 0 {
		return nil
	}
	// If the parent of the (first) block is already the canon header,
	// we don't have to go backwards to delete canon blocks, but simply
	// pile them onto the existing chain. Otherwise, do the necessary
	// reorgs.
	var (
		first = headers[0]
		last  = headers[len(headers)-1]
		batch = hc.chainDb.NewBatch()
	)
	if first.ParentHash != hc.currentHeaderHash {
		// Delete any canonical number assignments above the new head
		for i := last.Number.Uint64() + 1; ; i++ {
			hash := rawdb.ReadCanonicalHash(hc.chainDb, i)
			if hash == (common.Hash{}) {
				break
			}
			rawdb.DeleteCanonicalHash(batch, i)
		}
		// Overwrite any stale canonical number assignments, going
		// backwards from the first header in this import until the
		// cross link between two chains.
		var (
			header     = first
			headNumber = header.Number.Uint64()
			headHash   = header.Hash()
		)
		for rawdb.ReadCanonicalHash(hc.chainDb, headNumber) != headHash {
			rawdb.WriteCanonicalHash(batch, headHash, headNumber)
			if headNumber == 0 {
				break // It shouldn't be reached
			}
			headHash, headNumber = header.ParentHash, header.Number.Uint64()-1
			header = hc.GetHeader(headHash, headNumber)
			if header == nil {
				return fmt.Errorf("missing parent %d %x", headNumber, headHash)
			}
		}
	}
	// Extend the canonical chain with the new headers
	for i := 0; i < len(headers)-1; i++ {
		hash := headers[i+1].ParentHash // Save some extra hashing
		num := headers[i].Number.Uint64()
		rawdb.WriteCanonicalHash(batch, hash, num)
		rawdb.WriteHeadHeaderHash(batch, hash)
	}
	// Write the last header
	hash := headers[len(headers)-1].Hash()
	num := headers[len(headers)-1].Number.Uint64()
	rawdb.WriteCanonicalHash(batch, hash, num)
	rawdb.WriteHeadHeaderHash(batch, hash)

	if err := batch.Write(); err != nil {
		return err
	}
	// Last step update all in-memory head header markers
	hc.currentHeaderHash = last.Hash()
	hc.currentHeader.Store(types.CopyHeader(last))
	headHeaderGauge.Update(last.Number.Int64())
	return nil
}

// WriteHeaders writes a chain of headers into the local chain, given that the
// parents are already known. The chain head header won't be updated in this
<<<<<<< HEAD
// function, the additional setChainHead is expected in order to finish the entire
=======
// function, the additional SetCanonical is expected in order to finish the entire
>>>>>>> d90f67b2
// procedure.
func (hc *HeaderChain) WriteHeaders(headers []*types.Header) (int, error) {
	if len(headers) == 0 {
		return 0, nil
	}
	ptd := hc.GetTd(headers[0].ParentHash, headers[0].Number.Uint64()-1)
	if ptd == nil {
		return 0, consensus.ErrUnknownAncestor
	}
	var (
		newTD       = new(big.Int).Set(ptd) // Total difficulty of inserted chain
		inserted    []rawdb.NumberHash      // Ephemeral lookup of number/hash for the chain
		parentKnown = true                  // Set to true to force hc.HasHeader check the first iteration
		batch       = hc.chainDb.NewBatch()
	)
	for i, header := range headers {
		var hash common.Hash
		// The headers have already been validated at this point, so we already
		// know that it's a contiguous chain, where
		// headers[i].Hash() == headers[i+1].ParentHash
		if i < len(headers)-1 {
			hash = headers[i+1].ParentHash
		} else {
			hash = header.Hash()
		}
		number := header.Number.Uint64()
		newTD.Add(newTD, header.Difficulty)

		// If the parent was not present, store it
		// If the header is already known, skip it, otherwise store
		alreadyKnown := parentKnown && hc.HasHeader(hash, number)
		if !alreadyKnown {
			// Irrelevant of the canonical status, write the TD and header to the database.
			rawdb.WriteTd(batch, hash, number, newTD)
			hc.tdCache.Add(hash, new(big.Int).Set(newTD))

			rawdb.WriteHeader(batch, header)
			inserted = append(inserted, rawdb.NumberHash{Number: number, Hash: hash})
			hc.headerCache.Add(hash, header)
			hc.numberCache.Add(hash, number)
		}
		parentKnown = alreadyKnown
	}
	// Skip the slow disk write of all headers if interrupted.
	if hc.procInterrupt() {
		log.Debug("Premature abort during headers import")
		return 0, errors.New("aborted")
	}
	// Commit to disk!
	if err := batch.Write(); err != nil {
		log.Crit("Failed to write headers", "error", err)
	}
	return len(inserted), nil
}

// writeHeadersAndSetHead writes a batch of block headers and applies the last
// header as the chain head if the fork choicer says it's ok to update the chain.
// Note: This method is not concurrent-safe with inserting blocks simultaneously
// into the chain, as side effects caused by reorganisations cannot be emulated
// without the real blocks. Hence, writing headers directly should only be done
// in two scenarios: pure-header mode of operation (light clients), or properly
// separated header/block phases (non-archive clients).
func (hc *HeaderChain) writeHeadersAndSetHead(headers []*types.Header, forker *ForkChoice) (*headerWriteResult, error) {
	inserted, err := hc.WriteHeaders(headers)
	if err != nil {
		return nil, err
	}
	var (
		lastHeader = headers[len(headers)-1]
		lastHash   = headers[len(headers)-1].Hash()
		result     = &headerWriteResult{
			status:     NonStatTy,
			ignored:    len(headers) - inserted,
			imported:   inserted,
			lastHash:   lastHash,
			lastHeader: lastHeader,
		}
	)
	// Ask the fork choicer if the reorg is necessary
	if reorg, err := forker.ReorgNeeded(hc.CurrentHeader(), lastHeader); err != nil {
		return nil, err
	} else if !reorg {
		if inserted != 0 {
			result.status = SideStatTy
		}
		return result, nil
	}
	// Special case, all the inserted headers are already on the canonical
	// header chain, skip the reorg operation.
	if hc.GetCanonicalHash(lastHeader.Number.Uint64()) == lastHash && lastHeader.Number.Uint64() <= hc.CurrentHeader().Number.Uint64() {
		return result, nil
	}
	// Apply the reorg operation
	if err := hc.Reorg(headers); err != nil {
		return nil, err
	}
	result.status = CanonStatTy
	return result, nil
}

func (hc *HeaderChain) ValidateHeaderChain(chain []*types.Header, checkFreq int) (int, error) {
	// Do a sanity check that the provided chain is actually ordered and linked
	for i := 1; i < len(chain); i++ {
		if chain[i].Number.Uint64() != chain[i-1].Number.Uint64()+1 {
			hash := chain[i].Hash()
			parentHash := chain[i-1].Hash()
			// Chain broke ancestry, log a message (programming error) and skip insertion
			log.Error("Non contiguous header insert", "number", chain[i].Number, "hash", hash,
				"parent", chain[i].ParentHash, "prevnumber", chain[i-1].Number, "prevhash", parentHash)

			return 0, fmt.Errorf("non contiguous insert: item %d is #%d [%x..], item %d is #%d [%x..] (parent [%x..])", i-1, chain[i-1].Number,
				parentHash.Bytes()[:4], i, chain[i].Number, hash.Bytes()[:4], chain[i].ParentHash[:4])
		}
		// If the header is a banned one, straight out abort
		if BadHashes[chain[i].ParentHash] {
			return i - 1, ErrBannedHash
		}
		// If it's the last header in the cunk, we need to check it too
		if i == len(chain)-1 && BadHashes[chain[i].Hash()] {
			return i, ErrBannedHash
		}
	}

	// Generate the list of seal verification requests, and start the parallel verifier
	seals := make([]bool, len(chain))
	if checkFreq != 0 {
		// In case of checkFreq == 0 all seals are left false.
		for i := 0; i <= len(seals)/checkFreq; i++ {
			index := i*checkFreq + hc.rand.Intn(checkFreq)
			if index >= len(seals) {
				index = len(seals) - 1
			}
			seals[index] = true
		}
		// Last should always be verified to avoid junk.
		seals[len(seals)-1] = true
	}

	abort, results := hc.engine.VerifyHeaders(hc, chain, seals)
	defer close(abort)

	// Iterate over the headers and ensure they all check out
	for i := range chain {
		// If the chain is terminating, stop processing blocks
		if hc.procInterrupt() {
			log.Debug("Premature abort during headers verification")
			return 0, errors.New("aborted")
		}
		// Otherwise wait for headers checks and ensure they pass
		if err := <-results; err != nil {
			return i, err
		}
	}

	return 0, nil
}

// InsertHeaderChain inserts the given headers and does the reorganisations.
//
// The validity of the headers is NOT CHECKED by this method, i.e. they need to be
// validated by ValidateHeaderChain before calling InsertHeaderChain.
//
// This insert is all-or-nothing. If this returns an error, no headers were written,
// otherwise they were all processed successfully.
//
// The returned 'write status' says if the inserted headers are part of the canonical chain
// or a side chain.
func (hc *HeaderChain) InsertHeaderChain(chain []*types.Header, start time.Time, forker *ForkChoice) (WriteStatus, error) {
	if hc.procInterrupt() {
		return 0, errors.New("aborted")
	}
	res, err := hc.writeHeadersAndSetHead(chain, forker)
	if err != nil {
		return 0, err
	}
	// Report some public statistics so the user has a clue what's going on
	context := []interface{}{
		"count", res.imported,
		"elapsed", common.PrettyDuration(time.Since(start)),
	}
	if last := res.lastHeader; last != nil {
		context = append(context, "number", last.Number, "hash", res.lastHash)
		if timestamp := time.Unix(int64(last.Time), 0); time.Since(timestamp) > time.Minute {
			context = append(context, []interface{}{"age", common.PrettyAge(timestamp)}...)
		}
	}
	if res.ignored > 0 {
		context = append(context, []interface{}{"ignored", res.ignored}...)
	}
	log.Info("Imported new block headers", context...)
	return res.status, err
}

// GetAncestor retrieves the Nth ancestor of a given block. It assumes that either the given block or
// a close ancestor of it is canonical. maxNonCanonical points to a downwards counter limiting the
// number of blocks to be individually checked before we reach the canonical chain.
//
// Note: ancestor == 0 returns the same block, 1 returns its parent and so on.
func (hc *HeaderChain) GetAncestor(hash common.Hash, number, ancestor uint64, maxNonCanonical *uint64) (common.Hash, uint64) {
	if ancestor > number {
		return common.Hash{}, 0
	}
	if ancestor == 1 {
		// in this case it is cheaper to just read the header
		if header := hc.GetHeader(hash, number); header != nil {
			return header.ParentHash, number - 1
		}
		return common.Hash{}, 0
	}
	for ancestor != 0 {
		if rawdb.ReadCanonicalHash(hc.chainDb, number) == hash {
			ancestorHash := rawdb.ReadCanonicalHash(hc.chainDb, number-ancestor)
			if rawdb.ReadCanonicalHash(hc.chainDb, number) == hash {
				number -= ancestor
				return ancestorHash, number
			}
		}
		if *maxNonCanonical == 0 {
			return common.Hash{}, 0
		}
		*maxNonCanonical--
		ancestor--
		header := hc.GetHeader(hash, number)
		if header == nil {
			return common.Hash{}, 0
		}
		hash = header.ParentHash
		number--
	}
	return hash, number
}

// GetTd retrieves a block's total difficulty in the canonical chain from the
// database by hash and number, caching it if found.
func (hc *HeaderChain) GetTd(hash common.Hash, number uint64) *big.Int {
	// Short circuit if the td's already in the cache, retrieve otherwise
	if cached, ok := hc.tdCache.Get(hash); ok {
		return cached.(*big.Int)
	}
	td := rawdb.ReadTd(hc.chainDb, hash, number)
	if td == nil {
		return nil
	}
	// Cache the found body for next time and return
	hc.tdCache.Add(hash, td)
	return td
}

// GetHeader retrieves a block header from the database by hash and number,
// caching it if found.
func (hc *HeaderChain) GetHeader(hash common.Hash, number uint64) *types.Header {
	// Short circuit if the header's already in the cache, retrieve otherwise
	if header, ok := hc.headerCache.Get(hash); ok {
		return header.(*types.Header)
	}
	header := rawdb.ReadHeader(hc.chainDb, hash, number)
	if header == nil {
		return nil
	}
	// Cache the found header for next time and return
	hc.headerCache.Add(hash, header)
	return header
}

// GetHeaderByHash retrieves a block header from the database by hash, caching it if
// found.
func (hc *HeaderChain) GetHeaderByHash(hash common.Hash) *types.Header {
	number := hc.GetBlockNumber(hash)
	if number == nil {
		return nil
	}
	return hc.GetHeader(hash, *number)
}

// HasHeader checks if a block header is present in the database or not.
// In theory, if header is present in the database, all relative components
// like td and hash->number should be present too.
func (hc *HeaderChain) HasHeader(hash common.Hash, number uint64) bool {
	if hc.numberCache.Contains(hash) || hc.headerCache.Contains(hash) {
		return true
	}
	return rawdb.HasHeader(hc.chainDb, hash, number)
}

// GetHeaderByNumber retrieves a block header from the database by number,
// caching it (associated with its hash) if found.
func (hc *HeaderChain) GetHeaderByNumber(number uint64) *types.Header {
	hash := rawdb.ReadCanonicalHash(hc.chainDb, number)
	if hash == (common.Hash{}) {
		return nil
	}
	return hc.GetHeader(hash, number)
}

// GetHeadersFrom returns a contiguous segment of headers, in rlp-form, going
// backwards from the given number.
// If the 'number' is higher than the highest local header, this method will
// return a best-effort response, containing the headers that we do have.
func (hc *HeaderChain) GetHeadersFrom(number, count uint64) []rlp.RawValue {
	// If the request is for future headers, we still return the portion of
	// headers that we are able to serve
	if current := hc.CurrentHeader().Number.Uint64(); current < number {
		if count > number-current {
			count -= number - current
			number = current
		} else {
			return nil
		}
	}
	var headers []rlp.RawValue
	// If we have some of the headers in cache already, use that before going to db.
	hash := rawdb.ReadCanonicalHash(hc.chainDb, number)
	if hash == (common.Hash{}) {
		return nil
	}
	for count > 0 {
		header, ok := hc.headerCache.Get(hash)
		if !ok {
			break
		}
		h := header.(*types.Header)
		rlpData, _ := rlp.EncodeToBytes(h)
		headers = append(headers, rlpData)
		hash = h.ParentHash
		count--
		number--
	}
	// Read remaining from db
	if count > 0 {
		headers = append(headers, rawdb.ReadHeaderRange(hc.chainDb, number, count)...)
	}
	return headers
}

func (hc *HeaderChain) GetCanonicalHash(number uint64) common.Hash {
	return rawdb.ReadCanonicalHash(hc.chainDb, number)
}

// CurrentHeader retrieves the current head header of the canonical chain. The
// header is retrieved from the HeaderChain's internal cache.
func (hc *HeaderChain) CurrentHeader() *types.Header {
	return hc.currentHeader.Load().(*types.Header)
}

// SetCurrentHeader sets the in-memory head header marker of the canonical chan
// as the given header.
func (hc *HeaderChain) SetCurrentHeader(head *types.Header) {
	hc.currentHeader.Store(head)
	hc.currentHeaderHash = head.Hash()
	headHeaderGauge.Update(head.Number.Int64())
}

type (
	// UpdateHeadBlocksCallback is a callback function that is called by SetHead
	// before head header is updated. The method will return the actual block it
	// updated the head to (missing state) and a flag if setHead should continue
	// rewinding till that forcefully (exceeded ancient limits)
	UpdateHeadBlocksCallback func(ethdb.KeyValueWriter, *types.Header) (uint64, bool)

	// DeleteBlockContentCallback is a callback function that is called by SetHead
	// before each header is deleted.
	DeleteBlockContentCallback func(ethdb.KeyValueWriter, common.Hash, uint64)
)

// SetHead rewinds the local chain to a new head. Everything above the new head
// will be deleted and the new one set.
func (hc *HeaderChain) SetHead(head uint64, updateFn UpdateHeadBlocksCallback, delFn DeleteBlockContentCallback) {
	var (
		parentHash common.Hash
		batch      = hc.chainDb.NewBatch()
		origin     = true
	)
	for hdr := hc.CurrentHeader(); hdr != nil && hdr.Number.Uint64() > head; hdr = hc.CurrentHeader() {
		num := hdr.Number.Uint64()

		// Rewind block chain to new head.
		parent := hc.GetHeader(hdr.ParentHash, num-1)
		if parent == nil {
			parent = hc.genesisHeader
		}
		parentHash = parent.Hash()

		// Notably, since geth has the possibility for setting the head to a low
		// height which is even lower than ancient head.
		// In order to ensure that the head is always no higher than the data in
		// the database (ancient store or active store), we need to update head
		// first then remove the relative data from the database.
		//
		// Update head first(head fast block, head full block) before deleting the data.
		markerBatch := hc.chainDb.NewBatch()
		if updateFn != nil {
			newHead, force := updateFn(markerBatch, parent)
			if force && newHead < head {
				log.Warn("Force rewinding till ancient limit", "head", newHead)
				head = newHead
			}
		}
		// Update head header then.
		rawdb.WriteHeadHeaderHash(markerBatch, parentHash)
		if err := markerBatch.Write(); err != nil {
			log.Crit("Failed to update chain markers", "error", err)
		}
		hc.currentHeader.Store(parent)
		hc.currentHeaderHash = parentHash
		headHeaderGauge.Update(parent.Number.Int64())

		// If this is the first iteration, wipe any leftover data upwards too so
		// we don't end up with dangling daps in the database
		var nums []uint64
		if origin {
			for n := num + 1; len(rawdb.ReadAllHashes(hc.chainDb, n)) > 0; n++ {
				nums = append([]uint64{n}, nums...) // suboptimal, but we don't really expect this path
			}
			origin = false
		}
		nums = append(nums, num)

		// Remove the related data from the database on all sidechains
		for _, num := range nums {
			// Gather all the side fork hashes
			hashes := rawdb.ReadAllHashes(hc.chainDb, num)
			if len(hashes) == 0 {
				// No hashes in the database whatsoever, probably frozen already
				hashes = append(hashes, hdr.Hash())
			}
			for _, hash := range hashes {
				if delFn != nil {
					delFn(batch, hash, num)
				}
				rawdb.DeleteHeader(batch, hash, num)
				rawdb.DeleteTd(batch, hash, num)
			}
			rawdb.DeleteCanonicalHash(batch, num)
		}
	}
	// Flush all accumulated deletions.
	if err := batch.Write(); err != nil {
		log.Crit("Failed to rewind block", "error", err)
	}
	// Clear out any stale content from the caches
	hc.headerCache.Purge()
	hc.tdCache.Purge()
	hc.numberCache.Purge()
}

// SetGenesis sets a new genesis block header for the chain
func (hc *HeaderChain) SetGenesis(head *types.Header) {
	hc.genesisHeader = head
}

// Config retrieves the header chain's chain configuration.
func (hc *HeaderChain) Config() *params.ChainConfig { return hc.config }

// Engine retrieves the header chain's consensus engine.
func (hc *HeaderChain) Engine() consensus.Engine { return hc.engine }

// GetBlock implements consensus.ChainReader, and returns nil for every input as
// a header chain does not have blocks available for retrieval.
func (hc *HeaderChain) GetBlock(hash common.Hash, number uint64) *types.Block {
	return nil
}<|MERGE_RESOLUTION|>--- conflicted
+++ resolved
@@ -204,11 +204,7 @@
 
 // WriteHeaders writes a chain of headers into the local chain, given that the
 // parents are already known. The chain head header won't be updated in this
-<<<<<<< HEAD
-// function, the additional setChainHead is expected in order to finish the entire
-=======
 // function, the additional SetCanonical is expected in order to finish the entire
->>>>>>> d90f67b2
 // procedure.
 func (hc *HeaderChain) WriteHeaders(headers []*types.Header) (int, error) {
 	if len(headers) == 0 {
