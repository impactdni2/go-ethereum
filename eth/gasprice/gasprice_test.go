--- conflicted
+++ resolved
@@ -162,11 +162,7 @@
 	// Construct testing chain
 	diskdb := rawdb.NewMemoryDatabase()
 	gspec.MustCommit(diskdb)
-<<<<<<< HEAD
-	chain, err := core.NewBlockChain(diskdb, &core.CacheConfig{TrieCleanNoPrefetch: true}, gspec.Config, engine, vm.Config{}, nil, nil)
-=======
 	chain, err := core.NewBlockChain(diskdb, &core.CacheConfig{TrieCleanNoPrefetch: true, TriesInMemory: 128}, gspec.Config, engine, vm.Config{}, nil, nil)
->>>>>>> f5dfc426
 	if err != nil {
 		t.Fatalf("Failed to create local chain, %v", err)
 	}
