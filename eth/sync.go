// Copyright 2015 The go-ethereum Authors
// This file is part of the go-ethereum library.
//
// The go-ethereum library is free software: you can redistribute it and/or modify
// it under the terms of the GNU Lesser General Public License as published by
// the Free Software Foundation, either version 3 of the License, or
// (at your option) any later version.
//
// The go-ethereum library is distributed in the hope that it will be useful,
// but WITHOUT ANY WARRANTY; without even the implied warranty of
// MERCHANTABILITY or FITNESS FOR A PARTICULAR PURPOSE. See the
// GNU Lesser General Public License for more details.
//
// You should have received a copy of the GNU Lesser General Public License
// along with the go-ethereum library. If not, see <http://www.gnu.org/licenses/>.

package eth

import (
	"math/big"
	"sync/atomic"
	"time"

	"github.com/ethereum/go-ethereum/common"
	"github.com/ethereum/go-ethereum/core/rawdb"
	"github.com/ethereum/go-ethereum/core/types"
	"github.com/ethereum/go-ethereum/deepmind"
	"github.com/ethereum/go-ethereum/eth/downloader"
	"github.com/ethereum/go-ethereum/eth/protocols/eth"
	"github.com/ethereum/go-ethereum/log"
)

const (
	forceSyncCycle      = 10 * time.Second // Time interval to force syncs, even if few peers are available
	defaultMinSyncPeers = 5                // Amount of peers desired to start syncing
)

// syncTransactions starts sending all currently pending transactions to the given peer.
func (h *handler) syncTransactions(p *eth.Peer) {
	// Assemble the set of transaction to broadcast or announce to the remote
	// peer. Fun fact, this is quite an expensive operation as it needs to sort
	// the transactions if the sorting is not cached yet. However, with a random
	// order, insertions could overflow the non-executable queues and get dropped.
	//
	// TODO(karalabe): Figure out if we could get away with random order somehow
	var txs types.Transactions
	pending := h.txpool.Pending(false)
	for _, batch := range pending {
		txs = append(txs, batch...)
	}
	if len(txs) == 0 {
		return
	}
	// The eth/65 protocol introduces proper transaction announcements, so instead
	// of dripping transactions across multiple peers, just send the entire list as
	// an announcement and let the remote side decide what they need (likely nothing).
	hashes := make([]common.Hash, len(txs))
	for i, tx := range txs {
		hashes[i] = tx.Hash()
	}
	p.AsyncSendPooledTransactionHashes(hashes)
}

// chainSyncer coordinates blockchain sync components.
type chainSyncer struct {
	handler     *handler
	force       *time.Timer
	forced      bool // true when force timer fired
	peerEventCh chan struct{}
	doneCh      chan error // non-nil when sync is running
}

// chainSyncOp is a scheduled sync operation.
type chainSyncOp struct {
	mode downloader.SyncMode
	peer *eth.Peer
	td   *big.Int
	head common.Hash
}

// newChainSyncer creates a chainSyncer.
func newChainSyncer(handler *handler) *chainSyncer {
	return &chainSyncer{
		handler:     handler,
		peerEventCh: make(chan struct{}),
	}
}

// handlePeerEvent notifies the syncer about a change in the peer set.
// This is called for new peers and every time a peer announces a new
// chain head.
func (cs *chainSyncer) handlePeerEvent(peer *eth.Peer) bool {
	select {
	case cs.peerEventCh <- struct{}{}:
		return true
	case <-cs.handler.quitSync:
		return false
	}
}

// loop runs in its own goroutine and launches the sync when necessary.
func (cs *chainSyncer) loop() {
	defer cs.handler.wg.Done()

	cs.handler.blockFetcher.Start()
	cs.handler.txFetcher.Start()
	defer cs.handler.blockFetcher.Stop()
	defer cs.handler.txFetcher.Stop()
	defer cs.handler.downloader.Terminate()

	// The force timer lowers the peer count threshold down to one when it fires.
	// This ensures we'll always start sync even if there aren't enough peers.
	cs.force = time.NewTimer(forceSyncCycle)
	defer cs.force.Stop()

	for {
		if op := cs.nextSyncOp(); op != nil {
			cs.startSync(op)
		}
		select {
		case <-cs.peerEventCh:
			// Peer information changed, recheck.
		case <-cs.doneCh:
			cs.doneCh = nil
			cs.force.Reset(forceSyncCycle)
			cs.forced = false
		case <-cs.force.C:
			cs.forced = true

		case <-cs.handler.quitSync:
			// Disable all insertion on the blockchain. This needs to happen before
			// terminating the downloader because the downloader waits for blockchain
			// inserts, and these can take a long time to finish.
			cs.handler.chain.StopInsert()
			cs.handler.downloader.Terminate()
			if cs.doneCh != nil {
				<-cs.doneCh
			}
			return
		}
	}
}

// nextSyncOp determines whether sync is required at this time.
func (cs *chainSyncer) nextSyncOp() *chainSyncOp {
	if cs.doneCh != nil {
		return nil // Sync already running.
	}
	// Disable the td based sync trigger after the transition
	if cs.handler.merger.TDDReached() {
		return nil
	}
	// Ensure we're at minimum peer count.
	minPeers := defaultMinSyncPeers
	if cs.forced {
		minPeers = 1
	} else if minPeers > cs.handler.maxPeers {
		minPeers = cs.handler.maxPeers
	}
	if cs.handler.peers.len() < minPeers {
		return nil
	}
	// We have enough peers, check TD
	peer := cs.handler.peers.peerWithHighestTD()
	if peer == nil {
		return nil
	}
	mode, ourTD := cs.modeAndLocalHead()

	op := peerToSyncOp(mode, peer)
	if op.td.Cmp(ourTD) <= 0 {
		return nil // We're in sync.
	}
	return op
}

func peerToSyncOp(mode downloader.SyncMode, p *eth.Peer) *chainSyncOp {
	peerHead, peerTD := p.Head()
	return &chainSyncOp{mode: mode, peer: p, td: peerTD, head: peerHead}
}

func (cs *chainSyncer) modeAndLocalHead() (downloader.SyncMode, *big.Int) {
	// If we're in snap sync mode, return that directly
	if atomic.LoadUint32(&cs.handler.snapSync) == 1 {
		block := cs.handler.chain.CurrentFastBlock()
		td := cs.handler.chain.GetTd(block.Hash(), block.NumberU64())
		return downloader.SnapSync, td
	}
	// We are probably in full sync, but we might have rewound to before the
	// snap sync pivot, check if we should reenable
	if pivot := rawdb.ReadLastPivotNumber(cs.handler.database); pivot != nil {
		if head := cs.handler.chain.CurrentBlock(); head.NumberU64() < *pivot {
			block := cs.handler.chain.CurrentFastBlock()
			td := cs.handler.chain.GetTd(block.Hash(), block.NumberU64())
			return downloader.SnapSync, td
		}
	}
	// Nope, we're really full syncing
	head := cs.handler.chain.CurrentBlock()
	td := cs.handler.chain.GetTd(head.Hash(), head.NumberU64())
	return downloader.FullSync, td
}

// startSync launches doSync in a new goroutine.
func (cs *chainSyncer) startSync(op *chainSyncOp) {
	cs.doneCh = make(chan error, 1)
	go func() { cs.doneCh <- cs.handler.doSync(op) }()
}

// doSync synchronizes the local blockchain with a remote peer.
func (h *handler) doSync(op *chainSyncOp) error {
<<<<<<< HEAD
	if deepmind.Enabled {
		// We want to override the feature up here that bases its fast sync decision on
		// CurrentFastBlock.
		// Our goal is to process everything at the slow speed, to extract all computations.
		op.mode = downloader.FullSync
		atomic.StoreUint32(&h.fastSync, 0)
		atomic.StoreUint32(&h.snapSync, 0)
	}

	if op.mode == downloader.FastSync || op.mode == downloader.SnapSync {
		// Before launch the fast sync, we have to ensure user uses the same
=======
	if op.mode == downloader.SnapSync {
		// Before launch the snap sync, we have to ensure user uses the same
>>>>>>> 11a3a350
		// txlookup limit.
		// The main concern here is: during the snap sync Geth won't index the
		// block(generate tx indices) before the HEAD-limit. But if user changes
		// the limit in the next snap sync(e.g. user kill Geth manually and
		// restart) then it will be hard for Geth to figure out the oldest block
		// has been indexed. So here for the user-experience wise, it's non-optimal
		// that user can't change limit during the snap sync. If changed, Geth
		// will just blindly use the original one.
		limit := h.chain.TxLookupLimit()
		if stored := rawdb.ReadFastTxLookupLimit(h.database); stored == nil {
			rawdb.WriteFastTxLookupLimit(h.database, limit)
		} else if *stored != limit {
			h.chain.SetTxLookupLimit(*stored)
			log.Warn("Update txLookup limit", "provided", limit, "updated", *stored)
		}
	}
<<<<<<< HEAD

	if deepmind.Enabled {
		// If deepmind is enabled, we force the mode to be a FullSync mode to ensure we correctly
		// process all transactions. It should probably be adapter so that speculative execution
		// node could use fast sync which is not the case here.
		op.mode = downloader.FullSync
		atomic.StoreUint32(&h.fastSync, 0)
	}

	// Run the sync cycle, and disable fast sync if we're past the pivot block
=======
	// Run the sync cycle, and disable snap sync if we're past the pivot block
>>>>>>> 11a3a350
	err := h.downloader.Synchronise(op.peer.ID(), op.head, op.td, op.mode)
	if err != nil {
		return err
	}
	if atomic.LoadUint32(&h.snapSync) == 1 {
		log.Info("Snap sync complete, auto disabling")
		atomic.StoreUint32(&h.snapSync, 0)
	}
	// If we've successfully finished a sync cycle and passed any required checkpoint,
	// enable accepting transactions from the network.
	head := h.chain.CurrentBlock()
	if head.NumberU64() >= h.checkpointNumber {
		// Checkpoint passed, sanity check the timestamp to have a fallback mechanism
		// for non-checkpointed (number = 0) private networks.
		if head.Time() >= uint64(time.Now().AddDate(0, -1, 0).Unix()) {
			atomic.StoreUint32(&h.acceptTxs, 1)
		}
	}
	if head.NumberU64() > 0 {
		// We've completed a sync cycle, notify all peers of new state. This path is
		// essential in star-topology networks where a gateway node needs to notify
		// all its out-of-date peers of the availability of a new block. This failure
		// scenario will most often crop up in private and hackathon networks with
		// degenerate connectivity, but it should be healthy for the mainnet too to
		// more reliably update peers or the local TD state.
		h.BroadcastBlock(head, false)
	}
	return nil
}<|MERGE_RESOLUTION|>--- conflicted
+++ resolved
@@ -209,22 +209,16 @@
 
 // doSync synchronizes the local blockchain with a remote peer.
 func (h *handler) doSync(op *chainSyncOp) error {
-<<<<<<< HEAD
 	if deepmind.Enabled {
 		// We want to override the feature up here that bases its fast sync decision on
 		// CurrentFastBlock.
 		// Our goal is to process everything at the slow speed, to extract all computations.
 		op.mode = downloader.FullSync
-		atomic.StoreUint32(&h.fastSync, 0)
 		atomic.StoreUint32(&h.snapSync, 0)
 	}
 
-	if op.mode == downloader.FastSync || op.mode == downloader.SnapSync {
-		// Before launch the fast sync, we have to ensure user uses the same
-=======
 	if op.mode == downloader.SnapSync {
 		// Before launch the snap sync, we have to ensure user uses the same
->>>>>>> 11a3a350
 		// txlookup limit.
 		// The main concern here is: during the snap sync Geth won't index the
 		// block(generate tx indices) before the HEAD-limit. But if user changes
@@ -241,20 +235,7 @@
 			log.Warn("Update txLookup limit", "provided", limit, "updated", *stored)
 		}
 	}
-<<<<<<< HEAD
-
-	if deepmind.Enabled {
-		// If deepmind is enabled, we force the mode to be a FullSync mode to ensure we correctly
-		// process all transactions. It should probably be adapter so that speculative execution
-		// node could use fast sync which is not the case here.
-		op.mode = downloader.FullSync
-		atomic.StoreUint32(&h.fastSync, 0)
-	}
-
-	// Run the sync cycle, and disable fast sync if we're past the pivot block
-=======
 	// Run the sync cycle, and disable snap sync if we're past the pivot block
->>>>>>> 11a3a350
 	err := h.downloader.Synchronise(op.peer.ID(), op.head, op.td, op.mode)
 	if err != nil {
 		return err
