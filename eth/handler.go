--- conflicted
+++ resolved
@@ -77,19 +77,6 @@
 // handlerConfig is the collection of initialization parameters to create a full
 // node network handler.
 type handlerConfig struct {
-<<<<<<< HEAD
-	Database   ethdb.Database            // Database for direct sync insertions
-	Chain      *core.BlockChain          // Blockchain to serve data from
-	TxPool     txPool                    // Transaction pool to propagate from
-	Merger     *consensus.Merger         // The manager for eth1/2 transition
-	Network    uint64                    // Network identifier to adfvertise
-	Sync       downloader.SyncMode       // Whether to snap or full sync
-	BloomCache uint64                    // Megabytes to alloc for snap sync bloom
-	EventMux   *event.TypeMux            // Legacy event mux, deprecate for `feed`
-	Checkpoint *params.TrustedCheckpoint // Hard coded checkpoint for sync challenges
-
-	PeerRequiredBlocks map[uint64]common.Hash // Hard coded map of required block hashes for sync challenges
-=======
 	Database       ethdb.Database            // Database for direct sync insertions
 	Chain          *core.BlockChain          // Blockchain to serve data from
 	TxPool         txPool                    // Transaction pool to propagate from
@@ -100,7 +87,6 @@
 	EventMux       *event.TypeMux            // Legacy event mux, deprecate for `feed`
 	Checkpoint     *params.TrustedCheckpoint // Hard coded checkpoint for sync challenges
 	RequiredBlocks map[uint64]common.Hash    // Hard coded map of required block hashes for sync challenges
->>>>>>> d90f67b2
 }
 
 type handler struct {
@@ -129,11 +115,7 @@
 	txsSub        event.Subscription
 	minedBlockSub *event.TypeMuxSubscription
 
-<<<<<<< HEAD
-	peerRequiredBlocks map[uint64]common.Hash
-=======
 	requiredBlocks map[uint64]common.Hash
->>>>>>> d90f67b2
 
 	// channels for fetcher, syncer, txsyncLoop
 	quitSync chan struct{}
@@ -150,18 +132,6 @@
 		config.EventMux = new(event.TypeMux) // Nicety initialization for tests
 	}
 	h := &handler{
-<<<<<<< HEAD
-		networkID:          config.Network,
-		forkFilter:         forkid.NewFilter(config.Chain),
-		eventMux:           config.EventMux,
-		database:           config.Database,
-		txpool:             config.TxPool,
-		chain:              config.Chain,
-		peers:              newPeerSet(),
-		merger:             config.Merger,
-		peerRequiredBlocks: config.PeerRequiredBlocks,
-		quitSync:           make(chan struct{}),
-=======
 		networkID:      config.Network,
 		forkFilter:     forkid.NewFilter(config.Chain),
 		eventMux:       config.EventMux,
@@ -172,7 +142,6 @@
 		merger:         config.Merger,
 		requiredBlocks: config.RequiredBlocks,
 		quitSync:       make(chan struct{}),
->>>>>>> d90f67b2
 	}
 	if config.Sync == downloader.FullSync {
 		// The database seems empty as the current block is the genesis. Yet the snap
@@ -455,11 +424,7 @@
 		}()
 	}
 	// If we have any explicit peer required block hashes, request them
-<<<<<<< HEAD
-	for number := range h.peerRequiredBlocks {
-=======
 	for number, hash := range h.requiredBlocks {
->>>>>>> d90f67b2
 		resCh := make(chan *eth.Response)
 		if _, err := peer.RequestHeadersByNumber(number, 1, 0, false, resCh); err != nil {
 			return err
