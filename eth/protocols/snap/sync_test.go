// Copyright 2021 The go-ethereum Authors
// This file is part of the go-ethereum library.
//
// The go-ethereum library is free software: you can redistribute it and/or modify
// it under the terms of the GNU Lesser General Public License as published by
// the Free Software Foundation, either version 3 of the License, or
// (at your option) any later version.
//
// The go-ethereum library is distributed in the hope that it will be useful,
// but WITHOUT ANY WARRANTY; without even the implied warranty of
// MERCHANTABILITY or FITNESS FOR A PARTICULAR PURPOSE. See the
// GNU Lesser General Public License for more details.
//
// You should have received a copy of the GNU Lesser General Public License
// along with the go-ethereum library. If not, see <http://www.gnu.org/licenses/>.

package snap

import (
	"bytes"
	"crypto/rand"
	"encoding/binary"
	"fmt"
	"math/big"
	"sort"
	"sync"
	"testing"
	"time"

	"github.com/ethereum/go-ethereum/common"
	"github.com/ethereum/go-ethereum/core/rawdb"
	"github.com/ethereum/go-ethereum/core/types"
	"github.com/ethereum/go-ethereum/crypto"
	"github.com/ethereum/go-ethereum/ethdb"
	"github.com/ethereum/go-ethereum/light"
	"github.com/ethereum/go-ethereum/log"
	"github.com/ethereum/go-ethereum/rlp"
	"github.com/ethereum/go-ethereum/trie"
	"golang.org/x/crypto/sha3"
)

func TestHashing(t *testing.T) {
	t.Parallel()

	var bytecodes = make([][]byte, 10)
	for i := 0; i < len(bytecodes); i++ {
		buf := make([]byte, 100)
		rand.Read(buf)
		bytecodes[i] = buf
	}
	var want, got string
	var old = func() {
		hasher := sha3.NewLegacyKeccak256()
		for i := 0; i < len(bytecodes); i++ {
			hasher.Reset()
			hasher.Write(bytecodes[i])
			hash := hasher.Sum(nil)
			got = fmt.Sprintf("%v\n%v", got, hash)
		}
	}
	var new = func() {
		hasher := sha3.NewLegacyKeccak256().(crypto.KeccakState)
		var hash = make([]byte, 32)
		for i := 0; i < len(bytecodes); i++ {
			hasher.Reset()
			hasher.Write(bytecodes[i])
			hasher.Read(hash)
			want = fmt.Sprintf("%v\n%v", want, hash)
		}
	}
	old()
	new()
	if want != got {
		t.Errorf("want\n%v\ngot\n%v\n", want, got)
	}
}

func BenchmarkHashing(b *testing.B) {
	var bytecodes = make([][]byte, 10000)
	for i := 0; i < len(bytecodes); i++ {
		buf := make([]byte, 100)
		rand.Read(buf)
		bytecodes[i] = buf
	}
	var old = func() {
		hasher := sha3.NewLegacyKeccak256()
		for i := 0; i < len(bytecodes); i++ {
			hasher.Reset()
			hasher.Write(bytecodes[i])
			hasher.Sum(nil)
		}
	}
	var new = func() {
		hasher := sha3.NewLegacyKeccak256().(crypto.KeccakState)
		var hash = make([]byte, 32)
		for i := 0; i < len(bytecodes); i++ {
			hasher.Reset()
			hasher.Write(bytecodes[i])
			hasher.Read(hash)
		}
	}
	b.Run("old", func(b *testing.B) {
		b.ReportAllocs()
		for i := 0; i < b.N; i++ {
			old()
		}
	})
	b.Run("new", func(b *testing.B) {
		b.ReportAllocs()
		for i := 0; i < b.N; i++ {
			new()
		}
	})
}

type (
	accountHandlerFunc func(t *testPeer, requestId uint64, root common.Hash, origin common.Hash, limit common.Hash, cap uint64) error
	storageHandlerFunc func(t *testPeer, requestId uint64, root common.Hash, accounts []common.Hash, origin, limit []byte, max uint64) error
	trieHandlerFunc    func(t *testPeer, requestId uint64, root common.Hash, paths []TrieNodePathSet, cap uint64) error
	codeHandlerFunc    func(t *testPeer, id uint64, hashes []common.Hash, max uint64) error
)

type testPeer struct {
	id            string
	test          *testing.T
	remote        *Syncer
	logger        log.Logger
	accountTrie   *trie.Trie
	accountValues entrySlice
	storageTries  map[common.Hash]*trie.Trie
	storageValues map[common.Hash]entrySlice

	accountRequestHandler accountHandlerFunc
	storageRequestHandler storageHandlerFunc
	trieRequestHandler    trieHandlerFunc
	codeRequestHandler    codeHandlerFunc
	term                  func()

	// counters
	nAccountRequests  int
	nStorageRequests  int
	nBytecodeRequests int
	nTrienodeRequests int
}

func newTestPeer(id string, t *testing.T, term func()) *testPeer {
	peer := &testPeer{
		id:                    id,
		test:                  t,
		logger:                log.New("id", id),
		accountRequestHandler: defaultAccountRequestHandler,
		trieRequestHandler:    defaultTrieRequestHandler,
		storageRequestHandler: defaultStorageRequestHandler,
		codeRequestHandler:    defaultCodeRequestHandler,
		term:                  term,
	}
	//stderrHandler := log.StreamHandler(os.Stderr, log.TerminalFormat(true))
	//peer.logger.SetHandler(stderrHandler)
	return peer
}

func (t *testPeer) ID() string      { return t.id }
func (t *testPeer) Log() log.Logger { return t.logger }

func (t *testPeer) Stats() string {
	return fmt.Sprintf(`Account requests: %d
Storage requests: %d
Bytecode requests: %d
Trienode requests: %d
`, t.nAccountRequests, t.nStorageRequests, t.nBytecodeRequests, t.nTrienodeRequests)
}

func (t *testPeer) RequestAccountRange(id uint64, root, origin, limit common.Hash, bytes uint64) error {
	t.logger.Trace("Fetching range of accounts", "reqid", id, "root", root, "origin", origin, "limit", limit, "bytes", common.StorageSize(bytes))
	t.nAccountRequests++
	go t.accountRequestHandler(t, id, root, origin, limit, bytes)
	return nil
}

func (t *testPeer) RequestTrieNodes(id uint64, root common.Hash, paths []TrieNodePathSet, bytes uint64) error {
	t.logger.Trace("Fetching set of trie nodes", "reqid", id, "root", root, "pathsets", len(paths), "bytes", common.StorageSize(bytes))
	t.nTrienodeRequests++
	go t.trieRequestHandler(t, id, root, paths, bytes)
	return nil
}

func (t *testPeer) RequestStorageRanges(id uint64, root common.Hash, accounts []common.Hash, origin, limit []byte, bytes uint64) error {
	t.nStorageRequests++
	if len(accounts) == 1 && origin != nil {
		t.logger.Trace("Fetching range of large storage slots", "reqid", id, "root", root, "account", accounts[0], "origin", common.BytesToHash(origin), "limit", common.BytesToHash(limit), "bytes", common.StorageSize(bytes))
	} else {
		t.logger.Trace("Fetching ranges of small storage slots", "reqid", id, "root", root, "accounts", len(accounts), "first", accounts[0], "bytes", common.StorageSize(bytes))
	}
	go t.storageRequestHandler(t, id, root, accounts, origin, limit, bytes)
	return nil
}

func (t *testPeer) RequestByteCodes(id uint64, hashes []common.Hash, bytes uint64) error {
	t.nBytecodeRequests++
	t.logger.Trace("Fetching set of byte codes", "reqid", id, "hashes", len(hashes), "bytes", common.StorageSize(bytes))
	go t.codeRequestHandler(t, id, hashes, bytes)
	return nil
}

// defaultTrieRequestHandler is a well-behaving handler for trie healing requests
func defaultTrieRequestHandler(t *testPeer, requestId uint64, root common.Hash, paths []TrieNodePathSet, cap uint64) error {
	// Pass the response
	var nodes [][]byte
	for _, pathset := range paths {
		switch len(pathset) {
		case 1:
			blob, _, err := t.accountTrie.TryGetNode(pathset[0])
			if err != nil {
				t.logger.Info("Error handling req", "error", err)
				break
			}
			nodes = append(nodes, blob)
		default:
			account := t.storageTries[(common.BytesToHash(pathset[0]))]
			for _, path := range pathset[1:] {
				blob, _, err := account.TryGetNode(path)
				if err != nil {
					t.logger.Info("Error handling req", "error", err)
					break
				}
				nodes = append(nodes, blob)
			}
		}
	}
	t.remote.OnTrieNodes(t, requestId, nodes)
	return nil
}

// defaultAccountRequestHandler is a well-behaving handler for AccountRangeRequests
func defaultAccountRequestHandler(t *testPeer, id uint64, root common.Hash, origin common.Hash, limit common.Hash, cap uint64) error {
	keys, vals, proofs := createAccountRequestResponse(t, root, origin, limit, cap)
	if err := t.remote.OnAccounts(t, id, keys, vals, proofs); err != nil {
		t.test.Errorf("Remote side rejected our delivery: %v", err)
		t.term()
		return err
	}
	return nil
}

func createAccountRequestResponse(t *testPeer, root common.Hash, origin common.Hash, limit common.Hash, cap uint64) (keys []common.Hash, vals [][]byte, proofs [][]byte) {
	var size uint64
	if limit == (common.Hash{}) {
		limit = common.HexToHash("0xffffffffffffffffffffffffffffffffffffffffffffffffffffffffffffffff")
	}
	for _, entry := range t.accountValues {
		if size > cap {
			break
		}
		if bytes.Compare(origin[:], entry.k) <= 0 {
			keys = append(keys, common.BytesToHash(entry.k))
			vals = append(vals, entry.v)
			size += uint64(32 + len(entry.v))
		}
		// If we've exceeded the request threshold, abort
		if bytes.Compare(entry.k, limit[:]) >= 0 {
			break
		}
	}
	// Unless we send the entire trie, we need to supply proofs
	// Actually, we need to supply proofs either way! This seems to be an implementation
	// quirk in go-ethereum
	proof := light.NewNodeSet()
	if err := t.accountTrie.Prove(origin[:], 0, proof); err != nil {
		t.logger.Error("Could not prove inexistence of origin", "origin", origin, "error", err)
	}
	if len(keys) > 0 {
		lastK := (keys[len(keys)-1])[:]
		if err := t.accountTrie.Prove(lastK, 0, proof); err != nil {
			t.logger.Error("Could not prove last item", "error", err)
		}
	}
	for _, blob := range proof.NodeList() {
		proofs = append(proofs, blob)
	}
	return keys, vals, proofs
}

// defaultStorageRequestHandler is a well-behaving storage request handler
func defaultStorageRequestHandler(t *testPeer, requestId uint64, root common.Hash, accounts []common.Hash, bOrigin, bLimit []byte, max uint64) error {
	hashes, slots, proofs := createStorageRequestResponse(t, root, accounts, bOrigin, bLimit, max)
	if err := t.remote.OnStorage(t, requestId, hashes, slots, proofs); err != nil {
		t.test.Errorf("Remote side rejected our delivery: %v", err)
		t.term()
	}
	return nil
}

func defaultCodeRequestHandler(t *testPeer, id uint64, hashes []common.Hash, max uint64) error {
	var bytecodes [][]byte
	for _, h := range hashes {
		bytecodes = append(bytecodes, getCodeByHash(h))
	}
	if err := t.remote.OnByteCodes(t, id, bytecodes); err != nil {
		t.test.Errorf("Remote side rejected our delivery: %v", err)
		t.term()
	}
	return nil
}

func createStorageRequestResponse(t *testPeer, root common.Hash, accounts []common.Hash, origin, limit []byte, max uint64) (hashes [][]common.Hash, slots [][][]byte, proofs [][]byte) {
	var size uint64
	for _, account := range accounts {
		// The first account might start from a different origin and end sooner
		var originHash common.Hash
		if len(origin) > 0 {
			originHash = common.BytesToHash(origin)
		}
		var limitHash = common.HexToHash("0xffffffffffffffffffffffffffffffffffffffffffffffffffffffffffffffff")
		if len(limit) > 0 {
			limitHash = common.BytesToHash(limit)
		}
		var (
			keys  []common.Hash
			vals  [][]byte
			abort bool
		)
		for _, entry := range t.storageValues[account] {
			if size >= max {
				abort = true
				break
			}
			if bytes.Compare(entry.k, originHash[:]) < 0 {
				continue
			}
			keys = append(keys, common.BytesToHash(entry.k))
			vals = append(vals, entry.v)
			size += uint64(32 + len(entry.v))
			if bytes.Compare(entry.k, limitHash[:]) >= 0 {
				break
			}
		}
<<<<<<< HEAD
		hashes = append(hashes, keys)
		slots = append(slots, vals)

		// Generate the Merkle proofs for the first and last storage slot, but
		// only if the response was capped. If the entire storage trie included
		// in the response, no need for any proofs.
		if originHash != (common.Hash{}) || abort {
=======
		if len(keys) > 0 {
			hashes = append(hashes, keys)
			slots = append(slots, vals)
		}
		// Generate the Merkle proofs for the first and last storage slot, but
		// only if the response was capped. If the entire storage trie included
		// in the response, no need for any proofs.
		if originHash != (common.Hash{}) || (abort && len(keys) > 0) {
>>>>>>> d90f67b2
			// If we're aborting, we need to prove the first and last item
			// This terminates the response (and thus the loop)
			proof := light.NewNodeSet()
			stTrie := t.storageTries[account]

			// Here's a potential gotcha: when constructing the proof, we cannot
			// use the 'origin' slice directly, but must use the full 32-byte
			// hash form.
			if err := stTrie.Prove(originHash[:], 0, proof); err != nil {
				t.logger.Error("Could not prove inexistence of origin", "origin", originHash, "error", err)
			}
			if len(keys) > 0 {
				lastK := (keys[len(keys)-1])[:]
				if err := stTrie.Prove(lastK, 0, proof); err != nil {
					t.logger.Error("Could not prove last item", "error", err)
				}
			}
			for _, blob := range proof.NodeList() {
				proofs = append(proofs, blob)
			}
			break
		}
	}
	return hashes, slots, proofs
}

//  the createStorageRequestResponseAlwaysProve tests a cornercase, where it always
// supplies the proof for the last account, even if it is 'complete'.h
func createStorageRequestResponseAlwaysProve(t *testPeer, root common.Hash, accounts []common.Hash, bOrigin, bLimit []byte, max uint64) (hashes [][]common.Hash, slots [][][]byte, proofs [][]byte) {
	var size uint64
	max = max * 3 / 4

	var origin common.Hash
	if len(bOrigin) > 0 {
		origin = common.BytesToHash(bOrigin)
	}
	var exit bool
	for i, account := range accounts {
		var keys []common.Hash
		var vals [][]byte
		for _, entry := range t.storageValues[account] {
			if bytes.Compare(entry.k, origin[:]) < 0 {
				exit = true
			}
			keys = append(keys, common.BytesToHash(entry.k))
			vals = append(vals, entry.v)
			size += uint64(32 + len(entry.v))
			if size > max {
				exit = true
			}
		}
		if i == len(accounts)-1 {
			exit = true
		}
		hashes = append(hashes, keys)
		slots = append(slots, vals)

		if exit {
			// If we're aborting, we need to prove the first and last item
			// This terminates the response (and thus the loop)
			proof := light.NewNodeSet()
			stTrie := t.storageTries[account]

			// Here's a potential gotcha: when constructing the proof, we cannot
			// use the 'origin' slice directly, but must use the full 32-byte
			// hash form.
			if err := stTrie.Prove(origin[:], 0, proof); err != nil {
				t.logger.Error("Could not prove inexistence of origin", "origin", origin,
					"error", err)
			}
			if len(keys) > 0 {
				lastK := (keys[len(keys)-1])[:]
				if err := stTrie.Prove(lastK, 0, proof); err != nil {
					t.logger.Error("Could not prove last item", "error", err)
				}
			}
			for _, blob := range proof.NodeList() {
				proofs = append(proofs, blob)
			}
			break
		}
	}
	return hashes, slots, proofs
}

// emptyRequestAccountRangeFn is a rejects AccountRangeRequests
func emptyRequestAccountRangeFn(t *testPeer, requestId uint64, root common.Hash, origin common.Hash, limit common.Hash, cap uint64) error {
	t.remote.OnAccounts(t, requestId, nil, nil, nil)
	return nil
}

func nonResponsiveRequestAccountRangeFn(t *testPeer, requestId uint64, root common.Hash, origin common.Hash, limit common.Hash, cap uint64) error {
	return nil
}

func emptyTrieRequestHandler(t *testPeer, requestId uint64, root common.Hash, paths []TrieNodePathSet, cap uint64) error {
	t.remote.OnTrieNodes(t, requestId, nil)
	return nil
}

func nonResponsiveTrieRequestHandler(t *testPeer, requestId uint64, root common.Hash, paths []TrieNodePathSet, cap uint64) error {
	return nil
}

func emptyStorageRequestHandler(t *testPeer, requestId uint64, root common.Hash, accounts []common.Hash, origin, limit []byte, max uint64) error {
	t.remote.OnStorage(t, requestId, nil, nil, nil)
	return nil
}

func nonResponsiveStorageRequestHandler(t *testPeer, requestId uint64, root common.Hash, accounts []common.Hash, origin, limit []byte, max uint64) error {
	return nil
}

func proofHappyStorageRequestHandler(t *testPeer, requestId uint64, root common.Hash, accounts []common.Hash, origin, limit []byte, max uint64) error {
	hashes, slots, proofs := createStorageRequestResponseAlwaysProve(t, root, accounts, origin, limit, max)
	if err := t.remote.OnStorage(t, requestId, hashes, slots, proofs); err != nil {
		t.test.Errorf("Remote side rejected our delivery: %v", err)
		t.term()
	}
	return nil
}

//func emptyCodeRequestHandler(t *testPeer, id uint64, hashes []common.Hash, max uint64) error {
//	var bytecodes [][]byte
//	t.remote.OnByteCodes(t, id, bytecodes)
//	return nil
//}

func corruptCodeRequestHandler(t *testPeer, id uint64, hashes []common.Hash, max uint64) error {
	var bytecodes [][]byte
	for _, h := range hashes {
		// Send back the hashes
		bytecodes = append(bytecodes, h[:])
	}
	if err := t.remote.OnByteCodes(t, id, bytecodes); err != nil {
		t.logger.Info("remote error on delivery (as expected)", "error", err)
		// Mimic the real-life handler, which drops a peer on errors
		t.remote.Unregister(t.id)
	}
	return nil
}

func cappedCodeRequestHandler(t *testPeer, id uint64, hashes []common.Hash, max uint64) error {
	var bytecodes [][]byte
	for _, h := range hashes[:1] {
		bytecodes = append(bytecodes, getCodeByHash(h))
	}
	// Missing bytecode can be retrieved again, no error expected
	if err := t.remote.OnByteCodes(t, id, bytecodes); err != nil {
		t.test.Errorf("Remote side rejected our delivery: %v", err)
		t.term()
	}
	return nil
}

// starvingStorageRequestHandler is somewhat well-behaving storage handler, but it caps the returned results to be very small
func starvingStorageRequestHandler(t *testPeer, requestId uint64, root common.Hash, accounts []common.Hash, origin, limit []byte, max uint64) error {
	return defaultStorageRequestHandler(t, requestId, root, accounts, origin, limit, 500)
}

func starvingAccountRequestHandler(t *testPeer, requestId uint64, root common.Hash, origin common.Hash, limit common.Hash, cap uint64) error {
	return defaultAccountRequestHandler(t, requestId, root, origin, limit, 500)
}

//func misdeliveringAccountRequestHandler(t *testPeer, requestId uint64, root common.Hash, origin common.Hash, cap uint64) error {
//	return defaultAccountRequestHandler(t, requestId-1, root, origin, 500)
//}

func corruptAccountRequestHandler(t *testPeer, requestId uint64, root common.Hash, origin common.Hash, limit common.Hash, cap uint64) error {
	hashes, accounts, proofs := createAccountRequestResponse(t, root, origin, limit, cap)
	if len(proofs) > 0 {
		proofs = proofs[1:]
	}
	if err := t.remote.OnAccounts(t, requestId, hashes, accounts, proofs); err != nil {
		t.logger.Info("remote error on delivery (as expected)", "error", err)
		// Mimic the real-life handler, which drops a peer on errors
		t.remote.Unregister(t.id)
	}
	return nil
}

// corruptStorageRequestHandler doesn't provide good proofs
func corruptStorageRequestHandler(t *testPeer, requestId uint64, root common.Hash, accounts []common.Hash, origin, limit []byte, max uint64) error {
	hashes, slots, proofs := createStorageRequestResponse(t, root, accounts, origin, limit, max)
	if len(proofs) > 0 {
		proofs = proofs[1:]
	}
	if err := t.remote.OnStorage(t, requestId, hashes, slots, proofs); err != nil {
		t.logger.Info("remote error on delivery (as expected)", "error", err)
		// Mimic the real-life handler, which drops a peer on errors
		t.remote.Unregister(t.id)
	}
	return nil
}

func noProofStorageRequestHandler(t *testPeer, requestId uint64, root common.Hash, accounts []common.Hash, origin, limit []byte, max uint64) error {
	hashes, slots, _ := createStorageRequestResponse(t, root, accounts, origin, limit, max)
	if err := t.remote.OnStorage(t, requestId, hashes, slots, nil); err != nil {
		t.logger.Info("remote error on delivery (as expected)", "error", err)
		// Mimic the real-life handler, which drops a peer on errors
		t.remote.Unregister(t.id)
	}
	return nil
}

// TestSyncBloatedProof tests a scenario where we provide only _one_ value, but
// also ship the entire trie inside the proof. If the attack is successful,
// the remote side does not do any follow-up requests
func TestSyncBloatedProof(t *testing.T) {
	t.Parallel()

	var (
		once   sync.Once
		cancel = make(chan struct{})
		term   = func() {
			once.Do(func() {
				close(cancel)
			})
		}
	)
	sourceAccountTrie, elems := makeAccountTrieNoStorage(100)
	source := newTestPeer("source", t, term)
	source.accountTrie = sourceAccountTrie
	source.accountValues = elems

	source.accountRequestHandler = func(t *testPeer, requestId uint64, root common.Hash, origin common.Hash, limit common.Hash, cap uint64) error {
		var (
			proofs [][]byte
			keys   []common.Hash
			vals   [][]byte
		)
		// The values
		for _, entry := range t.accountValues {
			if bytes.Compare(entry.k, origin[:]) < 0 {
				continue
<<<<<<< HEAD
			}
			if bytes.Compare(entry.k, limit[:]) > 0 {
				continue
			}
=======
			}
			if bytes.Compare(entry.k, limit[:]) > 0 {
				continue
			}
>>>>>>> d90f67b2
			keys = append(keys, common.BytesToHash(entry.k))
			vals = append(vals, entry.v)
		}
		// The proofs
		proof := light.NewNodeSet()
		if err := t.accountTrie.Prove(origin[:], 0, proof); err != nil {
			t.logger.Error("Could not prove origin", "origin", origin, "error", err)
		}
		// The bloat: add proof of every single element
		for _, entry := range t.accountValues {
			if err := t.accountTrie.Prove(entry.k, 0, proof); err != nil {
				t.logger.Error("Could not prove item", "error", err)
			}
		}
		// And remove one item from the elements
		if len(keys) > 2 {
			keys = append(keys[:1], keys[2:]...)
			vals = append(vals[:1], vals[2:]...)
		}
		for _, blob := range proof.NodeList() {
			proofs = append(proofs, blob)
		}
		if err := t.remote.OnAccounts(t, requestId, keys, vals, proofs); err != nil {
			t.logger.Info("remote error on delivery (as expected)", "error", err)
			t.term()
			// This is actually correct, signal to exit the test successfully
		}
		return nil
	}
	syncer := setupSyncer(source)
	if err := syncer.Sync(sourceAccountTrie.Hash(), cancel); err == nil {
		t.Fatal("No error returned from incomplete/cancelled sync")
	}
}

func setupSyncer(peers ...*testPeer) *Syncer {
	stateDb := rawdb.NewMemoryDatabase()
	syncer := NewSyncer(stateDb)
	for _, peer := range peers {
		syncer.Register(peer)
		peer.remote = syncer
	}
	return syncer
}

// TestSync tests a basic sync with one peer
func TestSync(t *testing.T) {
	t.Parallel()

	var (
		once   sync.Once
		cancel = make(chan struct{})
		term   = func() {
			once.Do(func() {
				close(cancel)
			})
		}
	)
	sourceAccountTrie, elems := makeAccountTrieNoStorage(100)

	mkSource := func(name string) *testPeer {
		source := newTestPeer(name, t, term)
		source.accountTrie = sourceAccountTrie
		source.accountValues = elems
		return source
	}
	syncer := setupSyncer(mkSource("source"))
	if err := syncer.Sync(sourceAccountTrie.Hash(), cancel); err != nil {
		t.Fatalf("sync failed: %v", err)
	}
	verifyTrie(syncer.db, sourceAccountTrie.Hash(), t)
}

// TestSyncTinyTriePanic tests a basic sync with one peer, and a tiny trie. This caused a
// panic within the prover
func TestSyncTinyTriePanic(t *testing.T) {
	t.Parallel()

	var (
		once   sync.Once
		cancel = make(chan struct{})
		term   = func() {
			once.Do(func() {
				close(cancel)
			})
		}
	)
	sourceAccountTrie, elems := makeAccountTrieNoStorage(1)

	mkSource := func(name string) *testPeer {
		source := newTestPeer(name, t, term)
		source.accountTrie = sourceAccountTrie
		source.accountValues = elems
		return source
	}
	syncer := setupSyncer(mkSource("source"))
	done := checkStall(t, term)
	if err := syncer.Sync(sourceAccountTrie.Hash(), cancel); err != nil {
		t.Fatalf("sync failed: %v", err)
	}
	close(done)
	verifyTrie(syncer.db, sourceAccountTrie.Hash(), t)
}

// TestMultiSync tests a basic sync with multiple peers
func TestMultiSync(t *testing.T) {
	t.Parallel()

	var (
		once   sync.Once
		cancel = make(chan struct{})
		term   = func() {
			once.Do(func() {
				close(cancel)
			})
		}
	)
	sourceAccountTrie, elems := makeAccountTrieNoStorage(100)

	mkSource := func(name string) *testPeer {
		source := newTestPeer(name, t, term)
		source.accountTrie = sourceAccountTrie
		source.accountValues = elems
		return source
	}
	syncer := setupSyncer(mkSource("sourceA"), mkSource("sourceB"))
	done := checkStall(t, term)
	if err := syncer.Sync(sourceAccountTrie.Hash(), cancel); err != nil {
		t.Fatalf("sync failed: %v", err)
	}
	close(done)
	verifyTrie(syncer.db, sourceAccountTrie.Hash(), t)
}

// TestSyncWithStorage tests  basic sync using accounts + storage + code
func TestSyncWithStorage(t *testing.T) {
	t.Parallel()

	var (
		once   sync.Once
		cancel = make(chan struct{})
		term   = func() {
			once.Do(func() {
				close(cancel)
			})
		}
	)
	sourceAccountTrie, elems, storageTries, storageElems := makeAccountTrieWithStorage(3, 3000, true, false)

	mkSource := func(name string) *testPeer {
		source := newTestPeer(name, t, term)
		source.accountTrie = sourceAccountTrie
		source.accountValues = elems
		source.storageTries = storageTries
		source.storageValues = storageElems
		return source
	}
	syncer := setupSyncer(mkSource("sourceA"))
	done := checkStall(t, term)
	if err := syncer.Sync(sourceAccountTrie.Hash(), cancel); err != nil {
		t.Fatalf("sync failed: %v", err)
	}
	close(done)
	verifyTrie(syncer.db, sourceAccountTrie.Hash(), t)
}

// TestMultiSyncManyUseless contains one good peer, and many which doesn't return anything valuable at all
func TestMultiSyncManyUseless(t *testing.T) {
	t.Parallel()

	var (
		once   sync.Once
		cancel = make(chan struct{})
		term   = func() {
			once.Do(func() {
				close(cancel)
			})
		}
	)
	sourceAccountTrie, elems, storageTries, storageElems := makeAccountTrieWithStorage(100, 3000, true, false)

	mkSource := func(name string, noAccount, noStorage, noTrieNode bool) *testPeer {
		source := newTestPeer(name, t, term)
		source.accountTrie = sourceAccountTrie
		source.accountValues = elems
		source.storageTries = storageTries
		source.storageValues = storageElems

		if !noAccount {
			source.accountRequestHandler = emptyRequestAccountRangeFn
		}
		if !noStorage {
			source.storageRequestHandler = emptyStorageRequestHandler
		}
		if !noTrieNode {
			source.trieRequestHandler = emptyTrieRequestHandler
		}
		return source
	}

	syncer := setupSyncer(
		mkSource("full", true, true, true),
		mkSource("noAccounts", false, true, true),
		mkSource("noStorage", true, false, true),
		mkSource("noTrie", true, true, false),
	)
	done := checkStall(t, term)
	if err := syncer.Sync(sourceAccountTrie.Hash(), cancel); err != nil {
		t.Fatalf("sync failed: %v", err)
	}
	close(done)
	verifyTrie(syncer.db, sourceAccountTrie.Hash(), t)
}

// TestMultiSyncManyUseless contains one good peer, and many which doesn't return anything valuable at all
func TestMultiSyncManyUselessWithLowTimeout(t *testing.T) {
	var (
		once   sync.Once
		cancel = make(chan struct{})
		term   = func() {
			once.Do(func() {
				close(cancel)
			})
		}
	)
	sourceAccountTrie, elems, storageTries, storageElems := makeAccountTrieWithStorage(100, 3000, true, false)

	mkSource := func(name string, noAccount, noStorage, noTrieNode bool) *testPeer {
		source := newTestPeer(name, t, term)
		source.accountTrie = sourceAccountTrie
		source.accountValues = elems
		source.storageTries = storageTries
		source.storageValues = storageElems

		if !noAccount {
			source.accountRequestHandler = emptyRequestAccountRangeFn
		}
		if !noStorage {
			source.storageRequestHandler = emptyStorageRequestHandler
		}
		if !noTrieNode {
			source.trieRequestHandler = emptyTrieRequestHandler
		}
		return source
	}

	syncer := setupSyncer(
		mkSource("full", true, true, true),
		mkSource("noAccounts", false, true, true),
		mkSource("noStorage", true, false, true),
		mkSource("noTrie", true, true, false),
	)
	// We're setting the timeout to very low, to increase the chance of the timeout
	// being triggered. This was previously a cause of panic, when a response
	// arrived simultaneously as a timeout was triggered.
	syncer.rates.OverrideTTLLimit = time.Millisecond

	done := checkStall(t, term)
	if err := syncer.Sync(sourceAccountTrie.Hash(), cancel); err != nil {
		t.Fatalf("sync failed: %v", err)
	}
	close(done)
	verifyTrie(syncer.db, sourceAccountTrie.Hash(), t)
}

// TestMultiSyncManyUnresponsive contains one good peer, and many which doesn't respond at all
func TestMultiSyncManyUnresponsive(t *testing.T) {
	var (
		once   sync.Once
		cancel = make(chan struct{})
		term   = func() {
			once.Do(func() {
				close(cancel)
			})
		}
	)
	sourceAccountTrie, elems, storageTries, storageElems := makeAccountTrieWithStorage(100, 3000, true, false)

	mkSource := func(name string, noAccount, noStorage, noTrieNode bool) *testPeer {
		source := newTestPeer(name, t, term)
		source.accountTrie = sourceAccountTrie
		source.accountValues = elems
		source.storageTries = storageTries
		source.storageValues = storageElems

		if !noAccount {
			source.accountRequestHandler = nonResponsiveRequestAccountRangeFn
		}
		if !noStorage {
			source.storageRequestHandler = nonResponsiveStorageRequestHandler
		}
		if !noTrieNode {
			source.trieRequestHandler = nonResponsiveTrieRequestHandler
		}
		return source
	}

	syncer := setupSyncer(
		mkSource("full", true, true, true),
		mkSource("noAccounts", false, true, true),
		mkSource("noStorage", true, false, true),
		mkSource("noTrie", true, true, false),
	)
	// We're setting the timeout to very low, to make the test run a bit faster
	syncer.rates.OverrideTTLLimit = time.Millisecond

	done := checkStall(t, term)
	if err := syncer.Sync(sourceAccountTrie.Hash(), cancel); err != nil {
		t.Fatalf("sync failed: %v", err)
	}
	close(done)
	verifyTrie(syncer.db, sourceAccountTrie.Hash(), t)
}

func checkStall(t *testing.T, term func()) chan struct{} {
	testDone := make(chan struct{})
	go func() {
		select {
		case <-time.After(time.Minute): // TODO(karalabe): Make tests smaller, this is too much
			t.Log("Sync stalled")
			term()
		case <-testDone:
			return
		}
	}()
	return testDone
}

// TestSyncBoundaryAccountTrie tests sync against a few normal peers, but the
// account trie has a few boundary elements.
func TestSyncBoundaryAccountTrie(t *testing.T) {
	t.Parallel()

	var (
		once   sync.Once
		cancel = make(chan struct{})
		term   = func() {
			once.Do(func() {
				close(cancel)
			})
		}
	)
	sourceAccountTrie, elems := makeBoundaryAccountTrie(3000)

	mkSource := func(name string) *testPeer {
		source := newTestPeer(name, t, term)
		source.accountTrie = sourceAccountTrie
		source.accountValues = elems
		return source
	}
	syncer := setupSyncer(
		mkSource("peer-a"),
		mkSource("peer-b"),
	)
	done := checkStall(t, term)
	if err := syncer.Sync(sourceAccountTrie.Hash(), cancel); err != nil {
		t.Fatalf("sync failed: %v", err)
	}
	close(done)
	verifyTrie(syncer.db, sourceAccountTrie.Hash(), t)
}

// TestSyncNoStorageAndOneCappedPeer tests sync using accounts and no storage, where one peer is
// consistently returning very small results
func TestSyncNoStorageAndOneCappedPeer(t *testing.T) {
	t.Parallel()

	var (
		once   sync.Once
		cancel = make(chan struct{})
		term   = func() {
			once.Do(func() {
				close(cancel)
			})
		}
	)
	sourceAccountTrie, elems := makeAccountTrieNoStorage(3000)

	mkSource := func(name string, slow bool) *testPeer {
		source := newTestPeer(name, t, term)
		source.accountTrie = sourceAccountTrie
		source.accountValues = elems

		if slow {
			source.accountRequestHandler = starvingAccountRequestHandler
		}
		return source
	}

	syncer := setupSyncer(
		mkSource("nice-a", false),
		mkSource("nice-b", false),
		mkSource("nice-c", false),
		mkSource("capped", true),
	)
	done := checkStall(t, term)
	if err := syncer.Sync(sourceAccountTrie.Hash(), cancel); err != nil {
		t.Fatalf("sync failed: %v", err)
	}
	close(done)
	verifyTrie(syncer.db, sourceAccountTrie.Hash(), t)
}

// TestSyncNoStorageAndOneCodeCorruptPeer has one peer which doesn't deliver
// code requests properly.
func TestSyncNoStorageAndOneCodeCorruptPeer(t *testing.T) {
	t.Parallel()

	var (
		once   sync.Once
		cancel = make(chan struct{})
		term   = func() {
			once.Do(func() {
				close(cancel)
			})
		}
	)
	sourceAccountTrie, elems := makeAccountTrieNoStorage(3000)

	mkSource := func(name string, codeFn codeHandlerFunc) *testPeer {
		source := newTestPeer(name, t, term)
		source.accountTrie = sourceAccountTrie
		source.accountValues = elems
		source.codeRequestHandler = codeFn
		return source
	}
	// One is capped, one is corrupt. If we don't use a capped one, there's a 50%
	// chance that the full set of codes requested are sent only to the
	// non-corrupt peer, which delivers everything in one go, and makes the
	// test moot
	syncer := setupSyncer(
		mkSource("capped", cappedCodeRequestHandler),
		mkSource("corrupt", corruptCodeRequestHandler),
	)
	done := checkStall(t, term)
	if err := syncer.Sync(sourceAccountTrie.Hash(), cancel); err != nil {
		t.Fatalf("sync failed: %v", err)
	}
	close(done)
	verifyTrie(syncer.db, sourceAccountTrie.Hash(), t)
}

func TestSyncNoStorageAndOneAccountCorruptPeer(t *testing.T) {
	t.Parallel()

	var (
		once   sync.Once
		cancel = make(chan struct{})
		term   = func() {
			once.Do(func() {
				close(cancel)
			})
		}
	)
	sourceAccountTrie, elems := makeAccountTrieNoStorage(3000)

	mkSource := func(name string, accFn accountHandlerFunc) *testPeer {
		source := newTestPeer(name, t, term)
		source.accountTrie = sourceAccountTrie
		source.accountValues = elems
		source.accountRequestHandler = accFn
		return source
	}
	// One is capped, one is corrupt. If we don't use a capped one, there's a 50%
	// chance that the full set of codes requested are sent only to the
	// non-corrupt peer, which delivers everything in one go, and makes the
	// test moot
	syncer := setupSyncer(
		mkSource("capped", defaultAccountRequestHandler),
		mkSource("corrupt", corruptAccountRequestHandler),
	)
	done := checkStall(t, term)
	if err := syncer.Sync(sourceAccountTrie.Hash(), cancel); err != nil {
		t.Fatalf("sync failed: %v", err)
	}
	close(done)
	verifyTrie(syncer.db, sourceAccountTrie.Hash(), t)
}

// TestSyncNoStorageAndOneCodeCappedPeer has one peer which delivers code hashes
// one by one
func TestSyncNoStorageAndOneCodeCappedPeer(t *testing.T) {
	t.Parallel()

	var (
		once   sync.Once
		cancel = make(chan struct{})
		term   = func() {
			once.Do(func() {
				close(cancel)
			})
		}
	)
	sourceAccountTrie, elems := makeAccountTrieNoStorage(3000)

	mkSource := func(name string, codeFn codeHandlerFunc) *testPeer {
		source := newTestPeer(name, t, term)
		source.accountTrie = sourceAccountTrie
		source.accountValues = elems
		source.codeRequestHandler = codeFn
		return source
	}
	// Count how many times it's invoked. Remember, there are only 8 unique hashes,
	// so it shouldn't be more than that
	var counter int
	syncer := setupSyncer(
		mkSource("capped", func(t *testPeer, id uint64, hashes []common.Hash, max uint64) error {
			counter++
			return cappedCodeRequestHandler(t, id, hashes, max)
		}),
	)
	done := checkStall(t, term)
	if err := syncer.Sync(sourceAccountTrie.Hash(), cancel); err != nil {
		t.Fatalf("sync failed: %v", err)
	}
	close(done)

	// There are only 8 unique hashes, and 3K accounts. However, the code
	// deduplication is per request batch. If it were a perfect global dedup,
	// we would expect only 8 requests. If there were no dedup, there would be
	// 3k requests.
	// We expect somewhere below 100 requests for these 8 unique hashes. But
	// the number can be flaky, so don't limit it so strictly.
	if threshold := 100; counter > threshold {
		t.Logf("Error, expected < %d invocations, got %d", threshold, counter)
	}
	verifyTrie(syncer.db, sourceAccountTrie.Hash(), t)
}

// TestSyncBoundaryStorageTrie tests sync against a few normal peers, but the
// storage trie has a few boundary elements.
func TestSyncBoundaryStorageTrie(t *testing.T) {
	t.Parallel()

	var (
		once   sync.Once
		cancel = make(chan struct{})
		term   = func() {
			once.Do(func() {
				close(cancel)
			})
		}
	)
	sourceAccountTrie, elems, storageTries, storageElems := makeAccountTrieWithStorage(10, 1000, false, true)

	mkSource := func(name string) *testPeer {
		source := newTestPeer(name, t, term)
		source.accountTrie = sourceAccountTrie
		source.accountValues = elems
		source.storageTries = storageTries
		source.storageValues = storageElems
		return source
	}
<<<<<<< HEAD
	verifyTrie(syncer.db, sourceAccountTrie.Hash(), t)
}

// TestSyncBoundaryStorageTrie tests sync against a few normal peers, but the
// storage trie has a few boundary elements.
func TestSyncBoundaryStorageTrie(t *testing.T) {
	t.Parallel()

	var (
		once   sync.Once
		cancel = make(chan struct{})
		term   = func() {
			once.Do(func() {
				close(cancel)
			})
		}
	)
	sourceAccountTrie, elems, storageTries, storageElems := makeAccountTrieWithStorage(10, 1000, false, true)

	mkSource := func(name string) *testPeer {
		source := newTestPeer(name, t, term)
		source.accountTrie = sourceAccountTrie
		source.accountValues = elems
		source.storageTries = storageTries
		source.storageValues = storageElems
		return source
	}
=======
>>>>>>> d90f67b2
	syncer := setupSyncer(
		mkSource("peer-a"),
		mkSource("peer-b"),
	)
	done := checkStall(t, term)
	if err := syncer.Sync(sourceAccountTrie.Hash(), cancel); err != nil {
		t.Fatalf("sync failed: %v", err)
	}
	close(done)
	verifyTrie(syncer.db, sourceAccountTrie.Hash(), t)
}

// TestSyncWithStorageAndOneCappedPeer tests sync using accounts + storage, where one peer is
// consistently returning very small results
func TestSyncWithStorageAndOneCappedPeer(t *testing.T) {
	t.Parallel()

	var (
		once   sync.Once
		cancel = make(chan struct{})
		term   = func() {
			once.Do(func() {
				close(cancel)
			})
		}
	)
	sourceAccountTrie, elems, storageTries, storageElems := makeAccountTrieWithStorage(300, 1000, false, false)

	mkSource := func(name string, slow bool) *testPeer {
		source := newTestPeer(name, t, term)
		source.accountTrie = sourceAccountTrie
		source.accountValues = elems
		source.storageTries = storageTries
		source.storageValues = storageElems

		if slow {
			source.storageRequestHandler = starvingStorageRequestHandler
		}
		return source
	}

	syncer := setupSyncer(
		mkSource("nice-a", false),
		mkSource("slow", true),
	)
	done := checkStall(t, term)
	if err := syncer.Sync(sourceAccountTrie.Hash(), cancel); err != nil {
		t.Fatalf("sync failed: %v", err)
	}
	close(done)
	verifyTrie(syncer.db, sourceAccountTrie.Hash(), t)
}

// TestSyncWithStorageAndCorruptPeer tests sync using accounts + storage, where one peer is
// sometimes sending bad proofs
func TestSyncWithStorageAndCorruptPeer(t *testing.T) {
	t.Parallel()

	var (
		once   sync.Once
		cancel = make(chan struct{})
		term   = func() {
			once.Do(func() {
				close(cancel)
			})
		}
	)
	sourceAccountTrie, elems, storageTries, storageElems := makeAccountTrieWithStorage(100, 3000, true, false)

	mkSource := func(name string, handler storageHandlerFunc) *testPeer {
		source := newTestPeer(name, t, term)
		source.accountTrie = sourceAccountTrie
		source.accountValues = elems
		source.storageTries = storageTries
		source.storageValues = storageElems
		source.storageRequestHandler = handler
		return source
	}

	syncer := setupSyncer(
		mkSource("nice-a", defaultStorageRequestHandler),
		mkSource("nice-b", defaultStorageRequestHandler),
		mkSource("nice-c", defaultStorageRequestHandler),
		mkSource("corrupt", corruptStorageRequestHandler),
	)
	done := checkStall(t, term)
	if err := syncer.Sync(sourceAccountTrie.Hash(), cancel); err != nil {
		t.Fatalf("sync failed: %v", err)
	}
	close(done)
	verifyTrie(syncer.db, sourceAccountTrie.Hash(), t)
}

func TestSyncWithStorageAndNonProvingPeer(t *testing.T) {
	t.Parallel()

	var (
		once   sync.Once
		cancel = make(chan struct{})
		term   = func() {
			once.Do(func() {
				close(cancel)
			})
		}
	)
	sourceAccountTrie, elems, storageTries, storageElems := makeAccountTrieWithStorage(100, 3000, true, false)

	mkSource := func(name string, handler storageHandlerFunc) *testPeer {
		source := newTestPeer(name, t, term)
		source.accountTrie = sourceAccountTrie
		source.accountValues = elems
		source.storageTries = storageTries
		source.storageValues = storageElems
		source.storageRequestHandler = handler
		return source
	}
	syncer := setupSyncer(
		mkSource("nice-a", defaultStorageRequestHandler),
		mkSource("nice-b", defaultStorageRequestHandler),
		mkSource("nice-c", defaultStorageRequestHandler),
		mkSource("corrupt", noProofStorageRequestHandler),
	)
	done := checkStall(t, term)
	if err := syncer.Sync(sourceAccountTrie.Hash(), cancel); err != nil {
		t.Fatalf("sync failed: %v", err)
	}
	close(done)
	verifyTrie(syncer.db, sourceAccountTrie.Hash(), t)
}

// TestSyncWithStorage tests  basic sync using accounts + storage + code, against
// a peer who insists on delivering full storage sets _and_ proofs. This triggered
// an error, where the recipient erroneously clipped the boundary nodes, but
// did not mark the account for healing.
func TestSyncWithStorageMisbehavingProve(t *testing.T) {
	t.Parallel()
	var (
		once   sync.Once
		cancel = make(chan struct{})
		term   = func() {
			once.Do(func() {
				close(cancel)
			})
		}
	)
	sourceAccountTrie, elems, storageTries, storageElems := makeAccountTrieWithStorageWithUniqueStorage(10, 30, false)

	mkSource := func(name string) *testPeer {
		source := newTestPeer(name, t, term)
		source.accountTrie = sourceAccountTrie
		source.accountValues = elems
		source.storageTries = storageTries
		source.storageValues = storageElems
		source.storageRequestHandler = proofHappyStorageRequestHandler
		return source
	}
	syncer := setupSyncer(mkSource("sourceA"))
	if err := syncer.Sync(sourceAccountTrie.Hash(), cancel); err != nil {
		t.Fatalf("sync failed: %v", err)
	}
	verifyTrie(syncer.db, sourceAccountTrie.Hash(), t)
}

type kv struct {
	k, v []byte
}

// Some helpers for sorting
type entrySlice []*kv

func (p entrySlice) Len() int           { return len(p) }
func (p entrySlice) Less(i, j int) bool { return bytes.Compare(p[i].k, p[j].k) < 0 }
func (p entrySlice) Swap(i, j int)      { p[i], p[j] = p[j], p[i] }

func key32(i uint64) []byte {
	key := make([]byte, 32)
	binary.LittleEndian.PutUint64(key, i)
	return key
}

var (
	codehashes = []common.Hash{
		crypto.Keccak256Hash([]byte{0}),
		crypto.Keccak256Hash([]byte{1}),
		crypto.Keccak256Hash([]byte{2}),
		crypto.Keccak256Hash([]byte{3}),
		crypto.Keccak256Hash([]byte{4}),
		crypto.Keccak256Hash([]byte{5}),
		crypto.Keccak256Hash([]byte{6}),
		crypto.Keccak256Hash([]byte{7}),
	}
)

// getCodeHash returns a pseudo-random code hash
func getCodeHash(i uint64) []byte {
	h := codehashes[int(i)%len(codehashes)]
	return common.CopyBytes(h[:])
}

// getCodeByHash convenience function to lookup the code from the code hash
func getCodeByHash(hash common.Hash) []byte {
	if hash == emptyCode {
		return nil
	}
	for i, h := range codehashes {
		if h == hash {
			return []byte{byte(i)}
		}
	}
	return nil
}

// makeAccountTrieNoStorage spits out a trie, along with the leafs
func makeAccountTrieNoStorage(n int) (*trie.Trie, entrySlice) {
	db := trie.NewDatabase(rawdb.NewMemoryDatabase())
	accTrie, _ := trie.New(common.Hash{}, db)
	var entries entrySlice
	for i := uint64(1); i <= uint64(n); i++ {
		value, _ := rlp.EncodeToBytes(&types.StateAccount{
			Nonce:    i,
			Balance:  big.NewInt(int64(i)),
			Root:     emptyRoot,
			CodeHash: getCodeHash(i),
		})
		key := key32(i)
		elem := &kv{key, value}
		accTrie.Update(elem.k, elem.v)
		entries = append(entries, elem)
	}
	sort.Sort(entries)
	accTrie.Commit(nil)
	return accTrie, entries
}

// makeBoundaryAccountTrie constructs an account trie. Instead of filling
// accounts normally, this function will fill a few accounts which have
// boundary hash.
func makeBoundaryAccountTrie(n int) (*trie.Trie, entrySlice) {
	var (
		entries    entrySlice
		boundaries []common.Hash

		db      = trie.NewDatabase(rawdb.NewMemoryDatabase())
		trie, _ = trie.New(common.Hash{}, db)
	)
	// Initialize boundaries
	var next common.Hash
	step := new(big.Int).Sub(
		new(big.Int).Div(
			new(big.Int).Exp(common.Big2, common.Big256, nil),
			big.NewInt(int64(accountConcurrency)),
		), common.Big1,
	)
	for i := 0; i < accountConcurrency; i++ {
		last := common.BigToHash(new(big.Int).Add(next.Big(), step))
		if i == accountConcurrency-1 {
			last = common.HexToHash("0xffffffffffffffffffffffffffffffffffffffffffffffffffffffffffffffff")
		}
		boundaries = append(boundaries, last)
		next = common.BigToHash(new(big.Int).Add(last.Big(), common.Big1))
	}
	// Fill boundary accounts
	for i := 0; i < len(boundaries); i++ {
		value, _ := rlp.EncodeToBytes(&types.StateAccount{
			Nonce:    uint64(0),
			Balance:  big.NewInt(int64(i)),
			Root:     emptyRoot,
			CodeHash: getCodeHash(uint64(i)),
		})
		elem := &kv{boundaries[i].Bytes(), value}
		trie.Update(elem.k, elem.v)
		entries = append(entries, elem)
	}
	// Fill other accounts if required
	for i := uint64(1); i <= uint64(n); i++ {
		value, _ := rlp.EncodeToBytes(&types.StateAccount{
			Nonce:    i,
			Balance:  big.NewInt(int64(i)),
			Root:     emptyRoot,
			CodeHash: getCodeHash(i),
		})
		elem := &kv{key32(i), value}
		trie.Update(elem.k, elem.v)
		entries = append(entries, elem)
	}
	sort.Sort(entries)
	trie.Commit(nil)
	return trie, entries
}

// makeAccountTrieWithStorageWithUniqueStorage creates an account trie where each accounts
// has a unique storage set.
func makeAccountTrieWithStorageWithUniqueStorage(accounts, slots int, code bool) (*trie.Trie, entrySlice, map[common.Hash]*trie.Trie, map[common.Hash]entrySlice) {
	var (
		db             = trie.NewDatabase(rawdb.NewMemoryDatabase())
		accTrie, _     = trie.New(common.Hash{}, db)
		entries        entrySlice
		storageTries   = make(map[common.Hash]*trie.Trie)
		storageEntries = make(map[common.Hash]entrySlice)
	)
	// Create n accounts in the trie
	for i := uint64(1); i <= uint64(accounts); i++ {
		key := key32(i)
		codehash := emptyCode[:]
		if code {
			codehash = getCodeHash(i)
		}
		// Create a storage trie
		stTrie, stEntries := makeStorageTrieWithSeed(uint64(slots), i, db)
		stRoot := stTrie.Hash()
		stTrie.Commit(nil)
		value, _ := rlp.EncodeToBytes(&types.StateAccount{
			Nonce:    i,
			Balance:  big.NewInt(int64(i)),
			Root:     stRoot,
			CodeHash: codehash,
		})
		elem := &kv{key, value}
		accTrie.Update(elem.k, elem.v)
		entries = append(entries, elem)

		storageTries[common.BytesToHash(key)] = stTrie
		storageEntries[common.BytesToHash(key)] = stEntries
	}
	sort.Sort(entries)

	accTrie.Commit(nil)
	return accTrie, entries, storageTries, storageEntries
}

// makeAccountTrieWithStorage spits out a trie, along with the leafs
func makeAccountTrieWithStorage(accounts, slots int, code, boundary bool) (*trie.Trie, entrySlice, map[common.Hash]*trie.Trie, map[common.Hash]entrySlice) {
	var (
		db             = trie.NewDatabase(rawdb.NewMemoryDatabase())
		accTrie, _     = trie.New(common.Hash{}, db)
		entries        entrySlice
		storageTries   = make(map[common.Hash]*trie.Trie)
		storageEntries = make(map[common.Hash]entrySlice)
	)
	// Make a storage trie which we reuse for the whole lot
	var (
		stTrie    *trie.Trie
		stEntries entrySlice
	)
	if boundary {
		stTrie, stEntries = makeBoundaryStorageTrie(slots, db)
	} else {
		stTrie, stEntries = makeStorageTrieWithSeed(uint64(slots), 0, db)
	}
	stRoot := stTrie.Hash()

	// Create n accounts in the trie
	for i := uint64(1); i <= uint64(accounts); i++ {
		key := key32(i)
		codehash := emptyCode[:]
		if code {
			codehash = getCodeHash(i)
		}
		value, _ := rlp.EncodeToBytes(&types.StateAccount{
			Nonce:    i,
			Balance:  big.NewInt(int64(i)),
			Root:     stRoot,
			CodeHash: codehash,
		})
		elem := &kv{key, value}
		accTrie.Update(elem.k, elem.v)
		entries = append(entries, elem)
		// we reuse the same one for all accounts
		storageTries[common.BytesToHash(key)] = stTrie
		storageEntries[common.BytesToHash(key)] = stEntries
	}
	sort.Sort(entries)
	stTrie.Commit(nil)
	accTrie.Commit(nil)
	return accTrie, entries, storageTries, storageEntries
}

// makeStorageTrieWithSeed fills a storage trie with n items, returning the
// not-yet-committed trie and the sorted entries. The seeds can be used to ensure
// that tries are unique.
func makeStorageTrieWithSeed(n, seed uint64, db *trie.Database) (*trie.Trie, entrySlice) {
	trie, _ := trie.New(common.Hash{}, db)
	var entries entrySlice
	for i := uint64(1); i <= n; i++ {
		// store 'x' at slot 'x'
		slotValue := key32(i + seed)
		rlpSlotValue, _ := rlp.EncodeToBytes(common.TrimLeftZeroes(slotValue[:]))

		slotKey := key32(i)
		key := crypto.Keccak256Hash(slotKey[:])

		elem := &kv{key[:], rlpSlotValue}
		trie.Update(elem.k, elem.v)
		entries = append(entries, elem)
	}
	sort.Sort(entries)
	trie.Commit(nil)
	return trie, entries
}

// makeBoundaryStorageTrie constructs a storage trie. Instead of filling
// storage slots normally, this function will fill a few slots which have
// boundary hash.
func makeBoundaryStorageTrie(n int, db *trie.Database) (*trie.Trie, entrySlice) {
	var (
		entries    entrySlice
		boundaries []common.Hash
		trie, _    = trie.New(common.Hash{}, db)
	)
	// Initialize boundaries
	var next common.Hash
	step := new(big.Int).Sub(
		new(big.Int).Div(
			new(big.Int).Exp(common.Big2, common.Big256, nil),
			big.NewInt(int64(accountConcurrency)),
		), common.Big1,
	)
	for i := 0; i < accountConcurrency; i++ {
		last := common.BigToHash(new(big.Int).Add(next.Big(), step))
		if i == accountConcurrency-1 {
			last = common.HexToHash("0xffffffffffffffffffffffffffffffffffffffffffffffffffffffffffffffff")
		}
		boundaries = append(boundaries, last)
		next = common.BigToHash(new(big.Int).Add(last.Big(), common.Big1))
	}
	// Fill boundary slots
	for i := 0; i < len(boundaries); i++ {
		key := boundaries[i]
		val := []byte{0xde, 0xad, 0xbe, 0xef}

		elem := &kv{key[:], val}
		trie.Update(elem.k, elem.v)
		entries = append(entries, elem)
	}
	// Fill other slots if required
	for i := uint64(1); i <= uint64(n); i++ {
		slotKey := key32(i)
		key := crypto.Keccak256Hash(slotKey[:])

		slotValue := key32(i)
		rlpSlotValue, _ := rlp.EncodeToBytes(common.TrimLeftZeroes(slotValue[:]))

		elem := &kv{key[:], rlpSlotValue}
		trie.Update(elem.k, elem.v)
		entries = append(entries, elem)
	}
	sort.Sort(entries)
	trie.Commit(nil)
	return trie, entries
}

func verifyTrie(db ethdb.KeyValueStore, root common.Hash, t *testing.T) {
	t.Helper()
	triedb := trie.NewDatabase(db)
	accTrie, err := trie.New(root, triedb)
	if err != nil {
		t.Fatal(err)
	}
	accounts, slots := 0, 0
	accIt := trie.NewIterator(accTrie.NodeIterator(nil))
	for accIt.Next() {
		var acc struct {
			Nonce    uint64
			Balance  *big.Int
			Root     common.Hash
			CodeHash []byte
		}
		if err := rlp.DecodeBytes(accIt.Value, &acc); err != nil {
			log.Crit("Invalid account encountered during snapshot creation", "err", err)
		}
		accounts++
		if acc.Root != emptyRoot {
			storeTrie, err := trie.NewSecure(acc.Root, triedb)
			if err != nil {
				t.Fatal(err)
			}
			storeIt := trie.NewIterator(storeTrie.NodeIterator(nil))
			for storeIt.Next() {
				slots++
			}
			if err := storeIt.Err; err != nil {
				t.Fatal(err)
			}
		}
	}
	if err := accIt.Err; err != nil {
		t.Fatal(err)
	}
	t.Logf("accounts: %d, slots: %d", accounts, slots)
}

// TestSyncAccountPerformance tests how efficient the snap algo is at minimizing
// state healing
func TestSyncAccountPerformance(t *testing.T) {
	// Set the account concurrency to 1. This _should_ result in the
	// range root to become correct, and there should be no healing needed
	defer func(old int) { accountConcurrency = old }(accountConcurrency)
	accountConcurrency = 1

	var (
		once   sync.Once
		cancel = make(chan struct{})
		term   = func() {
			once.Do(func() {
				close(cancel)
			})
		}
	)
	sourceAccountTrie, elems := makeAccountTrieNoStorage(100)

	mkSource := func(name string) *testPeer {
		source := newTestPeer(name, t, term)
		source.accountTrie = sourceAccountTrie
		source.accountValues = elems
		return source
	}
	src := mkSource("source")
	syncer := setupSyncer(src)
	if err := syncer.Sync(sourceAccountTrie.Hash(), cancel); err != nil {
		t.Fatalf("sync failed: %v", err)
	}
	verifyTrie(syncer.db, sourceAccountTrie.Hash(), t)
	// The trie root will always be requested, since it is added when the snap
	// sync cycle starts. When popping the queue, we do not look it up again.
	// Doing so would bring this number down to zero in this artificial testcase,
	// but only add extra IO for no reason in practice.
	if have, want := src.nTrienodeRequests, 1; have != want {
		fmt.Printf(src.Stats())
		t.Errorf("trie node heal requests wrong, want %d, have %d", want, have)
	}
}

func TestSlotEstimation(t *testing.T) {
	for i, tc := range []struct {
		last  common.Hash
		count int
		want  uint64
	}{
		{
			// Half the space
			common.HexToHash("0x7fffffffffffffffffffffffffffffffffffffffffffffffffffffffffffffff"),
			100,
			100,
		},
		{
			// 1 / 16th
			common.HexToHash("0x0fffffffffffffffffffffffffffffffffffffffffffffffffffffffffffffff"),
			100,
			1500,
		},
		{
			// Bit more than 1 / 16th
			common.HexToHash("0x1000000000000000000000000000000000000000000000000000000000000000"),
			100,
			1499,
		},
		{
			// Almost everything
			common.HexToHash("0xF000000000000000000000000000000000000000000000000000000000000000"),
			100,
			6,
		},
		{
			// Almost nothing -- should lead to error
			common.HexToHash("0x0000000000000000000000000000000000000000000000000000000000000001"),
			1,
			0,
		},
		{
			// Nothing -- should lead to error
			common.Hash{},
			100,
			0,
		},
	} {
		have, _ := estimateRemainingSlots(tc.count, tc.last)
		if want := tc.want; have != want {
			t.Errorf("test %d: have %d want %d", i, have, want)
		}
	}
}<|MERGE_RESOLUTION|>--- conflicted
+++ resolved
@@ -334,15 +334,6 @@
 				break
 			}
 		}
-<<<<<<< HEAD
-		hashes = append(hashes, keys)
-		slots = append(slots, vals)
-
-		// Generate the Merkle proofs for the first and last storage slot, but
-		// only if the response was capped. If the entire storage trie included
-		// in the response, no need for any proofs.
-		if originHash != (common.Hash{}) || abort {
-=======
 		if len(keys) > 0 {
 			hashes = append(hashes, keys)
 			slots = append(slots, vals)
@@ -351,7 +342,6 @@
 		// only if the response was capped. If the entire storage trie included
 		// in the response, no need for any proofs.
 		if originHash != (common.Hash{}) || (abort && len(keys) > 0) {
->>>>>>> d90f67b2
 			// If we're aborting, we need to prove the first and last item
 			// This terminates the response (and thus the loop)
 			proof := light.NewNodeSet()
@@ -587,17 +577,10 @@
 		for _, entry := range t.accountValues {
 			if bytes.Compare(entry.k, origin[:]) < 0 {
 				continue
-<<<<<<< HEAD
 			}
 			if bytes.Compare(entry.k, limit[:]) > 0 {
 				continue
 			}
-=======
-			}
-			if bytes.Compare(entry.k, limit[:]) > 0 {
-				continue
-			}
->>>>>>> d90f67b2
 			keys = append(keys, common.BytesToHash(entry.k))
 			vals = append(vals, entry.v)
 		}
@@ -1151,36 +1134,6 @@
 		source.storageValues = storageElems
 		return source
 	}
-<<<<<<< HEAD
-	verifyTrie(syncer.db, sourceAccountTrie.Hash(), t)
-}
-
-// TestSyncBoundaryStorageTrie tests sync against a few normal peers, but the
-// storage trie has a few boundary elements.
-func TestSyncBoundaryStorageTrie(t *testing.T) {
-	t.Parallel()
-
-	var (
-		once   sync.Once
-		cancel = make(chan struct{})
-		term   = func() {
-			once.Do(func() {
-				close(cancel)
-			})
-		}
-	)
-	sourceAccountTrie, elems, storageTries, storageElems := makeAccountTrieWithStorage(10, 1000, false, true)
-
-	mkSource := func(name string) *testPeer {
-		source := newTestPeer(name, t, term)
-		source.accountTrie = sourceAccountTrie
-		source.accountValues = elems
-		source.storageTries = storageTries
-		source.storageValues = storageElems
-		return source
-	}
-=======
->>>>>>> d90f67b2
 	syncer := setupSyncer(
 		mkSource("peer-a"),
 		mkSource("peer-b"),
