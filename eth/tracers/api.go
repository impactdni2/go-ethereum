// Copyright 2021 The go-ethereum Authors
// This file is part of the go-ethereum library.
//
// The go-ethereum library is free software: you can redistribute it and/or modify
// it under the terms of the GNU Lesser General Public License as published by
// the Free Software Foundation, either version 3 of the License, or
// (at your option) any later version.
//
// The go-ethereum library is distributed in the hope that it will be useful,
// but WITHOUT ANY WARRANTY; without even the implied warranty of
// MERCHANTABILITY or FITNESS FOR A PARTICULAR PURPOSE. See the
// GNU Lesser General Public License for more details.
//
// You should have received a copy of the GNU Lesser General Public License
// along with the go-ethereum library. If not, see <http://www.gnu.org/licenses/>.

package tracers

import (
	"bufio"
	"bytes"
	"context"
	"errors"
	"fmt"
	"os"
	"runtime"
	"sync"
	"time"

	"github.com/ethereum/go-ethereum/common"
	"github.com/ethereum/go-ethereum/common/hexutil"
	"github.com/ethereum/go-ethereum/consensus"
	"github.com/ethereum/go-ethereum/core"
	"github.com/ethereum/go-ethereum/core/rawdb"
	"github.com/ethereum/go-ethereum/core/state"
	"github.com/ethereum/go-ethereum/core/types"
	"github.com/ethereum/go-ethereum/core/vm"
	"github.com/ethereum/go-ethereum/deepmind"
	"github.com/ethereum/go-ethereum/eth/tracers/logger"
	"github.com/ethereum/go-ethereum/ethdb"
	"github.com/ethereum/go-ethereum/internal/ethapi"
	"github.com/ethereum/go-ethereum/log"
	"github.com/ethereum/go-ethereum/params"
	"github.com/ethereum/go-ethereum/rlp"
	"github.com/ethereum/go-ethereum/rpc"
)

const (
	// defaultTraceTimeout is the amount of time a single transaction can execute
	// by default before being forcefully aborted.
	defaultTraceTimeout = 5 * time.Second

	// defaultTraceReexec is the number of blocks the tracer is willing to go back
	// and reexecute to produce missing historical state necessary to run a specific
	// trace.
	defaultTraceReexec = uint64(128)

	// defaultTracechainMemLimit is the size of the triedb, at which traceChain
	// switches over and tries to use a disk-backed database instead of building
	// on top of memory.
	// For non-archive nodes, this limit _will_ be overblown, as disk-backed tries
	// will only be found every ~15K blocks or so.
	defaultTracechainMemLimit = common.StorageSize(500 * 1024 * 1024)
)

// Backend interface provides the common API services (that are provided by
// both full and light clients) with access to necessary functions.
type Backend interface {
	HeaderByHash(ctx context.Context, hash common.Hash) (*types.Header, error)
	HeaderByNumber(ctx context.Context, number rpc.BlockNumber) (*types.Header, error)
	BlockByHash(ctx context.Context, hash common.Hash) (*types.Block, error)
	BlockByNumber(ctx context.Context, number rpc.BlockNumber) (*types.Block, error)
	GetTransaction(ctx context.Context, txHash common.Hash) (*types.Transaction, common.Hash, uint64, uint64, error)
	RPCGasCap() uint64
	ChainConfig() *params.ChainConfig
	Engine() consensus.Engine
	ChainDb() ethdb.Database
	// StateAtBlock returns the state corresponding to the stateroot of the block.
	// N.B: For executing transactions on block N, the required stateRoot is block N-1,
	// so this method should be called with the parent.
	StateAtBlock(ctx context.Context, block *types.Block, reexec uint64, base *state.StateDB, checkLive, preferDisk bool) (*state.StateDB, error)
	StateAtTransaction(ctx context.Context, block *types.Block, txIndex int, reexec uint64) (core.Message, vm.BlockContext, *state.StateDB, error)
}

// API is the collection of tracing APIs exposed over the private debugging endpoint.
type API struct {
	backend Backend
}

// NewAPI creates a new API definition for the tracing methods of the Ethereum service.
func NewAPI(backend Backend) *API {
	return &API{backend: backend}
}

type chainContext struct {
	api *API
	ctx context.Context
}

func (context *chainContext) Engine() consensus.Engine {
	return context.api.backend.Engine()
}

func (context *chainContext) GetHeader(hash common.Hash, number uint64) *types.Header {
	header, err := context.api.backend.HeaderByNumber(context.ctx, rpc.BlockNumber(number))
	if err != nil {
		return nil
	}
	if header.Hash() == hash {
		return header
	}
	header, err = context.api.backend.HeaderByHash(context.ctx, hash)
	if err != nil {
		return nil
	}
	return header
}

// chainContext construts the context reader which is used by the evm for reading
// the necessary chain context.
func (api *API) chainContext(ctx context.Context) core.ChainContext {
	return &chainContext{api: api, ctx: ctx}
}

// blockByNumber is the wrapper of the chain access function offered by the backend.
// It will return an error if the block is not found.
func (api *API) blockByNumber(ctx context.Context, number rpc.BlockNumber) (*types.Block, error) {
	block, err := api.backend.BlockByNumber(ctx, number)
	if err != nil {
		return nil, err
	}
	if block == nil {
		return nil, fmt.Errorf("block #%d not found", number)
	}
	return block, nil
}

// blockByHash is the wrapper of the chain access function offered by the backend.
// It will return an error if the block is not found.
func (api *API) blockByHash(ctx context.Context, hash common.Hash) (*types.Block, error) {
	block, err := api.backend.BlockByHash(ctx, hash)
	if err != nil {
		return nil, err
	}
	if block == nil {
		return nil, fmt.Errorf("block %s not found", hash.Hex())
	}
	return block, nil
}

// blockByNumberAndHash is the wrapper of the chain access function offered by
// the backend. It will return an error if the block is not found.
//
// Note this function is friendly for the light client which can only retrieve the
// historical(before the CHT) header/block by number.
func (api *API) blockByNumberAndHash(ctx context.Context, number rpc.BlockNumber, hash common.Hash) (*types.Block, error) {
	block, err := api.blockByNumber(ctx, number)
	if err != nil {
		return nil, err
	}
	if block.Hash() == hash {
		return block, nil
	}
	return api.blockByHash(ctx, hash)
}

// TraceConfig holds extra parameters to trace functions.
type TraceConfig struct {
	*logger.Config
	Tracer  *string
	Timeout *string
	Reexec  *uint64
}

// TraceCallConfig is the config for traceCall API. It holds one more
// field to override the state for tracing.
type TraceCallConfig struct {
	*logger.Config
	Tracer         *string
	Timeout        *string
	Reexec         *uint64
	StateOverrides *ethapi.StateOverride
}

// StdTraceConfig holds extra parameters to standard-json trace functions.
type StdTraceConfig struct {
	logger.Config
	Reexec *uint64
	TxHash common.Hash
}

// txTraceResult is the result of a single transaction trace.
type txTraceResult struct {
	Result interface{} `json:"result,omitempty"` // Trace results produced by the tracer
	Error  string      `json:"error,omitempty"`  // Trace failure produced by the tracer
}

// blockTraceTask represents a single block trace task when an entire chain is
// being traced.
type blockTraceTask struct {
	statedb *state.StateDB   // Intermediate state prepped for tracing
	block   *types.Block     // Block to trace the transactions from
	rootref common.Hash      // Trie root reference held for this task
	results []*txTraceResult // Trace results procudes by the task
}

// blockTraceResult represets the results of tracing a single block when an entire
// chain is being traced.
type blockTraceResult struct {
	Block  hexutil.Uint64   `json:"block"`  // Block number corresponding to this trace
	Hash   common.Hash      `json:"hash"`   // Block hash corresponding to this trace
	Traces []*txTraceResult `json:"traces"` // Trace results produced by the task
}

// txTraceTask represents a single transaction trace task when an entire block
// is being traced.
type txTraceTask struct {
	statedb *state.StateDB // Intermediate state prepped for tracing
	index   int            // Transaction offset in the block
}

// TraceChain returns the structured logs created during the execution of EVM
// between two blocks (excluding start) and returns them as a JSON object.
func (api *API) TraceChain(ctx context.Context, start, end rpc.BlockNumber, config *TraceConfig) (*rpc.Subscription, error) { // Fetch the block interval that we want to trace
	from, err := api.blockByNumber(ctx, start)
	if err != nil {
		return nil, err
	}
	to, err := api.blockByNumber(ctx, end)
	if err != nil {
		return nil, err
	}
	if from.Number().Cmp(to.Number()) >= 0 {
		return nil, fmt.Errorf("end block (#%d) needs to come after start block (#%d)", end, start)
	}
	return api.traceChain(ctx, from, to, config)
}

// traceChain configures a new tracer according to the provided configuration, and
// executes all the transactions contained within. The return value will be one item
// per transaction, dependent on the requested tracer.
func (api *API) traceChain(ctx context.Context, start, end *types.Block, config *TraceConfig) (*rpc.Subscription, error) {
	// Tracing a chain is a **long** operation, only do with subscriptions
	notifier, supported := rpc.NotifierFromContext(ctx)
	if !supported {
		return &rpc.Subscription{}, rpc.ErrNotificationsUnsupported
	}
	sub := notifier.CreateSubscription()

	// Prepare all the states for tracing. Note this procedure can take very
	// long time. Timeout mechanism is necessary.
	reexec := defaultTraceReexec
	if config != nil && config.Reexec != nil {
		reexec = *config.Reexec
	}
	blocks := int(end.NumberU64() - start.NumberU64())
	threads := runtime.NumCPU()
	if threads > blocks {
		threads = blocks
	}
	var (
		pend     = new(sync.WaitGroup)
		tasks    = make(chan *blockTraceTask, threads)
		results  = make(chan *blockTraceTask, threads)
		localctx = context.Background()
	)
	for th := 0; th < threads; th++ {
		pend.Add(1)
		go func() {
			defer pend.Done()

			// Fetch and execute the next block trace tasks
			for task := range tasks {
				signer := types.MakeSigner(api.backend.ChainConfig(), task.block.Number())
				blockCtx := core.NewEVMBlockContext(task.block.Header(), api.chainContext(localctx), nil)
				// Trace all the transactions contained within
				for i, tx := range task.block.Transactions() {
					msg, _ := tx.AsMessage(signer, task.block.BaseFee())
					txctx := &Context{
						BlockHash: task.block.Hash(),
						TxIndex:   i,
						TxHash:    tx.Hash(),
					}
					res, err := api.traceTx(localctx, msg, txctx, blockCtx, task.statedb, config)
					if err != nil {
						task.results[i] = &txTraceResult{Error: err.Error()}
						log.Warn("Tracing failed", "hash", tx.Hash(), "block", task.block.NumberU64(), "err", err)
						break
					}
					// Only delete empty objects if EIP158/161 (a.k.a Spurious Dragon) is in effect
					task.statedb.Finalise(api.backend.ChainConfig().IsEIP158(task.block.Number()))
					task.results[i] = &txTraceResult{Result: res}
				}
				// Stream the result back to the user or abort on teardown
				select {
				case results <- task:
				case <-notifier.Closed():
					return
				}
			}
		}()
	}
	// Start a goroutine to feed all the blocks into the tracers
	var (
		begin     = time.Now()
		derefTodo []common.Hash // list of hashes to dereference from the db
		derefsMu  sync.Mutex    // mutex for the derefs
	)

	go func() {
		var (
			logged  time.Time
			number  uint64
			traced  uint64
			failed  error
			parent  common.Hash
			statedb *state.StateDB
		)
		// Ensure everything is properly cleaned up on any exit path
		defer func() {
			close(tasks)
			pend.Wait()

			switch {
			case failed != nil:
				log.Warn("Chain tracing failed", "start", start.NumberU64(), "end", end.NumberU64(), "transactions", traced, "elapsed", time.Since(begin), "err", failed)
			case number < end.NumberU64():
				log.Warn("Chain tracing aborted", "start", start.NumberU64(), "end", end.NumberU64(), "abort", number, "transactions", traced, "elapsed", time.Since(begin))
			default:
				log.Info("Chain tracing finished", "start", start.NumberU64(), "end", end.NumberU64(), "transactions", traced, "elapsed", time.Since(begin))
			}
			close(results)
		}()
		var preferDisk bool
		// Feed all the blocks both into the tracer, as well as fast process concurrently
		for number = start.NumberU64(); number < end.NumberU64(); number++ {
			// Stop tracing if interruption was requested
			select {
			case <-notifier.Closed():
				return
			default:
			}
			// clean out any derefs
			derefsMu.Lock()
			for _, h := range derefTodo {
				statedb.Database().TrieDB().Dereference(h)
			}
			derefTodo = derefTodo[:0]
			derefsMu.Unlock()

			// Print progress logs if long enough time elapsed
			if time.Since(logged) > 8*time.Second {
				logged = time.Now()
				log.Info("Tracing chain segment", "start", start.NumberU64(), "end", end.NumberU64(), "current", number, "transactions", traced, "elapsed", time.Since(begin))
			}
			// Retrieve the parent state to trace on top
			block, err := api.blockByNumber(localctx, rpc.BlockNumber(number))
			if err != nil {
				failed = err
				break
			}
			// Prepare the statedb for tracing. Don't use the live database for
			// tracing to avoid persisting state junks into the database.
			statedb, err = api.backend.StateAtBlock(localctx, block, reexec, statedb, false, preferDisk)
			if err != nil {
				failed = err
				break
			}
			if trieDb := statedb.Database().TrieDB(); trieDb != nil {
				// Hold the reference for tracer, will be released at the final stage
				trieDb.Reference(block.Root(), common.Hash{})

				// Release the parent state because it's already held by the tracer
				if parent != (common.Hash{}) {
					trieDb.Dereference(parent)
				}
				// Prefer disk if the trie db memory grows too much
				s1, s2 := trieDb.Size()
				if !preferDisk && (s1+s2) > defaultTracechainMemLimit {
					log.Info("Switching to prefer-disk mode for tracing", "size", s1+s2)
					preferDisk = true
				}
			}
			parent = block.Root()

			next, err := api.blockByNumber(localctx, rpc.BlockNumber(number+1))
			if err != nil {
				failed = err
				break
			}
			// Send the block over to the concurrent tracers (if not in the fast-forward phase)
			txs := next.Transactions()
			select {
			case tasks <- &blockTraceTask{statedb: statedb.Copy(), block: next, rootref: block.Root(), results: make([]*txTraceResult, len(txs))}:
			case <-notifier.Closed():
				return
			}
			traced += uint64(len(txs))
		}
	}()

	// Keep reading the trace results and stream the to the user
	go func() {
		var (
			done = make(map[uint64]*blockTraceResult)
			next = start.NumberU64() + 1
		)
		for res := range results {
			// Queue up next received result
			result := &blockTraceResult{
				Block:  hexutil.Uint64(res.block.NumberU64()),
				Hash:   res.block.Hash(),
				Traces: res.results,
			}
			// Schedule any parent tries held in memory by this task for dereferencing
			done[uint64(result.Block)] = result
			derefsMu.Lock()
			derefTodo = append(derefTodo, res.rootref)
			derefsMu.Unlock()
			// Stream completed traces to the user, aborting on the first error
			for result, ok := done[next]; ok; result, ok = done[next] {
				if len(result.Traces) > 0 || next == end.NumberU64() {
					notifier.Notify(sub.ID, result)
				}
				delete(done, next)
				next++
			}
		}
	}()
	return sub, nil
}

// TraceBlockByNumber returns the structured logs created during the execution of
// EVM and returns them as a JSON object.
func (api *API) TraceBlockByNumber(ctx context.Context, number rpc.BlockNumber, config *TraceConfig) ([]*txTraceResult, error) {
	block, err := api.blockByNumber(ctx, number)
	if err != nil {
		return nil, err
	}
	return api.traceBlock(ctx, block, config)
}

// TraceBlockByHash returns the structured logs created during the execution of
// EVM and returns them as a JSON object.
func (api *API) TraceBlockByHash(ctx context.Context, hash common.Hash, config *TraceConfig) ([]*txTraceResult, error) {
	block, err := api.blockByHash(ctx, hash)
	if err != nil {
		return nil, err
	}
	return api.traceBlock(ctx, block, config)
}

// TraceBlock returns the structured logs created during the execution of EVM
// and returns them as a JSON object.
func (api *API) TraceBlock(ctx context.Context, blob hexutil.Bytes, config *TraceConfig) ([]*txTraceResult, error) {
	block := new(types.Block)
	if err := rlp.Decode(bytes.NewReader(blob), block); err != nil {
		return nil, fmt.Errorf("could not decode block: %v", err)
	}
	return api.traceBlock(ctx, block, config)
}

// TraceBlockFromFile returns the structured logs created during the execution of
// EVM and returns them as a JSON object.
func (api *API) TraceBlockFromFile(ctx context.Context, file string, config *TraceConfig) ([]*txTraceResult, error) {
	blob, err := os.ReadFile(file)
	if err != nil {
		return nil, fmt.Errorf("could not read file: %v", err)
	}
	return api.TraceBlock(ctx, blob, config)
}

// TraceBadBlock returns the structured logs created during the execution of
// EVM against a block pulled from the pool of bad ones and returns them as a JSON
// object.
func (api *API) TraceBadBlock(ctx context.Context, hash common.Hash, config *TraceConfig) ([]*txTraceResult, error) {
	block := rawdb.ReadBadBlock(api.backend.ChainDb(), hash)
	if block == nil {
		return nil, fmt.Errorf("bad block %#x not found", hash)
	}
	return api.traceBlock(ctx, block, config)
}

// StandardTraceBlockToFile dumps the structured logs created during the
// execution of EVM to the local file system and returns a list of files
// to the caller.
func (api *API) StandardTraceBlockToFile(ctx context.Context, hash common.Hash, config *StdTraceConfig) ([]string, error) {
	block, err := api.blockByHash(ctx, hash)
	if err != nil {
		return nil, err
	}
	return api.standardTraceBlockToFile(ctx, block, config)
}

// IntermediateRoots executes a block (bad- or canon- or side-), and returns a list
// of intermediate roots: the stateroot after each transaction.
func (api *API) IntermediateRoots(ctx context.Context, hash common.Hash, config *TraceConfig) ([]common.Hash, error) {
	block, _ := api.blockByHash(ctx, hash)
	if block == nil {
		// Check in the bad blocks
		block = rawdb.ReadBadBlock(api.backend.ChainDb(), hash)
	}
	if block == nil {
		return nil, fmt.Errorf("block %#x not found", hash)
	}
	if block.NumberU64() == 0 {
		return nil, errors.New("genesis is not traceable")
	}
	parent, err := api.blockByNumberAndHash(ctx, rpc.BlockNumber(block.NumberU64()-1), block.ParentHash())
	if err != nil {
		return nil, err
	}
	reexec := defaultTraceReexec
	if config != nil && config.Reexec != nil {
		reexec = *config.Reexec
	}
	statedb, err := api.backend.StateAtBlock(ctx, parent, reexec, nil, true, false)
	if err != nil {
		return nil, err
	}
	var (
		roots              []common.Hash
		signer             = types.MakeSigner(api.backend.ChainConfig(), block.Number())
		chainConfig        = api.backend.ChainConfig()
		vmctx              = core.NewEVMBlockContext(block.Header(), api.chainContext(ctx), nil)
		deleteEmptyObjects = chainConfig.IsEIP158(block.Number())
	)
	for i, tx := range block.Transactions() {
		var (
			msg, _    = tx.AsMessage(signer, block.BaseFee())
			txContext = core.NewEVMTxContext(msg)
			vmenv     = vm.NewEVM(vmctx, txContext, statedb, chainConfig, vm.Config{}, deepmind.NoOpContext)
		)
		statedb.Prepare(tx.Hash(), i)
		if _, err := core.ApplyMessage(vmenv, msg, new(core.GasPool).AddGas(msg.Gas())); err != nil {
			log.Warn("Tracing intermediate roots did not complete", "txindex", i, "txhash", tx.Hash(), "err", err)
			// We intentionally don't return the error here: if we do, then the RPC server will not
			// return the roots. Most likely, the caller already knows that a certain transaction fails to
			// be included, but still want the intermediate roots that led to that point.
			// It may happen the tx_N causes an erroneous state, which in turn causes tx_N+M to not be
			// executable.
			// N.B: This should never happen while tracing canon blocks, only when tracing bad blocks.
			return roots, nil
		}
		// calling IntermediateRoot will internally call Finalize on the state
		// so any modifications are written to the trie
		roots = append(roots, statedb.IntermediateRoot(deleteEmptyObjects))
	}
	return roots, nil
}

// StandardTraceBadBlockToFile dumps the structured logs created during the
// execution of EVM against a block pulled from the pool of bad ones to the
// local file system and returns a list of files to the caller.
func (api *API) StandardTraceBadBlockToFile(ctx context.Context, hash common.Hash, config *StdTraceConfig) ([]string, error) {
	block := rawdb.ReadBadBlock(api.backend.ChainDb(), hash)
	if block == nil {
		return nil, fmt.Errorf("bad block %#x not found", hash)
	}
	return api.standardTraceBlockToFile(ctx, block, config)
}

// traceBlock configures a new tracer according to the provided configuration, and
// executes all the transactions contained within. The return value will be one item
// per transaction, dependent on the requestd tracer.
func (api *API) traceBlock(ctx context.Context, block *types.Block, config *TraceConfig) ([]*txTraceResult, error) {
	if block.NumberU64() == 0 {
		return nil, errors.New("genesis is not traceable")
	}
	parent, err := api.blockByNumberAndHash(ctx, rpc.BlockNumber(block.NumberU64()-1), block.ParentHash())
	if err != nil {
		return nil, err
	}
	reexec := defaultTraceReexec
	if config != nil && config.Reexec != nil {
		reexec = *config.Reexec
	}
	statedb, err := api.backend.StateAtBlock(ctx, parent, reexec, nil, true, false)
	if err != nil {
		return nil, err
	}
	// Execute all the transaction contained within the block concurrently
	var (
		signer  = types.MakeSigner(api.backend.ChainConfig(), block.Number())
		txs     = block.Transactions()
		results = make([]*txTraceResult, len(txs))

		pend = new(sync.WaitGroup)
		jobs = make(chan *txTraceTask, len(txs))
	)
	threads := runtime.NumCPU()
	if threads > len(txs) {
		threads = len(txs)
	}
	blockHash := block.Hash()
	for th := 0; th < threads; th++ {
		pend.Add(1)
		go func() {
			blockCtx := core.NewEVMBlockContext(block.Header(), api.chainContext(ctx), nil)
			defer pend.Done()
			// Fetch and execute the next transaction trace tasks
			for task := range jobs {
				msg, _ := txs[task.index].AsMessage(signer, block.BaseFee())
				txctx := &Context{
					BlockHash: blockHash,
					TxIndex:   task.index,
					TxHash:    txs[task.index].Hash(),
				}
				res, err := api.traceTx(ctx, msg, txctx, blockCtx, task.statedb, config)
				if err != nil {
					results[task.index] = &txTraceResult{Error: err.Error()}
					continue
				}
				results[task.index] = &txTraceResult{Result: res}
			}
		}()
	}
	// Feed the transactions into the tracers and return
	var failed error
	blockCtx := core.NewEVMBlockContext(block.Header(), api.chainContext(ctx), nil)
	for i, tx := range txs {
		// Send the trace task over for execution
		jobs <- &txTraceTask{statedb: statedb.Copy(), index: i}

		// Generate the next state snapshot fast without tracing
		msg, _ := tx.AsMessage(signer, block.BaseFee())
		statedb.Prepare(tx.Hash(), i)
		vmenv := vm.NewEVM(blockCtx, core.NewEVMTxContext(msg), statedb, api.backend.ChainConfig(), vm.Config{}, deepmind.NoOpContext)
		if _, err := core.ApplyMessage(vmenv, msg, new(core.GasPool).AddGas(msg.Gas())); err != nil {
			failed = err
			break
		}
		// Finalize the state so any modifications are written to the trie
		// Only delete empty objects if EIP158/161 (a.k.a Spurious Dragon) is in effect
		statedb.Finalise(vmenv.ChainConfig().IsEIP158(block.Number()))
	}
	close(jobs)
	pend.Wait()

	// If execution failed in between, abort
	if failed != nil {
		return nil, failed
	}
	return results, nil
}

// standardTraceBlockToFile configures a new tracer which uses standard JSON output,
// and traces either a full block or an individual transaction. The return value will
// be one filename per transaction traced.
func (api *API) standardTraceBlockToFile(ctx context.Context, block *types.Block, config *StdTraceConfig) ([]string, error) {
	// If we're tracing a single transaction, make sure it's present
	if config != nil && config.TxHash != (common.Hash{}) {
		if !containsTx(block, config.TxHash) {
			return nil, fmt.Errorf("transaction %#x not found in block", config.TxHash)
		}
	}
	if block.NumberU64() == 0 {
		return nil, errors.New("genesis is not traceable")
	}
	parent, err := api.blockByNumberAndHash(ctx, rpc.BlockNumber(block.NumberU64()-1), block.ParentHash())
	if err != nil {
		return nil, err
	}
	reexec := defaultTraceReexec
	if config != nil && config.Reexec != nil {
		reexec = *config.Reexec
	}
	statedb, err := api.backend.StateAtBlock(ctx, parent, reexec, nil, true, false)
	if err != nil {
		return nil, err
	}
	// Retrieve the tracing configurations, or use default values
	var (
		logConfig logger.Config
		txHash    common.Hash
	)
	if config != nil {
		logConfig = config.Config
		txHash = config.TxHash
	}
	logConfig.Debug = true

	// Execute transaction, either tracing all or just the requested one
	var (
		dumps       []string
		signer      = types.MakeSigner(api.backend.ChainConfig(), block.Number())
		chainConfig = api.backend.ChainConfig()
		vmctx       = core.NewEVMBlockContext(block.Header(), api.chainContext(ctx), nil)
		canon       = true
	)
	// Check if there are any overrides: the caller may wish to enable a future
	// fork when executing this block. Note, such overrides are only applicable to the
	// actual specified block, not any preceding blocks that we have to go through
	// in order to obtain the state.
	// Therefore, it's perfectly valid to specify `"futureForkBlock": 0`, to enable `futureFork`

	if config != nil && config.Overrides != nil {
		// Copy the config, to not screw up the main config
		// Note: the Clique-part is _not_ deep copied
		chainConfigCopy := new(params.ChainConfig)
		*chainConfigCopy = *chainConfig
		chainConfig = chainConfigCopy
		if berlin := config.Config.Overrides.BerlinBlock; berlin != nil {
			chainConfig.BerlinBlock = berlin
			canon = false
		}
	}
	for i, tx := range block.Transactions() {
		// Prepare the trasaction for un-traced execution
		var (
			msg, _    = tx.AsMessage(signer, block.BaseFee())
			txContext = core.NewEVMTxContext(msg)
			vmConf    vm.Config
			dump      *os.File
			writer    *bufio.Writer
			err       error
		)
		// If the transaction needs tracing, swap out the configs
		if tx.Hash() == txHash || txHash == (common.Hash{}) {
			// Generate a unique temporary file to dump it into
			prefix := fmt.Sprintf("block_%#x-%d-%#x-", block.Hash().Bytes()[:4], i, tx.Hash().Bytes()[:4])
			if !canon {
				prefix = fmt.Sprintf("%valt-", prefix)
			}
			dump, err = os.CreateTemp(os.TempDir(), prefix)
			if err != nil {
				return nil, err
			}
			dumps = append(dumps, dump.Name())

			// Swap out the noop logger to the standard tracer
			writer = bufio.NewWriter(dump)
			vmConf = vm.Config{
				Debug:                   true,
				Tracer:                  logger.NewJSONLogger(&logConfig, writer),
				EnablePreimageRecording: true,
			}
		}
		// Execute the transaction and flush any traces to disk
		vmenv := vm.NewEVM(vmctx, txContext, statedb, chainConfig, vmConf, deepmind.NoOpContext)
		statedb.Prepare(tx.Hash(), i)
		_, err = core.ApplyMessage(vmenv, msg, new(core.GasPool).AddGas(msg.Gas()))
		if writer != nil {
			writer.Flush()
		}
		if dump != nil {
			dump.Close()
			log.Info("Wrote standard trace", "file", dump.Name())
		}
		if err != nil {
			return dumps, err
		}
		// Finalize the state so any modifications are written to the trie
		// Only delete empty objects if EIP158/161 (a.k.a Spurious Dragon) is in effect
		statedb.Finalise(vmenv.ChainConfig().IsEIP158(block.Number()))

		// If we've traced the transaction we were looking for, abort
		if tx.Hash() == txHash {
			break
		}
	}
	return dumps, nil
}

// containsTx reports whether the transaction with a certain hash
// is contained within the specified block.
func containsTx(block *types.Block, hash common.Hash) bool {
	for _, tx := range block.Transactions() {
		if tx.Hash() == hash {
			return true
		}
	}
	return false
}

// TraceTransaction returns the structured logs created during the execution of EVM
// and returns them as a JSON object.
func (api *API) TraceTransaction(ctx context.Context, hash common.Hash, config *TraceConfig) (interface{}, error) {
	_, blockHash, blockNumber, index, err := api.backend.GetTransaction(ctx, hash)
	if err != nil {
		return nil, err
	}
	// It shouldn't happen in practice.
	if blockNumber == 0 {
		return nil, errors.New("genesis is not traceable")
	}
	reexec := defaultTraceReexec
	if config != nil && config.Reexec != nil {
		reexec = *config.Reexec
	}
	block, err := api.blockByNumberAndHash(ctx, rpc.BlockNumber(blockNumber), blockHash)
	if err != nil {
		return nil, err
	}
	msg, vmctx, statedb, err := api.backend.StateAtTransaction(ctx, block, int(index), reexec)
	if err != nil {
		return nil, err
	}
	txctx := &Context{
		BlockHash: blockHash,
		TxIndex:   int(index),
		TxHash:    hash,
	}
	return api.traceTx(ctx, msg, txctx, vmctx, statedb, config)
}

// TraceCall lets you trace a given eth_call. It collects the structured logs
// created during the execution of EVM if the given transaction was added on
// top of the provided block and returns them as a JSON object.
// You can provide -2 as a block number to trace on top of the pending block.
func (api *API) TraceCall(ctx context.Context, args ethapi.TransactionArgs, blockNrOrHash rpc.BlockNumberOrHash, config *TraceCallConfig) (interface{}, error) {
	// Try to retrieve the specified block
	var (
		err   error
		block *types.Block
	)
	if hash, ok := blockNrOrHash.Hash(); ok {
		block, err = api.blockByHash(ctx, hash)
	} else if number, ok := blockNrOrHash.Number(); ok {
		block, err = api.blockByNumber(ctx, number)
	} else {
		return nil, errors.New("invalid arguments; neither block nor hash specified")
	}
	if err != nil {
		return nil, err
	}
	// try to recompute the state
	reexec := defaultTraceReexec
	if config != nil && config.Reexec != nil {
		reexec = *config.Reexec
	}
	statedb, err := api.backend.StateAtBlock(ctx, block, reexec, nil, true, false)
	if err != nil {
		return nil, err
	}
	// Apply the customized state rules if required.
	if config != nil {
		if err := config.StateOverrides.Apply(statedb); err != nil {
			return nil, err
		}
	}
	// Execute the trace
	msg, err := args.ToMessage(api.backend.RPCGasCap(), block.BaseFee())
	if err != nil {
		return nil, err
	}
	vmctx := core.NewEVMBlockContext(block.Header(), api.chainContext(ctx), nil)

	var traceConfig *TraceConfig
	if config != nil {
		traceConfig = &TraceConfig{
			Config:  config.Config,
			Tracer:  config.Tracer,
			Timeout: config.Timeout,
			Reexec:  config.Reexec,
		}
	}
	return api.traceTx(ctx, msg, new(Context), vmctx, statedb, traceConfig)
}

// traceTx configures a new tracer according to the provided configuration, and
// executes the given message in the provided environment. The return value will
// be tracer dependent.
func (api *API) traceTx(ctx context.Context, message core.Message, txctx *Context, vmctx vm.BlockContext, statedb *state.StateDB, config *TraceConfig) (interface{}, error) {
<<<<<<< HEAD
	// Assemble the structured logger or the JavaScript tracer
	var (
		tracer    vm.EVMLogger
=======
	var (
		tracer    Tracer
>>>>>>> d90f67b2
		err       error
		timeout   = defaultTraceTimeout
		txContext = core.NewEVMTxContext(message)
	)
<<<<<<< HEAD
	switch {
	case config == nil:
		tracer = logger.NewStructLogger(nil)
	case config.Tracer != nil:
		// Define a meaningful timeout of a single transaction trace
		timeout := defaultTraceTimeout
		if config.Timeout != nil {
			if timeout, err = time.ParseDuration(*config.Timeout); err != nil {
				return nil, err
			}
		}
		if t, err := New(*config.Tracer, txctx); err != nil {
=======
	if config == nil {
		config = &TraceConfig{}
	}
	// Default tracer is the struct logger
	tracer = logger.NewStructLogger(config.Config)
	if config.Tracer != nil {
		tracer, err = New(*config.Tracer, txctx)
		if err != nil {
>>>>>>> d90f67b2
			return nil, err
		} else {
			deadlineCtx, cancel := context.WithTimeout(ctx, timeout)
			go func() {
				<-deadlineCtx.Done()
				if errors.Is(deadlineCtx.Err(), context.DeadlineExceeded) {
					t.Stop(errors.New("execution timeout"))
				}
			}()
			defer cancel()
			tracer = t
		}
<<<<<<< HEAD
	default:
		tracer = logger.NewStructLogger(config.Config)
	}
	// Run the transaction with tracing enabled.
	vmenv := vm.NewEVM(vmctx, txContext, statedb, api.backend.ChainConfig(), vm.Config{Debug: true, Tracer: tracer, NoBaseFee: true}, deepmind.NoOpContext)

	// Call Prepare to clear out the statedb access list
	statedb.Prepare(txctx.TxHash, txctx.TxIndex)

	result, err := core.ApplyMessage(vmenv, message, new(core.GasPool).AddGas(message.Gas()))
	if err != nil {
		return nil, fmt.Errorf("tracing failed: %w", err)
	}

	// Depending on the tracer type, format and return the output.
	switch tracer := tracer.(type) {
	case *logger.StructLogger:
		// If the result contains a revert reason, return it.
		returnVal := fmt.Sprintf("%x", result.Return())
		if len(result.Revert()) > 0 {
			returnVal = fmt.Sprintf("%x", result.Revert())
		}
		return &ethapi.ExecutionResult{
			Gas:         result.UsedGas,
			Failed:      result.Failed(),
			ReturnValue: returnVal,
			StructLogs:  ethapi.FormatLogs(tracer.StructLogs()),
		}, nil

	case Tracer:
		return tracer.GetResult()
=======
	}
	// Define a meaningful timeout of a single transaction trace
	if config.Timeout != nil {
		if timeout, err = time.ParseDuration(*config.Timeout); err != nil {
			return nil, err
		}
	}
	deadlineCtx, cancel := context.WithTimeout(ctx, timeout)
	go func() {
		<-deadlineCtx.Done()
		if errors.Is(deadlineCtx.Err(), context.DeadlineExceeded) {
			tracer.Stop(errors.New("execution timeout"))
		}
	}()
	defer cancel()
>>>>>>> d90f67b2

	// Run the transaction with tracing enabled.
	vmenv := vm.NewEVM(vmctx, txContext, statedb, api.backend.ChainConfig(), vm.Config{Debug: true, Tracer: tracer, NoBaseFee: true}, deepmind.NoOpContext)
	// Call Prepare to clear out the statedb access list
	statedb.Prepare(txctx.TxHash, txctx.TxIndex)
	if _, err = core.ApplyMessage(vmenv, message, new(core.GasPool).AddGas(message.Gas())); err != nil {
		return nil, fmt.Errorf("tracing failed: %w", err)
	}
	return tracer.GetResult()
}

// APIs return the collection of RPC services the tracer package offers.
func APIs(backend Backend) []rpc.API {
	// Append all the local APIs and return
	return []rpc.API{
		{
			Namespace: "debug",
			Version:   "1.0",
			Service:   NewAPI(backend),
			Public:    false,
		},
	}
}<|MERGE_RESOLUTION|>--- conflicted
+++ resolved
@@ -862,32 +862,12 @@
 // executes the given message in the provided environment. The return value will
 // be tracer dependent.
 func (api *API) traceTx(ctx context.Context, message core.Message, txctx *Context, vmctx vm.BlockContext, statedb *state.StateDB, config *TraceConfig) (interface{}, error) {
-<<<<<<< HEAD
-	// Assemble the structured logger or the JavaScript tracer
-	var (
-		tracer    vm.EVMLogger
-=======
 	var (
 		tracer    Tracer
->>>>>>> d90f67b2
 		err       error
 		timeout   = defaultTraceTimeout
 		txContext = core.NewEVMTxContext(message)
 	)
-<<<<<<< HEAD
-	switch {
-	case config == nil:
-		tracer = logger.NewStructLogger(nil)
-	case config.Tracer != nil:
-		// Define a meaningful timeout of a single transaction trace
-		timeout := defaultTraceTimeout
-		if config.Timeout != nil {
-			if timeout, err = time.ParseDuration(*config.Timeout); err != nil {
-				return nil, err
-			}
-		}
-		if t, err := New(*config.Tracer, txctx); err != nil {
-=======
 	if config == nil {
 		config = &TraceConfig{}
 	}
@@ -896,52 +876,8 @@
 	if config.Tracer != nil {
 		tracer, err = New(*config.Tracer, txctx)
 		if err != nil {
->>>>>>> d90f67b2
 			return nil, err
-		} else {
-			deadlineCtx, cancel := context.WithTimeout(ctx, timeout)
-			go func() {
-				<-deadlineCtx.Done()
-				if errors.Is(deadlineCtx.Err(), context.DeadlineExceeded) {
-					t.Stop(errors.New("execution timeout"))
-				}
-			}()
-			defer cancel()
-			tracer = t
-		}
-<<<<<<< HEAD
-	default:
-		tracer = logger.NewStructLogger(config.Config)
-	}
-	// Run the transaction with tracing enabled.
-	vmenv := vm.NewEVM(vmctx, txContext, statedb, api.backend.ChainConfig(), vm.Config{Debug: true, Tracer: tracer, NoBaseFee: true}, deepmind.NoOpContext)
-
-	// Call Prepare to clear out the statedb access list
-	statedb.Prepare(txctx.TxHash, txctx.TxIndex)
-
-	result, err := core.ApplyMessage(vmenv, message, new(core.GasPool).AddGas(message.Gas()))
-	if err != nil {
-		return nil, fmt.Errorf("tracing failed: %w", err)
-	}
-
-	// Depending on the tracer type, format and return the output.
-	switch tracer := tracer.(type) {
-	case *logger.StructLogger:
-		// If the result contains a revert reason, return it.
-		returnVal := fmt.Sprintf("%x", result.Return())
-		if len(result.Revert()) > 0 {
-			returnVal = fmt.Sprintf("%x", result.Revert())
-		}
-		return &ethapi.ExecutionResult{
-			Gas:         result.UsedGas,
-			Failed:      result.Failed(),
-			ReturnValue: returnVal,
-			StructLogs:  ethapi.FormatLogs(tracer.StructLogs()),
-		}, nil
-
-	case Tracer:
-		return tracer.GetResult()
-=======
+		}
 	}
 	// Define a meaningful timeout of a single transaction trace
 	if config.Timeout != nil {
@@ -957,7 +893,6 @@
 		}
 	}()
 	defer cancel()
->>>>>>> d90f67b2
 
 	// Run the transaction with tracing enabled.
 	vmenv := vm.NewEVM(vmctx, txContext, statedb, api.backend.ChainConfig(), vm.Config{Debug: true, Tracer: tracer, NoBaseFee: true}, deepmind.NoOpContext)
