--- conflicted
+++ resolved
@@ -821,11 +821,7 @@
 		tracer = vm.NewStructLogger(config.LogConfig)
 	}
 	// Run the transaction with tracing enabled.
-<<<<<<< HEAD
-	vmenv := vm.NewEVM(vmctx, txContext, statedb, api.backend.ChainConfig(), vm.Config{Debug: true, Tracer: tracer}, deepmind.NoOpContext)
-=======
-	vmenv := vm.NewEVM(vmctx, txContext, statedb, api.backend.ChainConfig(), vm.Config{Debug: true, Tracer: tracer, NoBaseFee: true})
->>>>>>> aa637fd3
+	vmenv := vm.NewEVM(vmctx, txContext, statedb, api.backend.ChainConfig(), vm.Config{Debug: true, Tracer: tracer, NoBaseFee: true}, deepmind.NoOpContext)
 
 	// Call Prepare to clear out the statedb access list
 	statedb.Prepare(txctx.hash, txctx.block, txctx.index)
