--- conflicted
+++ resolved
@@ -178,17 +178,13 @@
 	if err != nil {
 		t.Fatalf("failed to create call tracer: %v", err)
 	}
-<<<<<<< HEAD
-	evm := vm.NewEVM(context, txContext, statedb, params.MainnetChainConfig, vm.Config{Debug: true, Tracer: tracer}, deepmind.NoOpContext)
-=======
-	evm := vm.NewEVM(context, statedb, params.MainnetChainConfig, vm.Config{Debug: true, Tracer: tracer}, firehose.NoOpContext)
->>>>>>> d0dfc381
+	evm := vm.NewEVM(context, txContext, statedb, params.MainnetChainConfig, vm.Config{Debug: true, Tracer: tracer}, firehose.NoOpContext)
 
 	msg, err := tx.AsMessage(signer)
 	if err != nil {
 		t.Fatalf("failed to prepare transaction for tracing: %v", err)
 	}
-	st := core.NewStateTransition(evm, msg, new(core.GasPool).AddGas(tx.Gas()), deepmind.NoOpContext)
+	st := core.NewStateTransition(evm, msg, new(core.GasPool).AddGas(tx.Gas()), firehose.NoOpContext)
 	if _, err = st.TransitionDb(); err != nil {
 		t.Fatalf("failed to execute transaction: %v", err)
 	}
@@ -257,17 +253,13 @@
 			if err != nil {
 				t.Fatalf("failed to create call tracer: %v", err)
 			}
-<<<<<<< HEAD
-			evm := vm.NewEVM(context, txContext, statedb, test.Genesis.Config, vm.Config{Debug: true, Tracer: tracer}, deepmind.NoOpContext)
-=======
-			evm := vm.NewEVM(context, statedb, test.Genesis.Config, vm.Config{Debug: true, Tracer: tracer}, firehose.NoOpContext)
->>>>>>> d0dfc381
+			evm := vm.NewEVM(context, txContext, statedb, test.Genesis.Config, vm.Config{Debug: true, Tracer: tracer}, firehose.NoOpContext)
 
 			msg, err := tx.AsMessage(signer)
 			if err != nil {
 				t.Fatalf("failed to prepare transaction for tracing: %v", err)
 			}
-			st := core.NewStateTransition(evm, msg, new(core.GasPool).AddGas(tx.Gas()), deepmind.NoOpContext)
+			st := core.NewStateTransition(evm, msg, new(core.GasPool).AddGas(tx.Gas()), firehose.NoOpContext)
 			if _, err = st.TransitionDb(); err != nil {
 				t.Fatalf("failed to execute transaction: %v", err)
 			}
