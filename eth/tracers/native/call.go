// Copyright 2021 The go-ethereum Authors
// This file is part of the go-ethereum library.
//
// The go-ethereum library is free software: you can redistribute it and/or modify
// it under the terms of the GNU Lesser General Public License as published by
// the Free Software Foundation, either version 3 of the License, or
// (at your option) any later version.
//
// The go-ethereum library is distributed in the hope that it will be useful,
// but WITHOUT ANY WARRANTY; without even the implied warranty of
// MERCHANTABILITY or FITNESS FOR A PARTICULAR PURPOSE. See the
// GNU Lesser General Public License for more details.
//
// You should have received a copy of the GNU Lesser General Public License
// along with the go-ethereum library. If not, see <http://www.gnu.org/licenses/>.

package native

import (
	"encoding/json"
	"errors"
	"math/big"
	"sync/atomic"

	"github.com/ethereum/go-ethereum/accounts/abi"
	"github.com/ethereum/go-ethereum/common"
	"github.com/ethereum/go-ethereum/common/hexutil"
	"github.com/ethereum/go-ethereum/core/vm"
	"github.com/ethereum/go-ethereum/eth/tracers"
)

//go:generate go run github.com/fjl/gencodec -type callFrame -field-override callFrameMarshaling -out gen_callframe_json.go

func init() {
	tracers.DefaultDirectory.Register("callTracer", newCallTracer, false)
}

type callLog struct {
	Address common.Address `json:"address"`
	Topics  []common.Hash  `json:"topics"`
	Data    hexutil.Bytes  `json:"data"`
}

type callFrame struct {
<<<<<<< HEAD
	// Arbitrum: we add these here due to the tracer returning the top frame
	BeforeEVMTransfers *[]arbitrumTransfer `json:"beforeEVMTransfers,omitempty"`
	AfterEVMTransfers  *[]arbitrumTransfer `json:"afterEVMTransfers,omitempty"`

	Type    string      `json:"type"`
	From    string      `json:"from"`
	To      string      `json:"to,omitempty"`
	Value   string      `json:"value,omitempty"`
	Gas     string      `json:"gas"`
	GasUsed string      `json:"gasUsed"`
	Input   string      `json:"input"`
	Output  string      `json:"output,omitempty"`
	Error   string      `json:"error,omitempty"`
	Calls   []callFrame `json:"calls,omitempty"`
}

type callTracer struct {
	// Arbitrum: capture transfers occuring outside of evm execution
	beforeEVMTransfers []arbitrumTransfer
	afterEVMTransfers  []arbitrumTransfer

	env       *vm.EVM
=======
	Type         vm.OpCode      `json:"-"`
	From         common.Address `json:"from"`
	Gas          uint64         `json:"gas"`
	GasUsed      uint64         `json:"gasUsed"`
	To           common.Address `json:"to,omitempty" rlp:"optional"`
	Input        []byte         `json:"input" rlp:"optional"`
	Output       []byte         `json:"output,omitempty" rlp:"optional"`
	Error        string         `json:"error,omitempty" rlp:"optional"`
	RevertReason string         `json:"revertReason,omitempty"`
	Calls        []callFrame    `json:"calls,omitempty" rlp:"optional"`
	Logs         []callLog      `json:"logs,omitempty" rlp:"optional"`
	// Placed at end on purpose. The RLP will be decoded to 0 instead of
	// nil if there are non-empty elements after in the struct.
	Value *big.Int `json:"value,omitempty" rlp:"optional"`
}

func (f callFrame) TypeString() string {
	return f.Type.String()
}

func (f callFrame) failed() bool {
	return len(f.Error) > 0
}

func (f *callFrame) processOutput(output []byte, err error) {
	output = common.CopyBytes(output)
	if err == nil {
		f.Output = output
		return
	}
	f.Error = err.Error()
	if f.Type == vm.CREATE || f.Type == vm.CREATE2 {
		f.To = common.Address{}
	}
	if !errors.Is(err, vm.ErrExecutionReverted) || len(output) == 0 {
		return
	}
	f.Output = output
	if len(output) < 4 {
		return
	}
	if unpacked, err := abi.UnpackRevert(output); err == nil {
		f.RevertReason = unpacked
	}
}

type callFrameMarshaling struct {
	TypeString string `json:"type"`
	Gas        hexutil.Uint64
	GasUsed    hexutil.Uint64
	Value      *hexutil.Big
	Input      hexutil.Bytes
	Output     hexutil.Bytes
}

type callTracer struct {
	noopTracer
>>>>>>> 73b01f40
	callstack []callFrame
	config    callTracerConfig
	gasLimit  uint64
	interrupt uint32 // Atomic flag to signal execution interruption
	reason    error  // Textual reason for the interruption
}

type callTracerConfig struct {
	OnlyTopCall bool `json:"onlyTopCall"` // If true, call tracer won't collect any subcalls
	WithLog     bool `json:"withLog"`     // If true, call tracer will collect event logs
}

// newCallTracer returns a native go tracer which tracks
// call frames of a tx, and implements vm.EVMLogger.
func newCallTracer(ctx *tracers.Context, cfg json.RawMessage) (tracers.Tracer, error) {
	var config callTracerConfig
	if cfg != nil {
		if err := json.Unmarshal(cfg, &config); err != nil {
			return nil, err
		}
	}
	// First callframe contains tx context info
	// and is populated on start and end.
	return &callTracer{
		callstack:          make([]callFrame, 1),
		beforeEVMTransfers: []arbitrumTransfer{},
		afterEVMTransfers:  []arbitrumTransfer{},
	}, nil
}

// CaptureStart implements the EVMLogger interface to initialize the tracing operation.
func (t *callTracer) CaptureStart(env *vm.EVM, from common.Address, to common.Address, create bool, input []byte, gas uint64, value *big.Int) {
	t.callstack[0] = callFrame{
		Type:  vm.CALL,
		From:  from,
		To:    to,
		Input: common.CopyBytes(input),
		Gas:   gas,
		Value: value,
	}
	if create {
		t.callstack[0].Type = vm.CREATE
	}
}

// CaptureEnd is called after the call finishes to finalize the tracing.
func (t *callTracer) CaptureEnd(output []byte, gasUsed uint64, err error) {
	t.callstack[0].processOutput(output, err)
}

// CaptureState implements the EVMLogger interface to trace a single step of VM execution.
func (t *callTracer) CaptureState(pc uint64, op vm.OpCode, gas, cost uint64, scope *vm.ScopeContext, rData []byte, depth int, err error) {
	// Only logs need to be captured via opcode processing
	if !t.config.WithLog {
		return
	}
	// Avoid processing nested calls when only caring about top call
	if t.config.OnlyTopCall && depth > 0 {
		return
	}
	// Skip if tracing was interrupted
	if atomic.LoadUint32(&t.interrupt) > 0 {
		return
	}
	switch op {
	case vm.LOG0, vm.LOG1, vm.LOG2, vm.LOG3, vm.LOG4:
		size := int(op - vm.LOG0)

		stack := scope.Stack
		stackData := stack.Data()

		// Don't modify the stack
		mStart := stackData[len(stackData)-1]
		mSize := stackData[len(stackData)-2]
		topics := make([]common.Hash, size)
		for i := 0; i < size; i++ {
			topic := stackData[len(stackData)-2-(i+1)]
			topics[i] = common.Hash(topic.Bytes32())
		}

		data := scope.Memory.GetCopy(int64(mStart.Uint64()), int64(mSize.Uint64()))
		log := callLog{Address: scope.Contract.Address(), Topics: topics, Data: hexutil.Bytes(data)}
		t.callstack[len(t.callstack)-1].Logs = append(t.callstack[len(t.callstack)-1].Logs, log)
	}
}

// CaptureEnter is called when EVM enters a new scope (via call, create or selfdestruct).
func (t *callTracer) CaptureEnter(typ vm.OpCode, from common.Address, to common.Address, input []byte, gas uint64, value *big.Int) {
	if t.config.OnlyTopCall {
		return
	}
	// Skip if tracing was interrupted
	if atomic.LoadUint32(&t.interrupt) > 0 {
		return
	}

	call := callFrame{
		Type:  typ,
		From:  from,
		To:    to,
		Input: common.CopyBytes(input),
		Gas:   gas,
		Value: value,
	}
	t.callstack = append(t.callstack, call)
}

// CaptureExit is called when EVM exits a scope, even if the scope didn't
// execute any code.
func (t *callTracer) CaptureExit(output []byte, gasUsed uint64, err error) {
	if t.config.OnlyTopCall {
		return
	}
	size := len(t.callstack)
	if size <= 1 {
		return
	}
	// pop call
	call := t.callstack[size-1]
	t.callstack = t.callstack[:size-1]
	size -= 1

	call.GasUsed = gasUsed
	call.processOutput(output, err)
	t.callstack[size-1].Calls = append(t.callstack[size-1].Calls, call)
}

func (t *callTracer) CaptureTxStart(gasLimit uint64) {
	t.gasLimit = gasLimit
}

func (t *callTracer) CaptureTxEnd(restGas uint64) {
	t.callstack[0].GasUsed = t.gasLimit - restGas
	if t.config.WithLog {
		// Logs are not emitted when the call fails
		clearFailedLogs(&t.callstack[0], false)
	}
}

// GetResult returns the json-encoded nested list of call traces, and any
// error arising from the encoding or forceful termination (via `Stop`).
func (t *callTracer) GetResult() (json.RawMessage, error) {
	if len(t.callstack) != 1 {
		return nil, errors.New("incorrect number of top-level calls")
	}

	// Arbitrum: populate the top-level call with additional info
	call := t.callstack[0]
	call.BeforeEVMTransfers = &t.beforeEVMTransfers
	call.AfterEVMTransfers = &t.afterEVMTransfers

	res, err := json.Marshal(call)
	if err != nil {
		return nil, err
	}
	return json.RawMessage(res), t.reason
}

// Stop terminates execution of the tracer at the first opportune moment.
func (t *callTracer) Stop(err error) {
	t.reason = err
	atomic.StoreUint32(&t.interrupt, 1)
}

// clearFailedLogs clears the logs of a callframe and all its children
// in case of execution failure.
func clearFailedLogs(cf *callFrame, parentFailed bool) {
	failed := cf.failed() || parentFailed
	// Clear own logs
	if failed {
		cf.Logs = nil
	}
	for i := range cf.Calls {
		clearFailedLogs(&cf.Calls[i], failed)
	}
}<|MERGE_RESOLUTION|>--- conflicted
+++ resolved
@@ -42,30 +42,10 @@
 }
 
 type callFrame struct {
-<<<<<<< HEAD
 	// Arbitrum: we add these here due to the tracer returning the top frame
 	BeforeEVMTransfers *[]arbitrumTransfer `json:"beforeEVMTransfers,omitempty"`
 	AfterEVMTransfers  *[]arbitrumTransfer `json:"afterEVMTransfers,omitempty"`
 
-	Type    string      `json:"type"`
-	From    string      `json:"from"`
-	To      string      `json:"to,omitempty"`
-	Value   string      `json:"value,omitempty"`
-	Gas     string      `json:"gas"`
-	GasUsed string      `json:"gasUsed"`
-	Input   string      `json:"input"`
-	Output  string      `json:"output,omitempty"`
-	Error   string      `json:"error,omitempty"`
-	Calls   []callFrame `json:"calls,omitempty"`
-}
-
-type callTracer struct {
-	// Arbitrum: capture transfers occuring outside of evm execution
-	beforeEVMTransfers []arbitrumTransfer
-	afterEVMTransfers  []arbitrumTransfer
-
-	env       *vm.EVM
-=======
 	Type         vm.OpCode      `json:"-"`
 	From         common.Address `json:"from"`
 	Gas          uint64         `json:"gas"`
@@ -122,8 +102,11 @@
 }
 
 type callTracer struct {
+	// Arbitrum: capture transfers occuring outside of evm execution
+	beforeEVMTransfers []arbitrumTransfer
+	afterEVMTransfers  []arbitrumTransfer
+
 	noopTracer
->>>>>>> 73b01f40
 	callstack []callFrame
 	config    callTracerConfig
 	gasLimit  uint64
